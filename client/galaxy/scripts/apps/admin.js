--- conflicted
+++ resolved
@@ -14,11 +14,8 @@
 import DataTypes from "components/admin/DataTypes.vue";
 import DataManagerView from "components/admin/DataManager/DataManagerView.vue";
 import DataManagerRouter from "components/admin/DataManager/DataManagerRouter.vue";
-<<<<<<< HEAD
 import ErrorStack from "components/admin/ErrorStack.vue";
-=======
 import DisplayApplications from "components/admin/DisplayApplications.vue";
->>>>>>> e8d95fba
 import Vue from "vue";
 import { serverPath } from "utils/serverPath";
 
@@ -38,11 +35,8 @@
             "(/)admin(/)users": "show_users",
             "(/)admin(/)roles": "show_roles",
             "(/)admin(/)groups": "show_groups",
-<<<<<<< HEAD
             "(/)admin(/)error_stack": "show_error_stack",
-=======
             "(/)admin(/)display_applications": "show_display_applications",
->>>>>>> e8d95fba
             "(/)admin(/)tool_versions": "show_tool_versions",
             "(/)admin(/)quotas": "show_quotas",
             "(/)admin(/)repositories": "show_repositories",
@@ -137,13 +131,12 @@
             this._display_vue_helper(DataTypes);
         },
 
-<<<<<<< HEAD
         show_error_stack: function() {
             this._display_vue_helper(ErrorStack);
-=======
+        },
+
         show_display_applications: function() {
             this._display_vue_helper(DisplayApplications);
->>>>>>> e8d95fba
         },
 
         show_data_manager: function(path) {
