--- conflicted
+++ resolved
@@ -55,11 +55,8 @@
             "(/)visualizations(/)edit(/)": "show_visualizations_edit",
             "(/)visualizations/(:action_id)": "show_visualizations",
             "(/)workflows/list_published(/)": "show_workflows_published",
-<<<<<<< HEAD
             "(/)histories(/)import": "show_histories_import",
-=======
             "(/)histories(/)citations(/)": "show_history_citations",
->>>>>>> 4d416dcb
             "(/)histories(/)rename(/)": "show_histories_rename",
             "(/)histories(/)permissions(/)": "show_histories_permissions",
             "(/)histories(/)(:action_id)": "show_histories",
