import jQuery from "jquery";
var $ = jQuery;
import GalaxyApp from "galaxy";
import Router from "layout/router";
import ToolPanel from "./panels/tool-panel";
import HistoryPanel from "./panels/history-panel";
import Page from "layout/page";
import ToolForm from "mvc/tool/tool-form";
import FormWrapper from "mvc/form/form-wrapper";
import UserPreferences from "mvc/user/user-preferences";
import CustomBuilds from "mvc/user/user-custom-builds";
import Tours from "mvc/tours";
import GridView from "mvc/grid/grid-view";
import GridShared from "mvc/grid/grid-shared";
import Workflows from "mvc/workflow/workflow";
import HistoryImport from "components/HistoryImport.vue";
import HistoryList from "mvc/history/history-list";
import ToolFormComposite from "mvc/tool/tool-form-composite";
import QueryStringParsing from "utils/query-string-parsing";
import Utils from "utils/utils";
import Ui from "mvc/ui/ui-misc";
import DatasetError from "mvc/dataset/dataset-error";
import DatasetEditAttributes from "mvc/dataset/dataset-edit-attributes";
import Citations from "components/Citations.vue";
import Vue from "vue";

/** define the 'Analyze Data'/analysis/main/home page for Galaxy
 *  * has a masthead
 *  * a left tool menu to allow the user to load tools in the center panel
 *  * a right history menu that shows the user's current data
 *  * a center panel
 *  Both panels (generally) persist while the center panel shows any
 *  UI needed for the current step of an analysis, like:
 *      * tool forms to set tool parameters,
 *      * tables showing the contents of datasets
 *      * etc.
 */
window.app = function app(options, bootstrapped) {
    window.Galaxy = new GalaxyApp.GalaxyApp(options, bootstrapped);
    Galaxy.debug("analysis app");

    /** Routes */
    var AnalysisRouter = Router.extend({
<<<<<<< HEAD
        routes : {
            '(/)' : 'home',
            '(/)authnz(/)' : 'show_authnz',
            '(/)root*' : 'home',
            '(/)tours(/)(:tour_id)' : 'show_tours',
            '(/)user(/)' : 'show_user',
            '(/)user(/)(:form_id)' : 'show_user_form',
            '(/)workflow(/)' : 'show_workflows',
            '(/)workflow/run(/)' : 'show_run',
            '(/)pages(/)(:action_id)' : 'show_pages',
            '(/)visualizations/(:action_id)' : 'show_visualizations',
            '(/)workflows/list_published(/)' : 'show_workflows_published',
            '(/)histories(/)(:action_id)' : 'show_histories',
            '(/)datasets(/)list(/)' : 'show_datasets',
            '(/)workflow/import_workflow' : 'show_import_workflow',
            '(/)custom_builds' : 'show_custom_builds',
            '(/)datasets/edit': 'show_dataset_edit_attributes',
            '(/)datasets/error': 'show_dataset_error'
        },

        require_login: [
            'show_user',
            'show_user_form',
            'show_workflows'
        ],

        authenticate: function( args, name ) {
            return ( Galaxy.user && Galaxy.user.id ) || this.require_login.indexOf( name ) == -1;
        },

        show_authnz: function(){
        }

        show_tours : function( tour_id ){
            if ( tour_id ){
                Tours.giveTour( tour_id );
=======
        routes: {
            "(/)": "home",
            "(/)root*": "home",
            "(/)tours(/)(:tour_id)": "show_tours",
            "(/)user(/)": "show_user",
            "(/)user(/)(:form_id)": "show_user_form",
            "(/)openids(/)list": "show_openids",
            "(/)pages(/)create(/)": "show_pages_create",
            "(/)pages(/)edit(/)": "show_pages_edit",
            "(/)pages(/)(:action_id)": "show_pages",
            "(/)visualizations(/)edit(/)": "show_visualizations_edit",
            "(/)visualizations/(:action_id)": "show_visualizations",
            "(/)workflows/import_workflow": "show_import_workflow",
            "(/)workflows/run(/)": "show_run",
            "(/)workflows(/)list": "show_workflows",
            "(/)workflows/list_published(/)": "show_workflows_published",
            "(/)workflows/create(/)": "show_workflows_create",
            "(/)histories(/)citations(/)": "show_history_citations",
            "(/)histories(/)rename(/)": "show_histories_rename",
            "(/)histories(/)import(/)": "show_histories_import",
            "(/)histories(/)permissions(/)": "show_histories_permissions",
            "(/)histories(/)(:action_id)": "show_histories",
            "(/)datasets(/)list(/)": "show_datasets",
            "(/)custom_builds": "show_custom_builds",
            "(/)datasets/edit": "show_dataset_edit_attributes",
            "(/)datasets/error": "show_dataset_error"
        },

        require_login: ["show_user", "show_user_form", "show_workflows"],

        authenticate: function(args, name) {
            return (Galaxy.user && Galaxy.user.id) || this.require_login.indexOf(name) == -1;
        },

        show_tours: function(tour_id) {
            if (tour_id) {
                Tours.giveTourById(tour_id);
>>>>>>> 6bf5d663
            } else {
                this.page.display(new Tours.ToursView());
            }
        },

        show_user: function() {
            this.page.display(new UserPreferences.View());
        },

        show_user_form: function(form_id) {
            var model = new UserPreferences.Model({
                user_id: Galaxy.params.id
            });
            this.page.display(new FormWrapper.View(model.get(form_id)));
        },

        show_visualizations: function(action_id) {
            this.page.display(
                new GridShared.View({
                    action_id: action_id,
                    plural: "Visualizations",
                    item: "visualization"
                })
            );
        },

        show_visualizations_edit: function() {
            this.page.display(
                new FormWrapper.View({
                    url: `visualization/edit?id=${QueryStringParsing.get("id")}`,
                    redirect: "visualizations/list"
                })
            );
        },

        show_workflows_published: function() {
            this.page.display(
                new GridView({
                    url_base: `${Galaxy.root}workflow/list_published`
                })
            );
        },

        show_histories: function(action_id) {
            this.page.display(new HistoryList.View({ action_id: action_id }));
        },

        show_history_citations: function() {
            var citationInstance = Vue.extend(Citations);
            var vm = document.createElement("div");
            this.page.display(vm);
            new citationInstance({ propsData: { id: QueryStringParsing.get("id"), source: "histories" } }).$mount(vm);
        },

        show_histories_rename: function() {
            this.page.display(
                new FormWrapper.View({
                    url: `history/rename?id=${QueryStringParsing.get("id")}`,
                    redirect: "histories/list"
                })
            );
        },

        show_histories_import: function() {
            var historyImportInstance = Vue.extend(HistoryImport);
            var vm = document.createElement("div");
            this.page.display(vm);
            new historyImportInstance().$mount(vm);
        },

        show_histories_permissions: function() {
            this.page.display(
                new FormWrapper.View({
                    url: `history/permissions?id=${QueryStringParsing.get("id")}`,
                    redirect: "histories/list"
                })
            );
        },

        show_openids: function() {
            this.page.display(
                new GridView({
                    url_base: `${Galaxy.root}user/openids_list`
                })
            );
        },

        show_datasets: function() {
            this.page.display(
                new GridView({
                    url_base: `${Galaxy.root}dataset/list`
                })
            );
        },

        show_pages: function(action_id) {
            this.page.display(
                new GridShared.View({
                    action_id: action_id,
                    plural: "Pages",
                    item: "page"
                })
            );
        },

        show_pages_create: function() {
            this.page.display(
                new FormWrapper.View({
                    url: "page/create",
                    redirect: "pages/list"
                })
            );
        },

        show_pages_edit: function() {
            this.page.display(
                new FormWrapper.View({
                    url: `page/edit?id=${QueryStringParsing.get("id")}`,
                    redirect: "pages/list"
                })
            );
        },

        show_workflows: function() {
            this.page.display(new Workflows.View());
        },

        show_workflows_create: function() {
            this.page.display(
                new FormWrapper.View({
                    url: `workflow/create`,
                    redirect: "workflow/editor"
                })
            );
        },

        show_run: function() {
            this._loadWorkflow();
        },

        show_import_workflow: function() {
            this.page.display(new Workflows.ImportWorkflowView());
        },

        show_custom_builds: function() {
            var historyPanel = this.page.historyPanel.historyView;
            if (!historyPanel || !historyPanel.model || !historyPanel.model.id) {
                window.setTimeout(() => {
                    this.show_custom_builds();
                }, 500);
                return;
            }
            this.page.display(new CustomBuilds.View());
        },

        show_dataset_edit_attributes: function() {
            this.page.display(new DatasetEditAttributes.View());
        },

        show_dataset_error: function() {
            this.page.display(new DatasetError.View());
        },

        /**  */
        home: function(params) {
            // TODO: to router, remove Globals
            // load a tool by id (tool_id) or rerun a previous tool execution (job_id)
            if (params.tool_id || params.job_id) {
                if (params.tool_id === "upload1") {
                    this.page.toolPanel.upload.show();
                    this._loadCenterIframe("welcome");
                } else {
                    this._loadToolForm(params);
                }
            } else {
                // show the workflow run form
                if (params.workflow_id) {
                    this._loadWorkflow();
                    // load the center iframe with controller.action: galaxy.org/?m_c=history&m_a=list -> history/list
                } else if (params.m_c) {
                    this._loadCenterIframe(`${params.m_c}/${params.m_a}`);
                    // show the workflow run form
                } else {
                    this._loadCenterIframe("welcome");
                }
            }
        },

        /** load the center panel with a tool form described by the given params obj */
        _loadToolForm: function(params) {
            //TODO: load tool form code async
            params.id = decodeURIComponent(params.tool_id);
            this.page.display(new ToolForm.View(params));
        },

        /** load the center panel iframe using the given url */
        _loadCenterIframe: function(url, root) {
            root = root || Galaxy.root;
            url = root + url;
            this.page.$("#galaxy_main").prop("src", url);
        },

        /** load workflow by its url in run mode */
        _loadWorkflow: function() {
            Utils.get({
                url: `${Galaxy.root}api/workflows/${Utils.getQueryString("id")}/download?style=run`,
                success: response => {
                    this.page.display(new ToolFormComposite.View(response));
                },
                error: response => {
                    var error_msg = response.err_msg || "Error occurred while loading the resource.";
                    var options = {
                        message: error_msg,
                        status: "danger",
                        persistent: true
                    };
                    this.page.display(new Ui.Message(options));
                }
            });
        }
    });

    // render and start the router
    $(() => {
        Galaxy.page = new Page.View(
            _.extend(options, {
                Left: ToolPanel,
                Right: HistoryPanel,
                Router: AnalysisRouter
            })
        );
    });
};<|MERGE_RESOLUTION|>--- conflicted
+++ resolved
@@ -41,44 +41,6 @@
 
     /** Routes */
     var AnalysisRouter = Router.extend({
-<<<<<<< HEAD
-        routes : {
-            '(/)' : 'home',
-            '(/)authnz(/)' : 'show_authnz',
-            '(/)root*' : 'home',
-            '(/)tours(/)(:tour_id)' : 'show_tours',
-            '(/)user(/)' : 'show_user',
-            '(/)user(/)(:form_id)' : 'show_user_form',
-            '(/)workflow(/)' : 'show_workflows',
-            '(/)workflow/run(/)' : 'show_run',
-            '(/)pages(/)(:action_id)' : 'show_pages',
-            '(/)visualizations/(:action_id)' : 'show_visualizations',
-            '(/)workflows/list_published(/)' : 'show_workflows_published',
-            '(/)histories(/)(:action_id)' : 'show_histories',
-            '(/)datasets(/)list(/)' : 'show_datasets',
-            '(/)workflow/import_workflow' : 'show_import_workflow',
-            '(/)custom_builds' : 'show_custom_builds',
-            '(/)datasets/edit': 'show_dataset_edit_attributes',
-            '(/)datasets/error': 'show_dataset_error'
-        },
-
-        require_login: [
-            'show_user',
-            'show_user_form',
-            'show_workflows'
-        ],
-
-        authenticate: function( args, name ) {
-            return ( Galaxy.user && Galaxy.user.id ) || this.require_login.indexOf( name ) == -1;
-        },
-
-        show_authnz: function(){
-        }
-
-        show_tours : function( tour_id ){
-            if ( tour_id ){
-                Tours.giveTour( tour_id );
-=======
         routes: {
             "(/)": "home",
             "(/)root*": "home",
@@ -116,7 +78,6 @@
         show_tours: function(tour_id) {
             if (tour_id) {
                 Tours.giveTourById(tour_id);
->>>>>>> 6bf5d663
             } else {
                 this.page.display(new Tours.ToursView());
             }
