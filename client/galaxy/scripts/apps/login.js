<<<<<<< HEAD
var jQuery = require( 'jquery' ),
    $ = jQuery,
    GalaxyApp = require( 'galaxy' ).GalaxyApp,
    _l = require( 'utils/localization' ),
    Page = require( 'layout/page' );
=======
var jQuery = require("jquery"),
    $ = jQuery,
    GalaxyApp = require("galaxy").GalaxyApp,
    _l = require("utils/localization"),
    Page = require("layout/page");
>>>>>>> 2f2acb98

window.app = function app(options, bootstrapped) {
    window.Galaxy = new GalaxyApp(options, bootstrapped);
    Galaxy.debug("login app");
    var redirect = encodeURI(options.redirect);

    // TODO: remove iframe for user login (at least) and render login page from here
    // then remove this redirect
    if (!options.show_welcome_with_login) {
        var params = jQuery.param({ use_panels: "True", redirect: redirect });
        window.location.href = Galaxy.root + "user/login?" + params;
        return;
    }

    var LoginPage = Backbone.View.extend({
<<<<<<< HEAD
        initialize: function( page ) {
            this.page = page;
            this.model = new Backbone.Model({ title : _l( 'Login required' ) } );
            this.setElement( this._template() );
        },
        render: function() {
            this.page.$( '#galaxy_main' ).prop( 'src', options.welcome_url );
        },
        _template : function() {
            var login_url = options.root + 'user/login?' + $.param( { redirect : redirect } );
            return '<iframe src="' + login_url + '" frameborder="0" style="width: 100%; height: 100%;"/>';
        }
    });

    $(function(){
        Galaxy.page = new Page.View( _.extend( options, {
            Right : LoginPage
        } ) );
=======
        initialize: function(page) {
            this.page = page;
            this.model = new Backbone.Model({ title: _l("Login required") });
            this.setElement(this._template());
        },
        render: function() {
            this.page.$("#galaxy_main").prop("src", options.welcome_url);
        },
        _template: function() {
            var login_url =
                options.root + "user/login?" + $.param({ redirect: redirect });
            return (
                '<iframe src="' +
                login_url +
                '" frameborder="0" style="width: 100%; height: 100%;"/>'
            );
        }
    });

    $(function() {
        Galaxy.page = new Page.View(
            _.extend(options, {
                Right: LoginPage
            })
        );
>>>>>>> 2f2acb98
    });
};<|MERGE_RESOLUTION|>--- conflicted
+++ resolved
@@ -1,16 +1,8 @@
-<<<<<<< HEAD
-var jQuery = require( 'jquery' ),
-    $ = jQuery,
-    GalaxyApp = require( 'galaxy' ).GalaxyApp,
-    _l = require( 'utils/localization' ),
-    Page = require( 'layout/page' );
-=======
 var jQuery = require("jquery"),
     $ = jQuery,
     GalaxyApp = require("galaxy").GalaxyApp,
     _l = require("utils/localization"),
     Page = require("layout/page");
->>>>>>> 2f2acb98
 
 window.app = function app(options, bootstrapped) {
     window.Galaxy = new GalaxyApp(options, bootstrapped);
@@ -26,26 +18,6 @@
     }
 
     var LoginPage = Backbone.View.extend({
-<<<<<<< HEAD
-        initialize: function( page ) {
-            this.page = page;
-            this.model = new Backbone.Model({ title : _l( 'Login required' ) } );
-            this.setElement( this._template() );
-        },
-        render: function() {
-            this.page.$( '#galaxy_main' ).prop( 'src', options.welcome_url );
-        },
-        _template : function() {
-            var login_url = options.root + 'user/login?' + $.param( { redirect : redirect } );
-            return '<iframe src="' + login_url + '" frameborder="0" style="width: 100%; height: 100%;"/>';
-        }
-    });
-
-    $(function(){
-        Galaxy.page = new Page.View( _.extend( options, {
-            Right : LoginPage
-        } ) );
-=======
         initialize: function(page) {
             this.page = page;
             this.model = new Backbone.Model({ title: _l("Login required") });
@@ -71,6 +43,5 @@
                 Right: LoginPage
             })
         );
->>>>>>> 2f2acb98
     });
 };