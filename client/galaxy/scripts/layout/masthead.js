--- conflicted
+++ resolved
@@ -11,13 +11,9 @@
 
 /** Masthead **/
 const View = Backbone.View.extend({
-<<<<<<< HEAD
-    initialize: function(options) {
-=======
     initialize: function (options) {
         const Galaxy = getGalaxyInstance();
 
->>>>>>> 157c475f
         const self = this;
         const Galaxy = getGalaxyInstance();
         this.options = options;
@@ -25,19 +21,8 @@
         // build tabs
         this.collection = new Menu.Collection();
         this.collection
-<<<<<<< HEAD
-            .on("dispatch", callback => {
-                self.collection.each(m => {
-=======
-            .on("add", (model) => {
-                self.$navbarTabs.append(new Menu.Tab({ model: model }).render().$el);
-            })
-            .on("reset", () => {
-                self.$navbarTabs.empty();
-            })
             .on("dispatch", (callback) => {
                 self.collection.each((m) => {
->>>>>>> 157c475f
                     callback(m);
                 });
             })
@@ -54,12 +39,7 @@
         // set up the quota meter (And fetch the current user data from trans)
         // add quota meter to masthead
         Galaxy.quotaMeter = this.quotaMeter = new QuotaMeter.UserQuotaMeter({
-<<<<<<< HEAD
-            model: Galaxy.user
-=======
             model: Galaxy.user,
-            el: this.$quoteMeter,
->>>>>>> 157c475f
         });
 
         // loop through beforeunload functions if the user attempts to unload the page
@@ -88,15 +68,10 @@
             });
     },
 
-<<<<<<< HEAD
-    render: function() {
+    render: function () {
         const el = document.createElement("div");
         this.el.appendChild(el); // use this.el directly when feature parity is accomplished
         let brandTitle = this.options.display_galaxy_brand ? "Galaxy " : "";
-=======
-    render: function () {
-        let brand = this.options.display_galaxy_brand ? "Galaxy " : "";
->>>>>>> 157c475f
         if (this.options.brand) {
             brandTitle += this.options.brand;
         }
@@ -121,33 +96,12 @@
         return this;
     },
 
-<<<<<<< HEAD
-    highlight: function(id) {
+    highlight: function (id) {
         this.activeView = id;
-        this.collection.forEach(function(model) {
-            model.set("active", model.id == id);
-        });
-    }
-=======
-    highlight: function (id) {
         this.collection.forEach(function (model) {
             model.set("active", model.id == id);
         });
     },
-
-    /** body template */
-    _template: function () {
-        return `
-            <nav id="masthead" class="navbar navbar-expand justify-content-center navbar-dark" role="navigation" aria-label="Main">
-                <a class="navbar-brand" aria-label="homepage">
-                    <img alt="logo" class="navbar-brand-image"/>
-                    <span class="navbar-brand-title"/>
-                </a>
-                <ul class="navbar-nav"/>
-                <div class="quota-meter-container"/>
-            </nav>`;
-    },
->>>>>>> 157c475f
 });
 
 export default {
