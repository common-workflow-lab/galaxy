--- conflicted
+++ resolved
@@ -25,32 +25,6 @@
                 var extendedNavItem = new GenericNav.GenericNavView();
                 this.add(extendedNavItem.render());
 
-<<<<<<< HEAD
-        //
-        // Visualization tab.
-        //
-        this.add({
-            id              : 'visualization',
-            title           : _l('Visualization'),
-            url             : 'visualizations/list',
-            tooltip         : _l('Visualize datasets'),
-            disabled        : !Galaxy.user.id,
-            menu            : [{
-                    title   : _l('New Track Browser'),
-                    url     : 'visualization/trackster',
-                    target  : '_frame'
-                },{
-                    title   : _l('Saved Visualizations'),
-                    url     : 'visualizations/list',
-                    target  : '_frame'
-                },{
-                    title   : _l('Interactive Environments'),
-                    url     : 'visualization/gie_list',
-                    target  : 'galaxy_main'
-                }
-            ]
-        });
-=======
                 //
                 // Analyze data tab.
                 //
@@ -71,7 +45,6 @@
                     disabled: !Galaxy.user.id,
                     url: "workflow"
                 });
->>>>>>> ee39e61f
 
                 //
                 // 'Shared Items' or Libraries tab.
