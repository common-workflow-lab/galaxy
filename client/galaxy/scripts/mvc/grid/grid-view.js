// This is necessary so that, when nested arrays are used in ajax/post/get methods, square brackets ('[]') are
// not appended to the identifier of a nested array.
jQuery.ajaxSettings.traditional = true;

// dependencies
define(
    [
        "utils/utils",
        "mvc/grid/grid-model",
        "mvc/grid/grid-template",
        "mvc/ui/popup-menu"
    ],
    function(Utils, GridModel, Templates, PopupMenu) {
        // grid view
        return Backbone.View.extend({
            // model
            grid: null,

            // Initialize
            initialize: function(grid_config) {
                this.grid = new GridModel();
                this.dict_format = grid_config.dict_format;
                this.title = grid_config.title;
                var self = this;
                window.add_tag_to_grid_filter = function(tag_name, tag_value) {
                    // Put tag name and value together.
                    var tag =
                        tag_name +
                        (tag_value !== undefined && tag_value !== ""
                            ? ":" + tag_value
                            : "");
                    var advanced_search = $("#advanced-search").is(":visible");
                    if (!advanced_search) {
                        $("#standard-search").slideToggle("fast");
                        $("#advanced-search").slideToggle("fast");
                    }
                    self.add_filter_condition("tags", tag);
                };

                // set element
                if (this.dict_format) {
                    this.setElement("<div/>");
                    if (grid_config.url_base && !grid_config.items) {
                        var url_data = grid_config.url_data || {};
                        _.each(grid_config.filters, function(v, k) {
                            url_data["f-" + k] = v;
                        });
                        $.ajax({
                            url: grid_config.url_base + "?" + $.param(url_data),
                            success: function(response) {
                                response.embedded = grid_config.embedded;
                                response.filters = grid_config.filters || {};
                                self.init_grid(response);
                            }
                        });
                    } else {
                        this.init_grid(grid_config);
                    }
                } else {
                    this.setElement("#grid-container");
                    this.init_grid(grid_config);
                }

                // fix padding
                if (grid_config.use_panels) {
                    $("#center").css({
                        padding: "10px",
                        overflow: "auto"
                    });
                }
            },

            // refresh frames
            handle_refresh: function(refresh_frames) {
                if (refresh_frames) {
                    if ($.inArray("history", refresh_frames) > -1) {
                        if (top.Galaxy && top.Galaxy.currHistoryPanel) {
                            top.Galaxy.currHistoryPanel.loadCurrentHistory();
                        }
                    }
                }
            },

            // Initialize
            init_grid: function(grid_config) {
                this.grid.set(grid_config);

                // get options
                var options = this.grid.attributes;

                if (this.allow_title_display && options.title) {
                    Utils.setWindowTitle(options.title);
                }
                // handle refresh requests
                this.handle_refresh(options.refresh_frames);

                // strip protocol and domain
                var url = this.grid.get("url_base");
                url = url.replace(/^.*\/\/[^\/]+/, "");
                this.grid.set("url_base", url);

                // append main template
                this.$el.html(Templates.grid(options));

                // update div contents
                this.$el
                    .find("#grid-table-header")
                    .html(Templates.header(options));
                this.$el.find("#grid-table-body").html(Templates.body(options));
                this.$el
                    .find("#grid-table-footer")
                    .html(Templates.footer(options));

                // update message
                if (options.message) {
                    this.$el
                        .find("#grid-message")
                        .html(Templates.message(options));
                    var self = this;
                    if (options.use_hide_message) {
                        setTimeout(function() {
                            self.$el.find("#grid-message").html("");
                        }, 5000);
                    }
                }

                // configure elements
                this.init_grid_elements();
                this.init_grid_controls();

                // attach global event handler
                // TODO: redundant (the onload/standard page handlers do this) - but needed because these are constructed after page ready
                init_refresh_on_change();
            },

            // Initialize grid controls
            init_grid_controls: function() {
                // link
                var self = this;

                // Initialize grid operation button.
                this.$el.find(".operation-button").each(function() {
                    $(this).off();
                    $(this).click(function() {
                        self.submit_operation(this);
                        return false;
                    });
                });

                // Initialize text filters to select text on click and use normal font when user is typing.
                this.$el.find("input[type=text]").each(function() {
                    $(this).off();
                    $(this)
                        .click(function() {
                            $(this).select();
                        })
                        .keyup(function() {
                            $(this).css("font-style", "normal");
                        });
                });

                // Initialize sort links.
                this.$el.find(".sort-link").each(function() {
                    $(this).off();
                    $(this).click(function() {
                        self.set_sort_condition($(this).attr("sort_key"));
                        return false;
                    });
                });

                // Initialize text filters.
                this.$el.find(".text-filter-form").each(function() {
                    $(this).off();
                    $(this).submit(function() {
                        var column_key = $(this).attr("column_key");
                        var text_input_obj = $(
                            "#input-" + column_key + "-filter"
                        );
                        var text_input = text_input_obj.val();
                        text_input_obj.val("");
                        self.add_filter_condition(column_key, text_input);
                        return false;
                    });
                });

                // Initialize categorical filters.
                this.$el.find(".text-filter-val > a").each(function() {
                    $(this).off();
                    $(this).click(function() {
                        // Remove visible element.
                        $(this)
                            .parent()
                            .remove();

                        // Remove filter condition.
                        self.remove_filter_condition(
                            $(this).attr("filter_key"),
                            $(this).attr("filter_val")
                        );

                        // Return
                        return false;
                    });
                });

                // Initialize categorical filters.
                this.$el.find(".categorical-filter > a").each(function() {
                    $(this).off();
                    $(this).click(function() {
                        self.set_categorical_filter(
                            $(this).attr("filter_key"),
                            $(this).attr("filter_val")
                        );
                        return false;
                    });
                });

                // Initialize standard, advanced search toggles.
                this.$el.find(".advanced-search-toggle").each(function() {
                    $(this).off();
                    $(this).click(function() {
                        self.$el.find("#standard-search").slideToggle("fast");
                        self.$el.find("#advanced-search").slideToggle("fast");
                        return false;
                    });
                });

                // Add event to check all box
                this.$el.find("#check_all").off();
                this.$el.find("#check_all").on("click", function() {
                    self.check_all_items();
                });
            },

            // Initialize grid elements.
            init_grid_elements: function() {
                // Initialize grid selection checkboxes.
                this.$el.find(".grid").each(function() {
                    var checkboxes = $(this).find(
                        "input.grid-row-select-checkbox"
                    );
                    var check_count = $(this).find("span.grid-selected-count");
                    var update_checked = function() {
                        check_count.text(
                            $(checkboxes).filter(":checked").length
                        );
                    };

                    $(checkboxes).each(function() {
                        $(this).change(update_checked);
                    });
                    update_checked();
                });

                // Initialize ratings.
                if (this.$el.find(".community_rating_star").length !== 0)
                    this.$el.find(".community_rating_star").rating({});

                // get options
                var options = this.grid.attributes;
                var self = this;

                //
                // add page click events
                //
                this.$el.find(".page-link > a").each(function() {
                    $(this).click(function() {
                        self.set_page($(this).attr("page_num"));
                        return false;
                    });
                });

                //
                // add inbound/outbound events
                //
                this.$el.find(".use-target").each(function() {
                    $(this).click(function(e) {
                        self.execute({
                            href: $(this).attr("href"),
                            target: $(this).attr("target")
                        });
                        return false;
                    });
                });

                // empty grid?
                var items_length = options.items.length;
                if (items_length == 0) {
                    return;
                }

                // add operation popup menus
                _.each(options.items, function(item, index) {
                    var button = self.$("#grid-" + index + "-popup").off();
                    var popup = new PopupMenu(button);
                    _.each(options["operations"], function(operation) {
                        self._add_operation(popup, operation, item);
                    });
                });
            },

            /** Add an operation to the items menu */
            _add_operation: function(popup, operation, item) {
                var self = this;
                var settings = item.operation_config[operation.label];
                if (settings.allowed && operation.allow_popup) {
                    popup.addItem({
                        html: operation.label,
                        href: settings.url_args,
                        target: settings.target,
                        confirmation_text: operation.confirm,
                        func: function(e) {
                            e.preventDefault();
                            var label = $(e.target).html();
                            if (operation.onclick) {
                                operation.onclick(item.encode_id);
                            } else {
                                self.execute(this.findItemByHtml(label));
                            }
                        }
                    });
                }
            },

            // Add a condition to the grid filter; this adds the condition and refreshes the grid.
            add_filter_condition: function(name, value) {
                // Do nothing is value is empty.
                if (value === "") {
                    return false;
                }

                // Add condition to grid.
                this.grid.add_filter(name, value, true);

                // Add button that displays filter and provides a button to delete it.
                var t = $(Templates.filter_element(name, value));
                var self = this;
                t.click(function() {
                    // Remove visible element.
                    $(this).remove();

                    // Remove filter condition.
                    self.remove_filter_condition(name, value);
                });

                // append to container
                var container = this.$el.find(
                    "#" + name + "-filtering-criteria"
                );
                container.append(t);

                // execute
                this.go_page_one();
                this.execute();
            },

            // Remove a condition to the grid filter; this adds the condition and refreshes the grid.
            remove_filter_condition: function(name, value) {
                // Remove filter condition.
                this.grid.remove_filter(name, value);

                // Execute
                this.go_page_one();
                this.execute();
            },

            // Set sort condition for grid.
            set_sort_condition: function(col_key) {
                // Set new sort condition. New sort is col_key if sorting new column; if reversing sort on
                // currently sorted column, sort is reversed.
                var cur_sort = this.grid.get("sort_key");
                var new_sort = col_key;
                if (cur_sort.indexOf(col_key) !== -1) {
                    // Reverse sort.
                    if (cur_sort.substring(0, 1) !== "-") {
                        new_sort = "-" + col_key;
                    }
                }

                // Remove sort arrows elements.
                this.$el.find(".sort-arrow").remove();

                // Add sort arrow element to new sort column.
                var sort_arrow =
                    new_sort.substring(0, 1) == "-" ? "&uarr;" : "&darr;";
                var t = $("<span>" + sort_arrow + "</span>").addClass(
                    "sort-arrow"
                );

                // Add to header
                this.$el.find("#" + col_key + "-header").append(t);

                // Update grid.
                this.grid.set("sort_key", new_sort);
                this.go_page_one();
                this.execute();
            },

            // Set new value for categorical filter.
            set_categorical_filter: function(name, new_value) {
                // Update filter hyperlinks to reflect new filter value.
                var category_filter = this.grid.get("categorical_filters")[
                        name
                    ],
                    cur_value = this.grid.get("filters")[name];
                var self = this;
                this.$el.find("." + name + "-filter").each(function() {
                    var text = $.trim($(this).text());
                    var filter = category_filter[text];
                    var filter_value = filter[name];
                    if (filter_value == new_value) {
                        // Remove filter link since grid will be using this filter. It is assumed that
                        // this element has a single child, a hyperlink/anchor with text.
                        $(this).empty();
                        $(this).addClass("current-filter");
                        $(this).append(text);
                    } else if (filter_value == cur_value) {
                        // Add hyperlink for this filter since grid will no longer be using this filter. It is assumed that
                        // this element has a single child, a hyperlink/anchor.
                        $(this).empty();
                        var t = $('<a href="#">' + text + "</a>");
                        t.click(function() {
                            self.set_categorical_filter(name, filter_value);
                        });
                        $(this).removeClass("current-filter");
                        $(this).append(t);
                    }
                });
<<<<<<< HEAD
                return false;
            });
        });
=======

                // Update grid.
                this.grid.add_filter(name, new_value);
                this.go_page_one();
                this.execute();
            },
>>>>>>> ee39e61f

            // Set page to view.
            set_page: function(new_page) {
                // Update page hyperlink to reflect new page.
                var self = this;
                this.$el.find(".page-link").each(function() {
                    var id = $(this).attr("id"),
                        page_num = parseInt(id.split("-")[2], 10), // Id has form 'page-link-<page_num>
                        cur_page = self.grid.get("cur_page"),
                        text;
                    if (page_num === new_page) {
                        // Remove link to page since grid will be on this page. It is assumed that
                        // this element has a single child, a hyperlink/anchor with text.
                        text = $(this)
                            .children()
                            .text();
                        $(this).empty();
                        $(this).addClass("inactive-link");
                        $(this).text(text);
                    } else if (page_num === cur_page) {
                        // Add hyperlink to this page since grid will no longer be on this page. It is assumed that
                        // this element has a single child, a hyperlink/anchor.
                        text = $(this).text();
                        $(this).empty();
                        $(this).removeClass("inactive-link");
                        var t = $('<a href="#">' + text + "</a>");
                        t.click(function() {
                            self.set_page(page_num);
                        });
                        $(this).append(t);
                    }
                });

                if (new_page === "all") {
                    this.grid.set("cur_page", new_page);
                } else {
                    this.grid.set("cur_page", parseInt(new_page, 10));
                }
                this.execute();
            },

            // confirmation/submission of operation request
            submit_operation: function(operation_button, confirmation_text) {
                // identify operation
                var operation_name = $(operation_button).val();

                // verify in any item is selected
                var number_of_checked_ids = this.$el.find(
                    'input[name="id"]:checked'
                ).length;
                if (!number_of_checked_ids > 0) {
                    return false;
                }

                // Check to see if there's grid confirmation text for this operation
                var operation = _.findWhere(this.grid.attributes.operations, {
                    label: operation_name
                });
                if (operation && !confirmation_text) {
                    confirmation_text = operation.confirm || "";
                }

                // collect ids
                var item_ids = [];
                this.$el.find("input[name=id]:checked").each(function() {
                    item_ids.push($(this).val());
                });

                // execute operation
                var options = {
                    operation: operation_name,
                    id: item_ids,
                    confirmation_text: confirmation_text
                };
                if (operation.target == "top") {
                    options = _.extend(options, {
                        href: operation.href,
                        target: operation.target
                    });
                }
                this.execute(options);
                return true;
            },

            check_all_items: function() {
                var check = this.$(".grid-row-select-checkbox");
                var state = this.$("#check_all").prop("checked");
                _.each(check, function(c) {
                    $(c).prop("checked", state);
                });
                this.init_grid_elements();
            },

            // Go back to page one; this is useful when a filter is applied.
            go_page_one: function() {
                // Need to go back to page 1 if not showing all.
                var cur_page = this.grid.get("cur_page");
                if (
                    cur_page !== null &&
                    cur_page !== undefined &&
                    cur_page !== "all"
                ) {
                    this.grid.set("cur_page", 1);
                }
            },

            //
            // execute operations and hyperlink requests
            //
            execute: function(options) {
                // get url
                var id = null;
                var href = null;
                var operation = null;
                var confirmation_text = null;
                var target = null;

                // check for options
                if (options) {
                    // get options
                    href = options.href;
                    operation = options.operation;
                    id = options.id;
                    confirmation_text = options.confirmation_text;
                    target = options.target;

                    // check if input contains the operation tag
                    if (
                        href !== undefined &&
                        href.indexOf("operation=") != -1
                    ) {
                        // Get operation, id in hyperlink's href.
                        var href_parts = href.split("?");
                        if (href_parts.length > 1) {
                            var href_parms_str = href_parts[1];
                            var href_parms = href_parms_str.split("&");
                            for (
                                var index = 0;
                                index < href_parms.length;
                                index++
                            ) {
                                if (
                                    href_parms[index].indexOf("operation") != -1
                                ) {
                                    // Found operation parm; get operation value.
                                    operation = href_parms[index].split("=")[1];
                                    operation = operation.replace(/\+/g, " ");
                                } else if (
                                    href_parms[index].indexOf("id") != -1
                                ) {
                                    // Found id parm; get id value.
                                    id = href_parms[index].split("=")[1];
                                }
                            }
                        }
                    }
                }

                // check for operation details
                if (operation && id) {
                    // show confirmation box
                    if (
                        confirmation_text &&
                        confirmation_text != "" &&
                        confirmation_text != "None" &&
                        confirmation_text != "null"
                    )
                        if (!confirm(confirmation_text)) return false;

                    // use small characters for operation?!
                    operation = operation.toLowerCase();

                    // Update grid.
                    this.grid.set({
                        operation: operation,
                        item_ids: id
                    });

                    // Do operation. If operation cannot be performed asynchronously, redirect to location.
                    if (target == "top") {
                        window.top.location =
                            href + "?" + $.param(this.grid.get_url_data());
                    } else if (
                        this.grid.can_async_op(operation) ||
                        this.dict_format
                    ) {
                        this.update_grid();
                    } else {
                        this.go_to(target, href);
                    }

                    // done
                    return false;
                }

                // refresh grid
                if (href) {
                    this.go_to(target, href);
                    return false;
                }

<<<<<<< HEAD
            // done
            return false;
        }

        // refresh grid
        if (href) {
            this.go_to(target, href);
            return false;
        }

        // refresh grid
        if (this.grid.get('async') || this.dict_format) {
            this.update_grid();
        } else {
            this.go_to(target, href);
        }

        // done
        return false;
    },

    // go to url
    go_to: function (target, href) {
        // get aysnc status
        var async = this.grid.get('async');
        this.grid.set('async', false);

        // get slide status
        var advanced_search = this.$el.find('#advanced-search').is(':visible');
        this.grid.set('advanced_search', advanced_search);

        // get default url
        if(!href) {
            href = this.grid.get('url_base') + '?' + $.param(this.grid.get_url_data());
        }

        // clear grid of transient request attributes.
        this.grid.set({
            operation: undefined,
            item_ids: undefined,
            async: async
        });
        switch (target) {
            case 'center':
                $( '#galaxy_main' ).attr( 'src', href );
                break;
            case 'top':
                window.top.location = href;
                break;
            default:
                window.location = href;
        }
    },

    // Update grid.
    update_grid: function () {
        // If there's an operation, do POST; otherwise, do GET.
        var method = (this.grid.get('operation') ? 'POST' : 'GET' );

        // Show overlay to indicate loading and prevent user actions.
        this.$el.find('.loading-elt-overlay').show();
        var self = this;
        $.ajax({
            type: method,
            url: self.grid.get('url_base'),
            data: self.grid.get_url_data(),
            error: function(response) { alert( 'Grid refresh failed' );},
            success: function(response_text) {

                // backup
                var embedded = self.grid.get('embedded');
                var insert = self.grid.get('insert');
                var advanced_search = self.$el.find('#advanced-search').is(':visible');

                // request new configuration
                var json = self.dict_format ? response_text : $.parseJSON(response_text);

                // update
                json.embedded = embedded;
                json.insert = insert;
                json.advanced_search = advanced_search;

                // Initialize new grid config
                self.init_grid(json);

                // Hide loading overlay.
                self.$el.find('.loading-elt-overlay').hide();
=======
                // refresh grid
                if (this.grid.get("async") || this.dict_format) {
                    this.update_grid();
                } else {
                    this.go_to(target, href);
                }

                // done
                return false;
>>>>>>> ee39e61f
            },

            // go to url
            go_to: function(target, href) {
                // get aysnc status
                var async = this.grid.get("async");
                this.grid.set("async", false);

                // get slide status
                var advanced_search = this.$el
                    .find("#advanced-search")
                    .is(":visible");
                this.grid.set("advanced_search", advanced_search);

                // get default url
                if (!href) {
                    href =
                        this.grid.get("url_base") +
                        "?" +
                        $.param(this.grid.get_url_data());
                }

                // clear grid of transient request attributes.
                this.grid.set({
                    operation: undefined,
                    item_ids: undefined,
                    async: async
                });
                switch (target) {
                    case "inbound":
                        // this currently assumes that there is only a single grid shown at a time
                        var $div = $(".grid-header").closest(".inbound");
                        if ($div.length !== 0) {
                            $div.load(href);
                            return;
                        }
                        break;
                    case "top":
                        window.top.location = href;
                        break;
                    default:
                        window.location = href;
                }
            },

            // Update grid.
            update_grid: function() {
                // If there's an operation, do POST; otherwise, do GET.
                var method = this.grid.get("operation") ? "POST" : "GET";

                // Show overlay to indicate loading and prevent user actions.
                this.$el.find(".loading-elt-overlay").show();
                var self = this;
                $.ajax({
                    type: method,
                    url: self.grid.get("url_base"),
                    data: self.grid.get_url_data(),
                    error: function(response) {
                        alert("Grid refresh failed");
                    },
                    success: function(response_text) {
                        // backup
                        var embedded = self.grid.get("embedded");
                        var insert = self.grid.get("insert");
                        var advanced_search = self.$el
                            .find("#advanced-search")
                            .is(":visible");

                        // request new configuration
                        var json = self.dict_format
                            ? response_text
                            : $.parseJSON(response_text);

                        // update
                        json.embedded = embedded;
                        json.insert = insert;
                        json.advanced_search = advanced_search;

                        // Initialize new grid config
                        self.init_grid(json);

                        // Hide loading overlay.
                        self.$el.find(".loading-elt-overlay").hide();
                    },
                    complete: function() {
                        // Clear grid of transient request attributes.
                        self.grid.set({
                            operation: undefined,
                            item_ids: undefined
                        });
                    }
                });
            }
        });
    }
);<|MERGE_RESOLUTION|>--- conflicted
+++ resolved
@@ -426,18 +426,12 @@
                         $(this).append(t);
                     }
                 });
-<<<<<<< HEAD
-                return false;
-            });
-        });
-=======
 
                 // Update grid.
                 this.grid.add_filter(name, new_value);
                 this.go_page_one();
                 this.execute();
             },
->>>>>>> ee39e61f
 
             // Set page to view.
             set_page: function(new_page) {
@@ -639,95 +633,6 @@
                     return false;
                 }
 
-<<<<<<< HEAD
-            // done
-            return false;
-        }
-
-        // refresh grid
-        if (href) {
-            this.go_to(target, href);
-            return false;
-        }
-
-        // refresh grid
-        if (this.grid.get('async') || this.dict_format) {
-            this.update_grid();
-        } else {
-            this.go_to(target, href);
-        }
-
-        // done
-        return false;
-    },
-
-    // go to url
-    go_to: function (target, href) {
-        // get aysnc status
-        var async = this.grid.get('async');
-        this.grid.set('async', false);
-
-        // get slide status
-        var advanced_search = this.$el.find('#advanced-search').is(':visible');
-        this.grid.set('advanced_search', advanced_search);
-
-        // get default url
-        if(!href) {
-            href = this.grid.get('url_base') + '?' + $.param(this.grid.get_url_data());
-        }
-
-        // clear grid of transient request attributes.
-        this.grid.set({
-            operation: undefined,
-            item_ids: undefined,
-            async: async
-        });
-        switch (target) {
-            case 'center':
-                $( '#galaxy_main' ).attr( 'src', href );
-                break;
-            case 'top':
-                window.top.location = href;
-                break;
-            default:
-                window.location = href;
-        }
-    },
-
-    // Update grid.
-    update_grid: function () {
-        // If there's an operation, do POST; otherwise, do GET.
-        var method = (this.grid.get('operation') ? 'POST' : 'GET' );
-
-        // Show overlay to indicate loading and prevent user actions.
-        this.$el.find('.loading-elt-overlay').show();
-        var self = this;
-        $.ajax({
-            type: method,
-            url: self.grid.get('url_base'),
-            data: self.grid.get_url_data(),
-            error: function(response) { alert( 'Grid refresh failed' );},
-            success: function(response_text) {
-
-                // backup
-                var embedded = self.grid.get('embedded');
-                var insert = self.grid.get('insert');
-                var advanced_search = self.$el.find('#advanced-search').is(':visible');
-
-                // request new configuration
-                var json = self.dict_format ? response_text : $.parseJSON(response_text);
-
-                // update
-                json.embedded = embedded;
-                json.insert = insert;
-                json.advanced_search = advanced_search;
-
-                // Initialize new grid config
-                self.init_grid(json);
-
-                // Hide loading overlay.
-                self.$el.find('.loading-elt-overlay').hide();
-=======
                 // refresh grid
                 if (this.grid.get("async") || this.dict_format) {
                     this.update_grid();
@@ -737,7 +642,6 @@
 
                 // done
                 return false;
->>>>>>> ee39e61f
             },
 
             // go to url
@@ -767,13 +671,8 @@
                     async: async
                 });
                 switch (target) {
-                    case "inbound":
-                        // this currently assumes that there is only a single grid shown at a time
-                        var $div = $(".grid-header").closest(".inbound");
-                        if ($div.length !== 0) {
-                            $div.load(href);
-                            return;
-                        }
+                    case "center":
+                        $("#galaxy_main").attr("src", href);
                         break;
                     case "top":
                         window.top.location = href;
