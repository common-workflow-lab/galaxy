/**
 * Model, view, and controller objects for Galaxy tools and tool panel.
 */
/* global ga */
import _ from "underscore";
import $ from "jquery";
import d3 from "d3";
import Backbone from "backbone";
import { getAppRoot } from "onload/loadConfig";
import { getGalaxyInstance } from "app";
import util from "viz/trackster/util";
import { DatasetCollection } from "mvc/dataset/data";

/**
 * Mixin for tracking model visibility.
 */
var VisibilityMixin = {
    hidden: false,

    show: function() {
        this.set("hidden", false);
    },

    hide: function() {
        this.set("hidden", true);
    },

    toggle: function() {
        this.set("hidden", !this.get("hidden"));
    },

    is_visible: function() {
        return !this.attributes.hidden;
    }
};

/**
 * A tool parameter.
 */
var ToolParameter = Backbone.Model.extend({
    defaults: {
        name: null,
        label: null,
        type: null,
        value: null,
        html: null,
        num_samples: 5
    },

    initialize: function(options) {
        this.attributes.html = unescape(this.attributes.html);
    },

    copy: function() {
        return new ToolParameter(this.toJSON());
    },

    set_value: function(value) {
        this.set("value", value || "");
    }
});

var ToolParameterCollection = Backbone.Collection.extend({
    model: ToolParameter
});

/**
 * A data tool parameter.
 */
var DataToolParameter = ToolParameter.extend({});

/**
 * An integer tool parameter.
 */
var IntegerToolParameter = ToolParameter.extend({
    set_value: function(value) {
        this.set("value", parseInt(value, 10));
    },

    /**
     * Returns samples from a tool input.
     */
    get_samples: function() {
        return d3.scale
            .linear()
            .domain([this.get("min"), this.get("max")])
            .ticks(this.get("num_samples"));
    }
});

var FloatToolParameter = IntegerToolParameter.extend({
    set_value: function(value) {
        this.set("value", parseFloat(value));
    }
});

/**
 * A select tool parameter.
 */
var SelectToolParameter = ToolParameter.extend({
    /**
     * Returns tool options.
     */
    get_samples: function() {
        return _.map(this.get("options"), option => option[0]);
    }
});

// Set up dictionary of parameter types.
ToolParameter.subModelTypes = {
    integer: IntegerToolParameter,
    float: FloatToolParameter,
    data: DataToolParameter,
    select: SelectToolParameter
};

/**
 * A Galaxy tool.
 */
var Tool = Backbone.Model.extend({
    // Default attributes.
    defaults: {
        id: null,
        name: null,
        description: null,
        target: null,
        inputs: [],
        outputs: []
    },

    urlRoot: `${getAppRoot()}api/tools`,

    initialize: function(options) {
        // Set parameters.
        this.set(
            "inputs",
            new ToolParameterCollection(
                _.map(options.inputs, p => {
                    var p_class = ToolParameter.subModelTypes[p.type] || ToolParameter;
                    return new p_class(p);
                })
            )
        );
    },

    /**
     *
     */
    toJSON: function() {
        var rval = Backbone.Model.prototype.toJSON.call(this);

        // Convert inputs to JSON manually.
        rval.inputs = this.get("inputs").map(i => i.toJSON());
        return rval;
    },

    /**
     * Removes inputs of a particular type; this is useful because not all inputs can be handled by
     * client and server yet.
     */
    remove_inputs: function(types) {
        var tool = this;

        var incompatible_inputs = tool.get("inputs").filter(input => types.indexOf(input.get("type")) !== -1);

        tool.get("inputs").remove(incompatible_inputs);
    },

    /**
     * Returns object copy, optionally including only inputs that can be sampled.
     */
    copy: function(only_samplable_inputs) {
        var copy = new Tool(this.toJSON());

        // Return only samplable inputs if flag is set.
        if (only_samplable_inputs) {
            var valid_inputs = new Backbone.Collection();
            copy.get("inputs").each(input => {
                if (input.get_samples()) {
                    valid_inputs.push(input);
                }
            });
            copy.set("inputs", valid_inputs);
        }

        return copy;
    },

    apply_search_results: function(results) {
        _.indexOf(results, this.attributes.id) !== -1 ? this.show() : this.hide();
        return this.is_visible();
    },

    /**
     * Set a tool input's value.
     */
    set_input_value: function(name, value) {
        this.get("inputs")
            .find(input => input.get("name") === name)
            .set("value", value);
    },

    /**
     * Set many input values at once.
     */
    set_input_values: function(inputs_dict) {
        var self = this;
        _.each(_.keys(inputs_dict), input_name => {
            self.set_input_value(input_name, inputs_dict[input_name]);
        });
    },

    /**
     * Run tool; returns a Deferred that resolves to the tool's output(s).
     */
    run: function() {
        return this._run();
    },

    /**
     * Rerun tool using regions and a target dataset.
     */
    rerun: function(target_dataset, regions) {
        return this._run({
            action: "rerun",
            target_dataset_id: target_dataset.id,
            regions: regions
        });
    },

    /**
     * Returns input dict for tool's inputs.
     */
    get_inputs_dict: function() {
        var input_dict = {};
        this.get("inputs").each(input => {
            input_dict[input.get("name")] = input.get("value");
        });
        return input_dict;
    },

    /**
     * Run tool; returns a Deferred that resolves to the tool's output(s).
     * NOTE: this method is a helper method and should not be called directly.
     */
    _run: function(additional_params) {
        // Create payload.
        var payload = _.extend(
            {
                tool_id: this.id,
                inputs: this.get_inputs_dict()
            },
            additional_params
        );

        // Because job may require indexing datasets, use server-side
        // deferred to ensure that job is run. Also use deferred that
        // resolves to outputs from tool.
        var run_deferred = $.Deferred();

        var ss_deferred = new util.ServerStateDeferred({
            ajax_settings: {
                url: this.urlRoot,
                data: JSON.stringify(payload),
                dataType: "json",
                contentType: "application/json",
                type: "POST"
            },
            interval: 2000,
            success_fn: function(response) {
                return response !== "pending";
            }
        });

        // Run job and resolve run_deferred to tool outputs.
        $.when(ss_deferred.go()).then(result => {
            run_deferred.resolve(new DatasetCollection(result));
        });
        return run_deferred;
    }
});
_.extend(Tool.prototype, VisibilityMixin);

/**
 * Wrap collection of tools for fast access/manipulation.
 */
var ToolCollection = Backbone.Collection.extend({
    model: Tool
});

/**
 * Label or section header in tool panel.
 */
var ToolSectionLabel = Backbone.Model.extend(VisibilityMixin);

/**
 * Section of tool panel with elements (labels and tools).
 */
var ToolSection = Backbone.Model.extend({
    defaults: {
        elems: [],
        open: false
    },

    clear_search_results: function() {
        _.each(this.attributes.elems, elt => {
            elt.show();
        });

        this.show();
        this.set("open", false);
    },

    apply_search_results: function(results) {
        var all_hidden = true;
        var cur_label;
        _.each(this.attributes.elems, elt => {
            if (elt instanceof ToolSectionLabel) {
                cur_label = elt;
                cur_label.hide();
            } else if (elt instanceof Tool) {
                if (elt.apply_search_results(results)) {
                    all_hidden = false;
                    if (cur_label) {
                        cur_label.show();
                    }
                }
            }
        });

        if (all_hidden) {
            this.hide();
        } else {
            this.show();
            this.set("open", true);
        }
    }
});
_.extend(ToolSection.prototype, VisibilityMixin);

/**
 * Tool search that updates results when query is changed. Result value of null
 * indicates that query was not run; if not null, results are from search using
 * query.
 */
var ToolSearch = Backbone.Model.extend({
    SEARCH_RESERVED_TERMS_FAVORITES: ["#favs", "#favorites", "#favourites"],

    defaults: {
        search_hint_string: "search tools",
        min_chars_for_search: 3,
        clear_btn_url: "",
        visible: true,
        query: "",
        results: null,
        // ESC (27) will clear the input field and tool search filters
        clear_key: 27
    },

    urlRoot: `${getAppRoot()}api/tools`,

    initialize: function() {
        this.on("change:query", this.do_search);
    },

    /**
     * Do the search and update the results.
     */
    do_search: function() {
        const Galaxy = getGalaxyInstance();
        var query = this.attributes.query;

        // If query is too short, do not search.
        if (query.length < this.attributes.min_chars_for_search) {
            this.set("results", null);
            return;
        }

        // Do search via AJAX.
        var q = query;
        // Stop previous ajax-request
        if (this.timer) {
            clearTimeout(this.timer);
        }
        // Catch reserved words
        if (this.SEARCH_RESERVED_TERMS_FAVORITES.indexOf(q) >= 0) {
            this.set("results", Galaxy.user.getFavorites().tools);
        } else {
            // Start a new ajax-request in X ms
            $("#search-clear-btn").hide();
            $("#search-spinner").show();
            var self = this;
            this.timer = setTimeout(() => {
                // log the search to analytics if present
                if (typeof ga !== "undefined") {
                    ga("send", "pageview", `${getAppRoot()}?q=${q}`);
                }
                $.get(
                    self.urlRoot,
                    { q: q },
                    data => {
                        self.set("results", data);
                        $("#search-spinner").hide();
                        $("#search-clear-btn").show();
                    },
                    "json"
                );
            }, 400);
        }
    },

    clear_search: function() {
        this.set("query", "");
        this.set("results", null);
    }
});
_.extend(ToolSearch.prototype, VisibilityMixin);

/**
 * Tool Panel.
 */
var ToolPanel = Backbone.Model.extend({
    initialize: function(options) {
        this.attributes.tool_search = options.tool_search;
        this.attributes.tool_search.on("change:results", this.apply_search_results, this);
        this.attributes.tools = options.tools;
        this.attributes.layout = new Backbone.Collection(this.parse(options.layout));
    },

    /**
     * Parse tool panel dictionary and return collection of tool panel elements.
     */
    parse: function(response) {
        // Recursive function to parse tool panel elements.
        var self = this;

        var // Helper to recursively parse tool panel.
            parse_elt = elt_dict => {
                const type = elt_dict.model_class;
                // There are many types of tools; for now, anything that ends in 'Tool'
                // and is not a ExpressionTool is treated as a generic tool.
                if (type.indexOf("Tool") === type.length - 4) {
<<<<<<< HEAD
                    const tool = self.attributes.tools.get(elt_dict.id);
                    if (type === 'ExpressionTool') {
=======
                    let tool = self.attributes.tools.get(elt_dict.id);
                    if (type === "ExpressionTool") {
>>>>>>> 513fb016
                        tool.hide();
                    }
                    return tool;
                } else if (type === "ToolSection") {
                    // Parse elements.
                    const elems = _.map(elt_dict.elems, parse_elt).filter(el => el.is_visible());
                    elt_dict.elems = elems;
                    const section = new ToolSection(elt_dict);
                    if (elems.length == 0) {
                        section.hide();
                    }
                    return section;
                } else if (type === "ToolSectionLabel") {
                    return new ToolSectionLabel(elt_dict);
                }
            };

        return _.map(response, parse_elt);
    },

    clear_search_results: function() {
        this.get("layout").each(panel_elt => {
            if (panel_elt instanceof ToolSection) {
                panel_elt.clear_search_results();
            } else {
                // Label or tool, so just show.
                panel_elt.show();
            }
        });
    },

    apply_search_results: function() {
        var results = this.get("tool_search").get("results");
        if (results === null) {
            this.clear_search_results();
            return;
        }

        var cur_label = null;
        this.get("layout").each(panel_elt => {
            if (panel_elt instanceof ToolSectionLabel) {
                cur_label = panel_elt;
                cur_label.hide();
            } else if (panel_elt instanceof Tool) {
                if (panel_elt.apply_search_results(results)) {
                    if (cur_label) {
                        cur_label.show();
                    }
                }
            } else {
                // Starting new section, so clear current label.
                cur_label = null;
                panel_elt.apply_search_results(results);
            }
        });
    }
});

/**
 * View classes for Galaxy tools and tool panel.
 *
 * Views use the templates defined below for rendering. Views update as needed
 * based on (a) model/collection events and (b) user interactions; in this sense,
 * they are controllers are well and the HTML is the real view in the MVC architecture.
 */

/**
 * Base view that handles visibility based on model's hidden attribute.
 */
var BaseView = Backbone.View.extend({
    initialize: function() {
        this.model.on("change:hidden", this.update_visible, this);
        this.update_visible();
    },
    update_visible: function() {
        this.model.attributes.hidden ? this.$el.hide() : this.$el.show();
    }
});

/**
 * Link to a tool.
 */
var ToolLinkView = BaseView.extend({
    tagName: "div",

    render: function() {
        // create element
        var $link = $("<div/>");
        $link.append(templates.tool_link(this.model.toJSON()));

        var formStyle = this.model.get("form_style", null);
        // open upload dialog for upload tool
        if (this.model.id === "upload1") {
            $link.find("a").on("click", e => {
                e.preventDefault();
                const Galaxy = getGalaxyInstance();
                Galaxy.upload.show();
            });
        } else if (formStyle === "regular") {
            // regular tools
            var self = this;
            $link.find("a").on("click", e => {
                e.preventDefault();
                const Galaxy = getGalaxyInstance();
                Galaxy.router.push("/", {
                    tool_id: self.model.id,
                    version: self.model.get("version")
                });
            });
        }

        // add element
        this.$el.append($link);
        return this;
    }
});

/**
 * Panel label/section header.
 */
var ToolSectionLabelView = BaseView.extend({
    tagName: "div",
    className: "toolPanelLabel",

    render: function() {
        this.$el.append($("<span/>").text(this.model.attributes.text));
        return this;
    }
});

/**
 * Panel section.
 */
var ToolSectionView = BaseView.extend({
    tagName: "div",
    className: "toolSectionWrapper",

    initialize: function() {
        BaseView.prototype.initialize.call(this);
        this.model.on("change:open", this.update_open, this);
    },

    render: function() {
        // Build using template.
        this.$el.append(templates.panel_section(this.model.toJSON()));

        // Add tools to section.
        var section_body = this.$el.find(".toolSectionBody");
        _.each(this.model.attributes.elems, elt => {
            if (elt instanceof Tool) {
                var tool_view = new ToolLinkView({
                    model: elt,
                    className: "toolTitle"
                });
                tool_view.render();
                section_body.append(tool_view.$el);
            } else if (elt instanceof ToolSectionLabel) {
                var label_view = new ToolSectionLabelView({
                    model: elt
                });
                label_view.render();
                section_body.append(label_view.$el);
            } else {
                // TODO: handle nested section bodies?
            }
        });
        return this;
    },

    events: {
        "click .toolSectionTitle > a": "toggle"
    },

    /**
     * Toggle visibility of tool section.
     */
    toggle: function() {
        this.model.set("open", !this.model.attributes.open);
    },

    /**
     * Update whether section is open or close.
     */
    update_open: function() {
        this.model.attributes.open
            ? this.$el.children(".toolSectionBody").slideDown("fast")
            : this.$el.children(".toolSectionBody").slideUp("fast");
    }
});

var ToolSearchView = Backbone.View.extend({
    tagName: "div",
    id: "tool-search",
    className: "bar",

    events: {
        click: "focus_and_select",
        "keyup :input": "query_changed",
        "change :input": "query_changed",
        "click #search-clear-btn": "clear"
    },

    render: function() {
        this.$el.append(templates.tool_search(this.model.toJSON()));
        if (!this.model.is_visible()) {
            this.$el.hide();
        }

        this.$el.find("[title]").tooltip();
        return this;
    },

    focus_and_select: function() {
        this.$el
            .find(":input")
            .focus()
            .select();
    },

    clear: function() {
        this.model.clear_search();
        this.$el.find(":input").val("");
        this.focus_and_select();
        return false;
    },

    query_changed: function(evData) {
        // check for the 'clear key' (ESC) first
        if (this.model.attributes.clear_key && this.model.attributes.clear_key === evData.which) {
            this.clear();
            return false;
        }
        this.model.set("query", this.$el.find(":input").val());
    }
});

/**
 * Tool panel view. Events triggered include:
 * tool_link_click(click event, tool_model)
 */
var ToolPanelView = Backbone.View.extend({
    tagName: "div",
    className: "toolMenu",

    /**
     * Set up view.
     */
    initialize: function() {
        this.model.get("tool_search").on("change:results", this.handle_search_results, this);
    },

    render: function() {
        var self = this;

        // Render search.
        var search_view = new ToolSearchView({
            model: this.model.get("tool_search")
        });
        search_view.render();
        // FIXME: This is a little ugly because it navigates through the parent
        //        element, but good enough until this is all `.vue`
        self.$el
            .closest(".unified-panel")
            .find(".unified-panel-controls")
            .append(search_view.$el);

        // Render panel.
        this.model.get("layout").each(panel_elt => {
            if (panel_elt instanceof ToolSection) {
                var section_title_view = new ToolSectionView({
                    model: panel_elt
                });
                section_title_view.render();
                self.$el.append(section_title_view.$el);
            } else if (panel_elt instanceof Tool) {
                var tool_view = new ToolLinkView({
                    model: panel_elt,
                    className: "toolTitleNoSection"
                });
                tool_view.render();
                self.$el.append(tool_view.$el);
            } else if (panel_elt instanceof ToolSectionLabel) {
                var label_view = new ToolSectionLabelView({
                    model: panel_elt
                });
                label_view.render();
                self.$el.append(label_view.$el);
            }
        });

        // Setup tool link click eventing.
        self.$el.find("a.tool-link").click(function(e) {
            // Tool id is always the first class.
            var tool_id = $(this)
                .attr("class")
                .split(/\s+/)[0];

            var tool = self.model.get("tools").get(tool_id);

            self.trigger("tool_link_click", e, tool);
        });

        return this;
    },

    handle_search_results: function() {
        var results = this.model.get("tool_search").get("results");
        if (results && results.length === 0) {
            $("#search-no-results").show();
        } else {
            $("#search-no-results").hide();
        }
    }
});

/**
 * View for working with a tool: setting parameters and inputs and executing the tool.
 */
var ToolFormView = Backbone.View.extend({
    className: "toolForm",

    render: function() {
        this.$el.children().remove();
        this.$el.append(templates.tool_form(this.model.toJSON()));
    }
});

// TODO: move into relevant views
var templates = {
    // the search bar at the top of the tool panel
    tool_search: _.template(
        `<input id="tool-search-query" class="search-query parent-width" name="query"
                placeholder="<%- search_hint_string %>" autocomplete="off" type="text" />
         <a id="search-clear-btn" title="clear search (esc)"> </a>
         <span id="search-spinner" class="search-spinner fa fa-spinner fa-spin"></span>
    `
    ),

    // the category level container in the tool panel (e.g. 'Get Data', 'Text Manipulation')
    panel_section: _.template(
        [
            '<div class="toolSectionTitle" id="title_<%- id %>">',
            '<a href="javascript:void(0)"><span><%- name %></span></a>',
            "</div>",
            '<div id="<%- id %>" class="toolSectionBody" style="display: none;">',
            '<div class="toolSectionBg"></div>',
            "<div>"
        ].join("")
    ),

    // a single tool's link in the tool panel; will load the tool form in the center panel
    tool_link: _.template(
        [
            '<a class="<%- id %> tool-link" href="<%= link %>" target="<%- target %>" minsizehint="<%- min_width %>">',
            '<span class="labels">',
            "<% _.each( labels, function( label ){ %>",
            '<span class="badge badge-primary badge-<%- label %>">',
            "<%- label %>",
            "</span>",
            "<% }); %>",
            "</span>",
            '<span class="tool-old-link">',
            "<%- name %>",
            "</span>",
            " <%- description %>",
            "</a>"
        ].join("")
    ),

    // the tool form for entering tool parameters, viewing help and executing the tool
    // loaded when a tool link is clicked in the tool panel
    tool_form: _.template(
        [
            '<div class="toolFormTitle"><%- tool.name %> (version <%- tool.version %>)</div>',
            '<div class="toolFormBody">',
            "<% _.each( tool.inputs, function( input ){ %>",
            '<div class="form-row">',
            '<label for="<%- input.name %>"><%- input.label %>:</label>',
            '<div class="form-row-input">',
            "<%= input.html %>",
            "</div>",
            '<div class="toolParamHelp" style="clear: both;">',
            "<%- input.help %>",
            "</div>",
            '<div style="clear: both;"></div>',
            "</div>",
            "<% }); %>",
            "</div>",
            '<div class="form-row form-actions">',
            '<input type="submit" class="btn btn-primary" name="runtool_btn" value="Execute" />',
            "</div>",
            '<div class="toolHelp">',
            '<div class="toolHelpBody"><% tool.help %></div>',
            "</div>"
            // TODO: we need scoping here because 'help' is the dom for the help menu in the masthead
            // which implies a leaky variable that I can't find
        ].join(""),
        { variable: "tool" }
    )
};

// Exports
export default {
    ToolParameter: ToolParameter,
    IntegerToolParameter: IntegerToolParameter,
    SelectToolParameter: SelectToolParameter,
    Tool: Tool,
    ToolCollection: ToolCollection,
    ToolSearch: ToolSearch,
    ToolPanel: ToolPanel,
    ToolPanelView: ToolPanelView,
    ToolFormView: ToolFormView
};<|MERGE_RESOLUTION|>--- conflicted
+++ resolved
@@ -440,13 +440,8 @@
                 // There are many types of tools; for now, anything that ends in 'Tool'
                 // and is not a ExpressionTool is treated as a generic tool.
                 if (type.indexOf("Tool") === type.length - 4) {
-<<<<<<< HEAD
                     const tool = self.attributes.tools.get(elt_dict.id);
-                    if (type === 'ExpressionTool') {
-=======
-                    let tool = self.attributes.tools.get(elt_dict.id);
                     if (type === "ExpressionTool") {
->>>>>>> 513fb016
                         tool.hide();
                     }
                     return tool;
