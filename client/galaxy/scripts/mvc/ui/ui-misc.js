--- conflicted
+++ resolved
@@ -187,22 +187,6 @@
 /** Creates an input element which switches between select and text field */
 export var TextSelect = Backbone.View.extend({
     initialize: function(options) {
-<<<<<<< HEAD
-        this.text = new Input(options);
-        var classes = {
-            checkboxes: Checkbox,
-            radio: Radio,
-            radiobutton: RadioButton
-        };
-        var SelectClass = classes[options.display] || Select;
-        this.select = new SelectClass.View(options);
-        this.setElement(
-            $("<div/>")
-                .append(this.select.$el)
-                .append(this.text.$el)
-        );
-        this.update(options.data);
-=======
         this.select = options.select;
         this.model = this.select.model;
         this.text = new Input({
@@ -222,7 +206,6 @@
     },
     unwait: function() {
         this.select.unwait();
->>>>>>> ed72b94e
     },
     value: function(new_val) {
         var element = this.textmode ? this.text : this.select;
