--- conflicted
+++ resolved
@@ -165,9 +165,8 @@
                     }
                     if ( input.payload ) {
                         for ( var p_id in input.payload ) {
-                            var p = input.payload[ p_id ];
-                            input.payload[ input.name + '__' + p_id ] = p;
-                            delete p;
+                            input.payload[ input.name + '__' + p_id ] = input.payload[ p_id ];
+                            delete input.payload[ p_id ];
                         }
                     }
                     var d = post_job_actions[ input.action + output_id ];
@@ -304,39 +303,6 @@
             return input_config;
         }
 
-<<<<<<< HEAD
-            // visit input nodes and enrich by name/value pairs from server data
-            function visit ( head, head_list ) {
-                head_list = head_list || [];
-                head_list.push( head );
-                for ( var i in head.inputs ) {
-                    var input = head.inputs[ i ];
-                    var action = input.action;
-                    if ( action ) {
-                        input.name = 'pja__' + output_id + '__' + input.action;
-                        if ( input.pja_arg ) {
-                            input.name += '__' + input.pja_arg;
-                        }
-                        if ( input.payload ) {
-                            for ( var p_id in input.payload ) {
-                                input.payload[ input.name + '__' + p_id ] = input.payload[ p_id ];
-                                delete input.payload[ p_id ];
-                            }
-                        }
-                        var d = self.post_job_actions[ input.action + output_id ];
-                        if ( d ) {
-                            for ( var j in head_list ) {
-                                head_list[ j ].expanded = true;
-                            }
-                            if ( input.pja_arg ) {
-                                input.value = d.action_arguments && d.action_arguments[ input.pja_arg ] || input.value;
-                            } else {
-                                input.value = 'true';
-                            }
-                        }
-                    }
-                    input.inputs && visit( input, head_list.slice( 0 ) );
-=======
         if ( output_id ) {
             inputs.push({
                 name        : 'pja__' + output_id + '__EmailAction',
@@ -347,7 +313,6 @@
                 help        : 'An email notification will be sent when the job has completed.',
                 payload     : {
                     'host'  : window.location.host
->>>>>>> 63d1d428
                 }
             });
             inputs.push({
