--- conflicted
+++ resolved
@@ -2,14 +2,8 @@
 selected datset collections -->
 
 <template>
-<<<<<<< HEAD
-    <History
-        @select-collection="selectCollection($event)"
-        v-if="history && !selectedCollections.length"
-=======
     <HistoryComponent
         v-if="history && !breadcrumbs.length"
->>>>>>> 4f1a593e
         :history="history"
         v-on="$listeners"
         @viewCollection="drillDown"
