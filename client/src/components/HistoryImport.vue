--- conflicted
+++ resolved
@@ -1,14 +1,7 @@
 <template>
-<<<<<<< HEAD
-    <b-card body-class="history-import-component" aria-labelledby="history-import-heading">
-        <template slot="header">
-            <h1 id="history-import-heading" class="mb-0 h-sm">Import a history from an archive</h1>
-        </template>
-=======
     <div class="history-import-component" aria-labelledby="history-import-heading">
         <h1 id="history-import-heading" class="h-lg">Import a history from an archive</h1>
 
->>>>>>> 59ac04cd
         <b-alert v-if="errorMessage" variant="danger" dismissible show @dismissed="errorMessage = null">
             {{ errorMessage }}
             <JobError
