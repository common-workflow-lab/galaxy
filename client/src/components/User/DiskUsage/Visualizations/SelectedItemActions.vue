--- conflicted
+++ resolved
@@ -1,6 +1,6 @@
 <script setup lang="ts">
 import { library } from "@fortawesome/fontawesome-svg-core";
-import { faChartBar, faInfoCircle, faTrash, faUndo } from "@fortawesome/free-solid-svg-icons";
+import { faArchive, faChartBar, faInfoCircle, faTrash, faUndo } from "@fortawesome/free-solid-svg-icons";
 import { FontAwesomeIcon } from "@fortawesome/vue-fontawesome";
 import { BButton } from "bootstrap-vue";
 import { computed } from "vue";
@@ -9,13 +9,6 @@
 import { bytesToString } from "@/utils/utils";
 
 import type { DataValuePoint } from "./Charts";
-<<<<<<< HEAD
-=======
-import { computed } from "vue";
-import { faChartBar, faUndo, faTrash, faInfoCircle, faArchive } from "@fortawesome/free-solid-svg-icons";
-import { FontAwesomeIcon } from "@fortawesome/vue-fontawesome";
-import { library } from "@fortawesome/fontawesome-svg-core";
->>>>>>> e3023492
 
 type ItemTypes = "history" | "dataset";
 
