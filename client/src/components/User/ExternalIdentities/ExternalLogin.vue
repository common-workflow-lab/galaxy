<script setup lang="ts">
import axios, { type AxiosError } from "axios";
import { BAlert, BButton, BForm, BFormCheckbox, BFormGroup } from "bootstrap-vue";
import { computed, onMounted, ref } from "vue";
import Multiselect from "vue-multiselect";

import { useConfig } from "@/composables/config";
import { withPrefix } from "@/utils/redirect";

import LoadingSpan from "@/components/LoadingSpan.vue";

interface Idp {
    DisplayName: string;
    EntityID: string;
    OrganizationName: string;
    RandS: boolean;
}
type OIDCConfig = Record<string, { icon?: string }>;

interface Props {
    loginPage?: boolean;
    excludeIdps?: string[];
}

const props = withDefaults(defineProps<Props>(), {
    loginPage: false,
    excludeIdps: () => [],
});

const { config, isConfigLoaded } = useConfig();

const loading = ref(false);
const messageText = ref<string | null>(null);
const messageVariant = ref<string | null>(null);
const cILogonIdps = ref<Idp[]>([]);
const selected = ref<Idp | null>(null);
const rememberIdp = ref(false);
const cilogonOrCustos = ref<string | null>(null);
const toggleCilogon = ref(false);

const oIDCIdps = computed<OIDCConfig>(() => (isConfigLoaded.value ? config.value.oidc : {}));

const filteredOIDCIdps = computed(() => {
    const exclude = ["cilogon", "custos"].concat(props.excludeIdps);
    const filtered = Object.assign({}, oIDCIdps.value);

    exclude.forEach((idp) => {
        delete filtered[idp];
    });

    return filtered;
});

const cilogonListShow = computed(() => {
    return oIDCIdps.value.cilogon || oIDCIdps.value.custos;
});

const cILogonEnabled = computed(() => oIDCIdps.value.cilogon);
const custosEnabled = computed(() => oIDCIdps.value.custos);

onMounted(async () => {
    rememberIdp.value = getIdpPreference() !== null;

    // Only fetch CILogonIDPs if custos/cilogon configured
    if (cilogonListShow.value) {
        await getCILogonIdps();
    }
});

function toggleCILogon(idp: string) {
    toggleCilogon.value = !toggleCilogon.value;
    cilogonOrCustos.value = toggleCilogon.value ? idp : null;
}

async function submitOIDCLogin(idp: string) {
    loading.value = true;

    try {
        const { data } = await axios.post(withPrefix(`/authnz/${idp}/login`));

        if (data.redirect_uri) {
            window.location = data.redirect_uri;
        }
    } catch (e) {
        const error = e as AxiosError<{ err_msg?: string }>;
        messageVariant.value = "danger";
        const message = error.response?.data && error.response.data.err_msg;
        messageText.value = message || "Login failed for an unknown reason.";
    } finally {
        loading.value = false;
    }
}

async function submitCILogon(idp: string | null) {
    if (props.loginPage) {
        setIdpPreference();
    }

    if (!selected.value || !idp) {
        messageVariant.value = "danger";
        messageText.value = "Please select an institution.";
        return;
    }

    loading.value = true;

    try {
        const { data } = await axios.post(withPrefix(`/authnz/${idp}/login/?idphint=${selected.value.EntityID}`));

        localStorage.setItem("galaxy-provider", idp);

        if (data.redirect_uri) {
            window.location = data.redirect_uri;
        }
    } catch (e) {
        const error = e as AxiosError<{ err_msg?: string }>;
        messageVariant.value = "danger";
        const message = error.response?.data && error.response.data.err_msg;
        messageText.value = message || "Login failed for an unknown reason.";
    } finally {
        loading.value = false;
    }
}

async function getCILogonIdps() {
    try {
        const { data } = await axios.get(withPrefix("/authnz/get_cilogon_idps"));

        cILogonIdps.value = data;

        if (cILogonIdps.value.length == 1) {
            selected.value = cILogonIdps.value[0]!;
        } else {
            // List is originally sorted by OrganizationName which can be different from DisplayName
            cILogonIdps.value.sort((a, b) => (a.DisplayName > b.DisplayName ? 1 : -1));
        }

        if (props.loginPage) {
            const preferredIdp = getIdpPreference();

            if (preferredIdp) {
                const selectedIdp = cILogonIdps.value.find((idp) => idp.EntityID === preferredIdp);

                if (selectedIdp) {
                    selected.value = selectedIdp;
                }
            }
        }
    } catch (e) {
        const error = e as AxiosError<{ err_msg?: string }>;
        messageVariant.value = "danger";
        const message = error.response?.data && error.response.data.err_msg;
        messageText.value = message || "Failed to fetch CILogon IdPs.";
    }
}

function setIdpPreference() {
    if (rememberIdp.value && selected.value) {
        localStorage.setItem("galaxy-remembered-idp", selected.value.EntityID);
    } else {
        localStorage.removeItem("galaxy-remembered-idp");
    }
}

function getIdpPreference() {
    return localStorage.getItem("galaxy-remembered-idp");
}
</script>

<template>
    <div>
        <BAlert :show="messageText" :variant="messageVariant">
            {{ messageText }}
        </BAlert>

        <BForm id="externalLogin">
            <!-- OIDC login-->
            <hr class="my-4" />

            <div v-if="cilogonListShow" class="cilogon">
                <div v-if="props.loginPage">
                    <!--Only Display if CILogon/Custos is configured-->
                    <BFormGroup label="Use existing institutional login">
                        <Multiselect
                            v-model="selected"
                            placeholder="Select your institution"
                            :options="cILogonIdps"
                            label="DisplayName"
                            :deselect-label="null"
                            :allow-empty="false"
                            track-by="EntityID" />
                    </BFormGroup>

                    <BFormGroup v-if="props.loginPage">
                        <BFormCheckbox id="remember-idp" v-model="rememberIdp">
                            Remember institution selection
                        </BFormCheckbox>
                    </BFormGroup>

                    <BButton
                        v-if="cILogonEnabled"
                        :disabled="loading || selected === null"
                        @click="submitCILogon('cilogon')">
                        <LoadingSpan v-if="loading" message="Signing In" />
                        <span v-else>Sign in with Institutional Credentials*</span>
                    </BButton>
                    <!--convert to v-else-if to allow only one or the other. if both enabled, put the one that should be default first-->
                    <BButton
                        v-if="Object.prototype.hasOwnProperty.call(oIDCIdps, 'custos')"
                        :disabled="loading || selected === null"
                        @click="submitCILogon('custos')">
                        <LoadingSpan v-if="loading" message="Signing In" />
                        <span v-else>Sign in with Custos*</span>
                    </BButton>
                </div>

                <div v-else>
                    <BButton v-if="cILogonEnabled" @click="toggleCILogon('cilogon')">
                        Sign in with Institutional Credentials*
                    </BButton>

                    <BButton v-if="custosEnabled" @click="toggleCILogon('custos')">Sign in with Custos*</BButton>

                    <BFormGroup v-if="toggleCilogon">
                        <Multiselect
                            v-model="selected"
                            placeholder="Select your institution"
                            :options="cILogonIdps"
                            label="DisplayName"
                            :deselect-label="null"
                            :allow-empty="false"
                            track-by="EntityID" />

                        <BButton
                            v-if="toggleCilogon"
                            :disabled="loading || selected === null"
                            @click="submitCILogon(cilogonOrCustos)">
                            Login*
                        </BButton>
                    </BFormGroup>
                </div>

                <p class="mt-3">
                    <small class="text-muted">
                        * Galaxy uses CILogon via Custos to enable you to log in from this organization. By clicking
                        'Sign In', you agree to the
                        <a href="https://ca.cilogon.org/policy/privacy">CILogon</a> privacy policy and you agree to
                        share your username, email address, and affiliation with CILogon, Custos, and Galaxy.
                    </small>
                </p>
            </div>

            <span v-if="isConfigLoaded">
                <div v-for="(iDPInfo, idp) in filteredOIDCIdps" :key="idp" class="m-1">
                    <span v-if="iDPInfo['icon']">
                        <BButton variant="link" class="d-block mt-3" @click="submitOIDCLogin(idp)">
                            <img :src="iDPInfo['icon']" height="45" :alt="idp" />
                        </BButton>
                    </span>
                    <span v-else>
                        <BButton class="d-block mt-3" @click="submitOIDCLogin(idp)">
                            <i :class="oIDCIdps[idp]" />
                            Sign in with
                            {{ idp.charAt(0).toUpperCase() + idp.slice(1) }}
                        </BButton>
                    </span>
                </div>
            </span>
        </BForm>
    </div>
</template>

<<<<<<< HEAD
=======
<script>
import { getGalaxyInstance } from "app";
import axios from "axios";
import BootstrapVue from "bootstrap-vue";
import LoadingSpan from "components/LoadingSpan";
import { getAppRoot } from "onload";
import { errorMessageAsString } from "utils/simple-error";
import Vue from "vue";
import Multiselect from "vue-multiselect";

Vue.use(BootstrapVue);

export default {
    components: {
        Multiselect,
        LoadingSpan,
    },
    props: {
        login_page: {
            type: Boolean,
            required: false,
        },
        exclude_idps: {
            type: Array,
            required: false,
        },
    },
    data() {
        const galaxy = getGalaxyInstance();
        return {
            loading: false,
            messageText: null,
            messageVariant: null,
            enable_oidc: galaxy.config.enable_oidc,
            oidc_idps: galaxy.config.oidc,
            cilogon_idps: [],
            selected: null,
            rememberIdp: false,
            cilogonOrCustos: null,
            toggle_cilogon: false,
        };
    },
    computed: {
        filtered_oidc_idps() {
            const exclude = ["cilogon", "custos"].concat(this.exclude_idps);
            const filtered = Object.assign({}, this.oidc_idps);
            exclude.forEach((idp) => {
                delete filtered[idp];
            });
            return filtered;
        },
        cilogonListShow() {
            return (
                Object.prototype.hasOwnProperty.call(this.oidc_idps, "cilogon") ||
                Object.prototype.hasOwnProperty.call(this.oidc_idps, "custos")
            );
        },
        messageShow() {
            return this.messageText != null;
        },
        cilogon_enabled() {
            return Object.prototype.hasOwnProperty.call(this.oidc_idps, "cilogon");
        },
        custos_enabled() {
            return Object.prototype.hasOwnProperty.call(this.oidc_idps, "custos");
        },
    },
    created() {
        this.rememberIdp = this.getIdpPreference() !== null;
        /* Only fetch CILogonIDPs if custos/cilogon configured */
        if (this.cilogonListShow) {
            this.getCILogonIdps();
        }
    },
    methods: {
        toggleCILogon(idp) {
            this.toggle_cilogon = !this.toggle_cilogon;
            this.cilogonOrCustos = this.toggle_cilogon ? idp : null;
        },
        submitOIDCLogin(idp) {
            const rootUrl = getAppRoot();
            this.loading = true;
            axios
                .post(`${rootUrl}authnz/${idp}/login`)
                .then((response) => {
                    this.loading = false;
                    if (response.data.redirect_uri) {
                        window.location = response.data.redirect_uri;
                    }
                })
                .catch((error) => {
                    this.messageVariant = "danger";
                    this.messageText = errorMessageAsString(error, "Login failed for an unknown reason.");
                    this.loading = false;
                });
        },
        submitCILogon(idp) {
            const rootUrl = getAppRoot();
            if (this.login_page) {
                this.setIdpPreference();
            }
            this.loading = true;
            axios
                .post(`${rootUrl}authnz/${idp}/login/?idphint=${this.selected.EntityID}`)
                .then((response) => {
                    this.loading = false;
                    localStorage.setItem("galaxy-provider", idp);
                    if (response.data.redirect_uri) {
                        window.location = response.data.redirect_uri;
                    }
                })
                .catch((error) => {
                    this.messageVariant = "danger";
                    this.messageText = errorMessageAsString(error, "Login failed for an unknown reason.");
                    this.loading = false;
                });
        },
        getCILogonIdps() {
            const rootUrl = getAppRoot();
            axios
                .get(`${rootUrl}authnz/get_cilogon_idps`)
                .then((response) => {
                    this.cilogon_idps = response.data;
                    if (this.cilogon_idps.length == 1) {
                        this.selected = this.cilogon_idps[0];
                    } else {
                        //List is originally sorted by OrganizationName which can be different from DisplayName
                        this.cilogon_idps.sort((a, b) => (a.DisplayName > b.DisplayName ? 1 : -1));
                    }
                })
                .then(() => {
                    if (this.login_page) {
                        const preferredIdp = this.getIdpPreference();
                        if (preferredIdp) {
                            this.selected = this.cilogon_idps.find((idp) => idp.EntityID === preferredIdp);
                        }
                    }
                });
        },
        setIdpPreference() {
            if (this.rememberIdp) {
                localStorage.setItem("galaxy-remembered-idp", this.selected.EntityID);
            } else {
                localStorage.removeItem("galaxy-remembered-idp");
            }
        },
        getIdpPreference() {
            return localStorage.getItem("galaxy-remembered-idp");
        },
    },
};
</script>
>>>>>>> fa3ef460
<style scoped>
.card-body {
    overflow: visible;
}
</style><|MERGE_RESOLUTION|>--- conflicted
+++ resolved
@@ -1,6 +1,7 @@
 <script setup lang="ts">
 import axios, { type AxiosError } from "axios";
 import { BAlert, BButton, BForm, BFormCheckbox, BFormGroup } from "bootstrap-vue";
+import { errorMessageAsString } from "utils/simple-error";
 import { computed, onMounted, ref } from "vue";
 import Multiselect from "vue-multiselect";
 
@@ -82,10 +83,8 @@
             window.location = data.redirect_uri;
         }
     } catch (e) {
-        const error = e as AxiosError<{ err_msg?: string }>;
-        messageVariant.value = "danger";
-        const message = error.response?.data && error.response.data.err_msg;
-        messageText.value = message || "Login failed for an unknown reason.";
+        messageVariant.value = "danger";
+        messageText.value = errorMessageAsString(e, "Login failed for an unknown reason.");
     } finally {
         loading.value = false;
     }
@@ -113,10 +112,8 @@
             window.location = data.redirect_uri;
         }
     } catch (e) {
-        const error = e as AxiosError<{ err_msg?: string }>;
-        messageVariant.value = "danger";
-        const message = error.response?.data && error.response.data.err_msg;
-        messageText.value = message || "Login failed for an unknown reason.";
+        messageVariant.value = "danger";
+        messageText.value = errorMessageAsString(e, "Login failed for an unknown reason.");
     } finally {
         loading.value = false;
     }
@@ -270,161 +267,6 @@
     </div>
 </template>
 
-<<<<<<< HEAD
-=======
-<script>
-import { getGalaxyInstance } from "app";
-import axios from "axios";
-import BootstrapVue from "bootstrap-vue";
-import LoadingSpan from "components/LoadingSpan";
-import { getAppRoot } from "onload";
-import { errorMessageAsString } from "utils/simple-error";
-import Vue from "vue";
-import Multiselect from "vue-multiselect";
-
-Vue.use(BootstrapVue);
-
-export default {
-    components: {
-        Multiselect,
-        LoadingSpan,
-    },
-    props: {
-        login_page: {
-            type: Boolean,
-            required: false,
-        },
-        exclude_idps: {
-            type: Array,
-            required: false,
-        },
-    },
-    data() {
-        const galaxy = getGalaxyInstance();
-        return {
-            loading: false,
-            messageText: null,
-            messageVariant: null,
-            enable_oidc: galaxy.config.enable_oidc,
-            oidc_idps: galaxy.config.oidc,
-            cilogon_idps: [],
-            selected: null,
-            rememberIdp: false,
-            cilogonOrCustos: null,
-            toggle_cilogon: false,
-        };
-    },
-    computed: {
-        filtered_oidc_idps() {
-            const exclude = ["cilogon", "custos"].concat(this.exclude_idps);
-            const filtered = Object.assign({}, this.oidc_idps);
-            exclude.forEach((idp) => {
-                delete filtered[idp];
-            });
-            return filtered;
-        },
-        cilogonListShow() {
-            return (
-                Object.prototype.hasOwnProperty.call(this.oidc_idps, "cilogon") ||
-                Object.prototype.hasOwnProperty.call(this.oidc_idps, "custos")
-            );
-        },
-        messageShow() {
-            return this.messageText != null;
-        },
-        cilogon_enabled() {
-            return Object.prototype.hasOwnProperty.call(this.oidc_idps, "cilogon");
-        },
-        custos_enabled() {
-            return Object.prototype.hasOwnProperty.call(this.oidc_idps, "custos");
-        },
-    },
-    created() {
-        this.rememberIdp = this.getIdpPreference() !== null;
-        /* Only fetch CILogonIDPs if custos/cilogon configured */
-        if (this.cilogonListShow) {
-            this.getCILogonIdps();
-        }
-    },
-    methods: {
-        toggleCILogon(idp) {
-            this.toggle_cilogon = !this.toggle_cilogon;
-            this.cilogonOrCustos = this.toggle_cilogon ? idp : null;
-        },
-        submitOIDCLogin(idp) {
-            const rootUrl = getAppRoot();
-            this.loading = true;
-            axios
-                .post(`${rootUrl}authnz/${idp}/login`)
-                .then((response) => {
-                    this.loading = false;
-                    if (response.data.redirect_uri) {
-                        window.location = response.data.redirect_uri;
-                    }
-                })
-                .catch((error) => {
-                    this.messageVariant = "danger";
-                    this.messageText = errorMessageAsString(error, "Login failed for an unknown reason.");
-                    this.loading = false;
-                });
-        },
-        submitCILogon(idp) {
-            const rootUrl = getAppRoot();
-            if (this.login_page) {
-                this.setIdpPreference();
-            }
-            this.loading = true;
-            axios
-                .post(`${rootUrl}authnz/${idp}/login/?idphint=${this.selected.EntityID}`)
-                .then((response) => {
-                    this.loading = false;
-                    localStorage.setItem("galaxy-provider", idp);
-                    if (response.data.redirect_uri) {
-                        window.location = response.data.redirect_uri;
-                    }
-                })
-                .catch((error) => {
-                    this.messageVariant = "danger";
-                    this.messageText = errorMessageAsString(error, "Login failed for an unknown reason.");
-                    this.loading = false;
-                });
-        },
-        getCILogonIdps() {
-            const rootUrl = getAppRoot();
-            axios
-                .get(`${rootUrl}authnz/get_cilogon_idps`)
-                .then((response) => {
-                    this.cilogon_idps = response.data;
-                    if (this.cilogon_idps.length == 1) {
-                        this.selected = this.cilogon_idps[0];
-                    } else {
-                        //List is originally sorted by OrganizationName which can be different from DisplayName
-                        this.cilogon_idps.sort((a, b) => (a.DisplayName > b.DisplayName ? 1 : -1));
-                    }
-                })
-                .then(() => {
-                    if (this.login_page) {
-                        const preferredIdp = this.getIdpPreference();
-                        if (preferredIdp) {
-                            this.selected = this.cilogon_idps.find((idp) => idp.EntityID === preferredIdp);
-                        }
-                    }
-                });
-        },
-        setIdpPreference() {
-            if (this.rememberIdp) {
-                localStorage.setItem("galaxy-remembered-idp", this.selected.EntityID);
-            } else {
-                localStorage.removeItem("galaxy-remembered-idp");
-            }
-        },
-        getIdpPreference() {
-            return localStorage.getItem("galaxy-remembered-idp");
-        },
-    },
-};
-</script>
->>>>>>> fa3ef460
 <style scoped>
 .card-body {
     overflow: visible;
