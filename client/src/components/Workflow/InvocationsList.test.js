import "jest-location-mock";

import { createTestingPinia } from "@pinia/testing";
import { mount } from "@vue/test-utils";
import axios from "axios";
import MockAdapter from "axios-mock-adapter";
import { formatDistanceToNow, parseISO } from "date-fns";
import { getLocalVue } from "tests/jest/helpers";

import InvocationsList from "./InvocationsList";
import mockInvocationData from "./test/json/invocation.json";

const localVue = getLocalVue();

const pinia = createTestingPinia();
describe("InvocationsList.vue", () => {
    let axiosMock;
    let wrapper;

    beforeEach(async () => {
        axiosMock = new MockAdapter(axios);
        axiosMock.onGet(`api/invocations/${mockInvocationData.id}`).reply(200, mockInvocationData);
        axiosMock.onGet(`api/invocations/${mockInvocationData.id}/jobs_summary`).reply(200, {});
    });

    afterEach(() => {
        axiosMock.restore();
    });

    describe(" with empty invocation list", () => {
        beforeEach(async () => {
            axiosMock.onAny().reply(200, [], { total_matches: "0" });
            const propsData = {
                ownerGrid: false,
            };
            wrapper = mount(InvocationsList, {
                propsData,
                localVue,
            });
        });

        it("title should be shown", async () => {
            expect(wrapper.find("#invocations-title").text()).toBe("Workflow Invocations");
        });

        it("no invocations message should be shown when not loading", async () => {
            expect(wrapper.find("#no-invocations").exists()).toBe(true);
        });
    });

    describe("with server error", () => {
        beforeEach(async () => {
            axiosMock.onAny().reply(403, { err_msg: "this is a problem" });
            const propsData = {
                ownerGrid: false,
            };
            wrapper = mount(InvocationsList, {
                propsData,
                localVue,
                pinia,
            });
        });

        it("renders error message", async () => {
            expect(wrapper.find(".index-grid-message").text()).toContain("this is a problem");
        });
    });

    describe("for a workflow with an empty invocation list", () => {
        beforeEach(async () => {
            axiosMock
                .onGet("/api/invocations", {
                    params: { limit: 50, offset: 0, include_terminal: false, workflow_id: "abcde145678" },
                })
                .reply(200, [], { total_matches: "0" });
            const propsData = {
                ownerGrid: false,
                storedWorkflowName: "My Workflow",
                storedWorkflowId: "abcde145678",
            };
            wrapper = mount(InvocationsList, {
                propsData,
                localVue,
                pinia,
            });
        });

        it("title should be shown", async () => {
            expect(wrapper.find("#invocations-title").text()).toBe('Workflow Invocations for workflow "My Workflow"');
        });

        it("no invocations message should be shown when not loading", async () => {
            expect(wrapper.find("#no-invocations").exists()).toBe(true);
        });

        it("should not render pager", async () => {
            expect(wrapper.find(".gx-invocations-grid-pager").exists()).toBeFalsy();
        });
    });

    describe("for a history with an empty invocation list", () => {
        beforeEach(async () => {
            axiosMock
                .onGet("/api/invocations", {
                    params: { limit: 50, offset: 0, include_terminal: false, history_id: "abcde145678" },
                })
                .reply(200, [], { total_matches: "0" });
            const propsData = {
                ownerGrid: false,
                historyName: "My History",
                historyId: "abcde145678",
            };
            wrapper = mount(InvocationsList, {
                propsData,
                localVue,
            });
        });

        it("title should be shown", async () => {
            expect(wrapper.find("#invocations-title").text()).toBe('Workflow Invocations for history "My History"');
        });

        it("no invocations message should be shown when not loading", async () => {
            expect(wrapper.find("#no-invocations").exists()).toBe(true);
        });

        it("should not render pager", async () => {
            expect(wrapper.find(".gx-invocations-grid-pager").exists()).toBeFalsy();
        });
    });

    describe("with invocation", () => {
        beforeEach(async () => {
            axiosMock
                .onGet("/api/invocations", { params: { limit: 50, offset: 0, include_terminal: false } })
                .reply(200, [mockInvocationData], { total_matches: "1" });
            const propsData = {
                ownerGrid: false,
                loading: false,
            };
            wrapper = mount(InvocationsList, {
                propsData,
                computed: {
                    getStoredWorkflowNameByInstanceId: (state) => (id) => "workflow name",
                    getStoredWorkflowIdByInstanceId: (state) => (id) => {
                        return "workflowId";
                    },
                    getStoredWorkflowByInstanceId: (state) => (id) => {
                        return { id: "workflowId" };
                    },
                    getHistoryById: (state) => (id) => {
                        return { id: "historyId" };
                    },
                    getHistoryNameById: () => () => "history name",
                },
                stubs: {
                    "workflow-invocation-state": {
                        template: "<span/>",
                    },
                },
                localVue,
                pinia,
            });
        });

        it("renders one row", async () => {
            const rows = wrapper.findAll("tbody > tr").wrappers;
            expect(rows.length).toBe(1);
            const row = rows[0];
            const columns = row.findAll("td");
            expect(columns.at(1).text()).toBe("workflow name");
            expect(columns.at(2).text()).toBe("Loading..."); // Checking the actual name will be tested in its own component
            expect(columns.at(3).text()).toBe(
                formatDistanceToNow(parseISO(`${mockInvocationData.create_time}Z`), { addSuffix: true })
            );
            expect(columns.at(4).text()).toBe("scheduled");
            expect(columns.at(5).text()).toBe("");
        });

        it("toggles detail rendering", async () => {
            let rows = wrapper.findAll("tbody > tr").wrappers;
            expect(rows.length).toBe(1);
            await wrapper.find(".toggle-invocation-details").trigger("click");
            rows = wrapper.findAll("tbody > tr").wrappers;
            expect(rows.length).toBe(3);
            await wrapper.find(".toggle-invocation-details").trigger("click");
            rows = wrapper.findAll("tbody > tr").wrappers;
            expect(rows.length).toBe(1);
        });

<<<<<<< HEAD
        it("calls switchHistory", async () => {
            const mockMethod = jest.fn();
            wrapper.vm.switchHistory = mockMethod;
            await wrapper.find("#switch-to-history").trigger("click");
            expect(mockMethod).toHaveBeenCalled();
        });

        it("check run button", async () => {
            const runButton = await wrapper.find('[data-workflow-run="workflowId"');

            expect(runButton.attributes("href")).toBe("/workflows/run?id=workflowId");
=======
        it("calls executeWorkflow", async () => {
            const mockMethod = jest.fn();
            $router.push = mockMethod;
            await wrapper.find(".workflow-run").trigger("click");
            expect(mockMethod).toHaveBeenCalledWith("/workflows/run?id=workflowId");
>>>>>>> 71741fc8
        });

        it("should not render pager", async () => {
            expect(wrapper.find(".gx-invocations-grid-pager").exists()).toBeFalsy();
        });
    });

    describe("paginations", () => {
        beforeEach(async () => {
            axiosMock
                .onGet("/api/invocations", { params: { limit: 1, offset: 0, include_terminal: false } })
                .reply(200, [mockInvocationData], { total_matches: "3" });
            const propsData = {
                ownerGrid: false,
                loading: false,
                defaultPerPage: 1,
            };
            wrapper = mount(InvocationsList, {
                propsData,
                computed: {
                    getStoredWorkflowNameByInstanceId: (state) => (id) => "workflow name",
                    getStoredWorkflowByInstanceId: (state) => (id) => {
                        return { id: "workflowId" };
                    },
                    getHistoryById: (state) => (id) => {
                        return { id: "historyId" };
                    },
                    getHistoryNameById: () => () => "history name",
                },
                stubs: {
                    "workflow-invocation-state": {
                        template: "<span/>",
                    },
                },
                localVue,
            });
        });

        it("title should render pager", async () => {
            expect(wrapper.find(".gx-invocations-grid-pager").exists()).toBeTruthy();
        });
    });
});<|MERGE_RESOLUTION|>--- conflicted
+++ resolved
@@ -188,25 +188,10 @@
             expect(rows.length).toBe(1);
         });
 
-<<<<<<< HEAD
-        it("calls switchHistory", async () => {
-            const mockMethod = jest.fn();
-            wrapper.vm.switchHistory = mockMethod;
-            await wrapper.find("#switch-to-history").trigger("click");
-            expect(mockMethod).toHaveBeenCalled();
-        });
-
         it("check run button", async () => {
             const runButton = await wrapper.find('[data-workflow-run="workflowId"');
 
             expect(runButton.attributes("href")).toBe("/workflows/run?id=workflowId");
-=======
-        it("calls executeWorkflow", async () => {
-            const mockMethod = jest.fn();
-            $router.push = mockMethod;
-            await wrapper.find(".workflow-run").trigger("click");
-            expect(mockMethod).toHaveBeenCalledWith("/workflows/run?id=workflowId");
->>>>>>> 71741fc8
         });
 
         it("should not render pager", async () => {
