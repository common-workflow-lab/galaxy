import Vue, { reactive } from "vue";
import type { UnwrapRef } from "vue";
import { defineStore } from "pinia";
import type { OutputTerminals } from "@/components/Workflow/Editor/modules/terminals";
import type { UseElementBoundingReturn } from "@vueuse/core";

export interface InputTerminalPosition {
    endX: number;
    endY: number;
}

export interface OutputTerminalPosition {
    startX: number;
    startY: number;
}

export type TerminalPosition = InputTerminalPosition & OutputTerminalPosition;

export interface XYPosition {
    x: number;
    y: number;
}

interface State {
    inputTerminals: { [index: number]: { [index: string]: InputTerminalPosition } };
    outputTerminals: { [index: number]: { [index: string]: OutputTerminalPosition } };
    draggingPosition: TerminalPosition | null;
    draggingTerminal: OutputTerminals | null;
    activeNodeId: number | null;
    scale: number;
    stepPosition: { [index: number]: UnwrapRef<UseElementBoundingReturn> };
    stepLoadingState: { [index: number]: { loading?: boolean; error?: string } };
}

export const useWorkflowStateStore = defineStore("workflowStateStore", {
    state: (): State => ({
        inputTerminals: {},
        outputTerminals: {},
        draggingPosition: null,
        draggingTerminal: null,
        activeNodeId: null,
        scale: 1,
        stepPosition: {},
        stepLoadingState: {},
    }),
    getters: {
        getInputTerminalPosition(state: State) {
            return (stepId: number, inputName: string) => {
                return state.inputTerminals[stepId]?.[inputName] as InputTerminalPosition | undefined;
            };
        },
        getOutputTerminalPosition(state: State) {
            return (stepId: number, outputName: string) => {
                return state.outputTerminals[stepId]?.[outputName] as OutputTerminalPosition | undefined;
            };
        },
        getStepLoadingState(state: State) {
            return (stepId: number) => state.stepLoadingState[stepId];
        },
    },
    actions: {
        setInputTerminalPosition(stepId: number, inputName: string, position: InputTerminalPosition) {
<<<<<<< HEAD
            if (this.inputTerminals[stepId]) {
                Vue.set(this.inputTerminals[stepId]!, inputName, position);
            } else {
                Vue.set(this.inputTerminals, stepId, { [inputName]: position });
=======
            if (!this.inputTerminals[stepId]) {
                Vue.set(this.inputTerminals, stepId, {});
>>>>>>> a4266b86
            }

            Vue.set(this.inputTerminals[stepId], inputName, position);
        },
        setOutputTerminalPosition(stepId: number, outputName: string, position: OutputTerminalPosition) {
<<<<<<< HEAD
            if (this.outputTerminals[stepId]) {
                Vue.set(this.outputTerminals[stepId]!, outputName, position);
            } else {
                Vue.set(this.outputTerminals, stepId, { [outputName]: position });
=======
            if (!this.outputTerminals[stepId]) {
                Vue.set(this.outputTerminals, stepId, reactive({}));
>>>>>>> a4266b86
            }

            Vue.set(this.outputTerminals[stepId], outputName, position);
        },
        deleteInputTerminalPosition(stepId: number, inputName: string) {
            delete this.inputTerminals[stepId]?.[inputName];
        },
        deleteOutputTerminalPosition(stepId: number, outputName: string) {
            delete this.outputTerminals[stepId]?.[outputName];
        },
        setActiveNode(nodeId: number | null) {
            this.activeNodeId = nodeId;
        },
        setScale(scale: number) {
            this.scale = scale;
        },
        setStepPosition(stepId: number, position: UnwrapRef<UseElementBoundingReturn>) {
            Vue.set(this.stepPosition, stepId, position);
        },
        deleteStepPosition(stepId: number) {
            delete this.stepPosition[stepId];
        },
        setLoadingState(stepId: number, loading: boolean, error: string | undefined) {
            Vue.set(this.stepLoadingState, stepId, { loading, error });
        },
    },
});<|MERGE_RESOLUTION|>--- conflicted
+++ resolved
@@ -60,32 +60,18 @@
     },
     actions: {
         setInputTerminalPosition(stepId: number, inputName: string, position: InputTerminalPosition) {
-<<<<<<< HEAD
-            if (this.inputTerminals[stepId]) {
-                Vue.set(this.inputTerminals[stepId]!, inputName, position);
-            } else {
-                Vue.set(this.inputTerminals, stepId, { [inputName]: position });
-=======
             if (!this.inputTerminals[stepId]) {
                 Vue.set(this.inputTerminals, stepId, {});
->>>>>>> a4266b86
             }
 
-            Vue.set(this.inputTerminals[stepId], inputName, position);
+            Vue.set(this.inputTerminals[stepId]!, inputName, position);
         },
         setOutputTerminalPosition(stepId: number, outputName: string, position: OutputTerminalPosition) {
-<<<<<<< HEAD
-            if (this.outputTerminals[stepId]) {
-                Vue.set(this.outputTerminals[stepId]!, outputName, position);
-            } else {
-                Vue.set(this.outputTerminals, stepId, { [outputName]: position });
-=======
             if (!this.outputTerminals[stepId]) {
                 Vue.set(this.outputTerminals, stepId, reactive({}));
->>>>>>> a4266b86
             }
 
-            Vue.set(this.outputTerminals[stepId], outputName, position);
+            Vue.set(this.outputTerminals[stepId]!, outputName, position);
         },
         deleteInputTerminalPosition(stepId: number, inputName: string) {
             delete this.inputTerminals[stepId]?.[inputName];
