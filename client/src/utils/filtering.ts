--- conflicted
+++ resolved
@@ -345,15 +345,8 @@
      * @param filterValue The filter value to check
      * @returns True if the filter is set to the given value
      * */
-<<<<<<< HEAD
     checkFilter(filterText: string, filterName: string, filterValue: string | object | boolean): boolean {
-        const re = new RegExp(`${filterName}:(\\S+)`);
-        const reMatch = re.exec(filterText);
-        const testValue = reMatch ? reMatch[1] : this.defaultFilters[filterName];
-=======
-    checkFilter<T>(filterText: string, filterName: string, filterValue: T): boolean {
         const testValue = this.getFilterValue(filterText, filterName);
->>>>>>> 86947241
         return toLowerNoQuotes(testValue) === toLowerNoQuotes(filterValue);
     }
 
