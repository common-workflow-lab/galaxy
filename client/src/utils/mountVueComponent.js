--- conflicted
+++ resolved
@@ -26,21 +26,6 @@
     // We sometimes use this utility mounting function in a context where there
     // is no existing vue application or pinia store (e.g. individual charts
     // displayed in an iframe).
-<<<<<<< HEAD
-    // To support both use cases, we will create a new pinia store and attach it to the
-    // vue application that is created for the component.
-    let pinia = getActivePinia();
-    if (!pinia) {
-        pinia = createPinia();
-    }
-    return pinia;
-}
-
-export const mountVueComponent = (ComponentDefinition) => {
-    const component = Vue.extend(ComponentDefinition);
-    return (propsData, el) => new component({ propsData, el, pinia: getOrCreatePinia() });
-};
-=======
     // To support both use cases, we will create a new pinia store and attach it
     // to the vue application that is created for the component if missing.
     return getActivePinia() || createPinia();
@@ -52,16 +37,10 @@
         return new component({ propsData, el, pinia: getOrCreatePinia() });
     };
 }
->>>>>>> 8a52443a
 
 export function replaceChildrenWithComponent(el, ComponentDefinition, propsData = {}) {
     const container = document.createElement("div");
     el.replaceChildren(container);
-<<<<<<< HEAD
-    const component = Vue.extend(ComponentDefinition);
-    const mountFn = (propsData, el) => new component({ propsData, el, pinia: getOrCreatePinia() });
-=======
     const mountFn = mountVueComponent(ComponentDefinition);
->>>>>>> 8a52443a
     return mountFn(propsData, container);
 }