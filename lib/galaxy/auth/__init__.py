--- conflicted
+++ resolved
@@ -1,11 +1,7 @@
 """
 Contains implementations of the authentication logic.
 """
-<<<<<<< HEAD
-
 import errno
-=======
->>>>>>> 599f5d5a
 import logging
 
 from galaxy.auth.util import get_authenticators, parse_auth_results
@@ -14,65 +10,13 @@
 
 log = logging.getLogger(__name__)
 
-AUTH_CONF_XML = """<?xml version="1.0"?>
-<auth>
-    <authenticator>
-        <type>localdb</type>
-        <options>
-            <allow-password-change>true</allow-password-change>
-        </options>
-    </authenticator>
-</auth>
-"""
-
 
 class AuthManager(object):
 
     def __init__(self, app):
         self.__app = app
-<<<<<<< HEAD
-        import galaxy.auth.providers
-        self.__plugins_dict = plugin_config.plugins_dict(galaxy.auth.providers, 'plugin_type' )
-        auth_config_file = app.config.auth_config_file
-        # parse XML
-        try:
-            ct = xml.etree.ElementTree.parse(auth_config_file)
-            conf_root = ct.getroot()
-        except (OSError, IOError) as exc:
-            if exc.errno == errno.ENOENT and not app.config.auth_config_file_set:
-                conf_root = xml.etree.ElementTree.fromstring(AUTH_CONF_XML)
-            else:
-                raise
-        authenticators = []
-        # process authenticators
-        for auth_elem in conf_root.getchildren():
-            type_elem = auth_elem.find('type')
-            plugin = self.__plugins_dict.get(type_elem.text)()
-
-            # check filterelem
-            filter_elem = auth_elem.find('filter')
-            if filter_elem is not None:
-                filter_template = str(filter_elem.text)
-            else:
-                filter_template = None
-
-            # extract options
-            options_elem = auth_elem.find('options')
-            options = {}
-            if options_elem is not None:
-                for opt in options_elem:
-                    options[opt.tag] = opt.text
-            authenticator = Authenticator(
-                plugin=plugin,
-                filter_template=filter_template,
-                options=options,
-            )
-            authenticators.append(authenticator)
-        self.authenticators = authenticators
-=======
         self.redact_username_in_logs = app.config.redact_username_in_logs
         self.authenticators = get_authenticators(app.config.auth_config_file)
->>>>>>> 599f5d5a
 
     def check_registration_allowed(self, email, username, password):
         """Checks if the provided email/username is allowed to register."""
