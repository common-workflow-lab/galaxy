"""
Created on 15/07/2014

@author: Andrew Robinson
"""

import logging

from galaxy.exceptions import ConfigurationError
<<<<<<< HEAD
from galaxy.security.validate_user_input import transform_publicname
from galaxy.util import (
    string_as_bool,
    unicodify
=======
from galaxy.util import (
    string_as_bool,
    unicodify,
>>>>>>> 44859c7d
)
from ..providers import AuthProvider

try:
    import ldap
except ImportError as exc:
    ldap = None
    ldap_import_exc = exc

log = logging.getLogger(__name__)


def _get_subs(d, k, params):
    if k not in d or not d[k]:
        raise ConfigurationError("Missing '%s' parameter in LDAP options" % k)
    return str(d[k]).format(**params)


def _parse_ldap_options(options_unparsed):
    # Tag is defined in the XML but is empty
    if not options_unparsed:
        return []

    ldap_options = []

    # Valid options must start with this prefix. See help(ldap)
    prefix = "OPT_"

    for opt in options_unparsed.split(","):
        try:
            key, value = opt.split("=")
        except ValueError:
            log.warning("LDAP authenticate: Invalid syntax '%s' inside <ldap-options> element. Syntax should be option1=value1,option2=value2", opt)
            continue

        if not key.startswith(prefix):
            log.warning("LDAP authenticate: Invalid LDAP option '%s'. '%s' doesn't start with prefix '%s'", opt, key, prefix)
            continue
        try:
            key = getattr(ldap, key)
        except AttributeError:
            log.warning("LDAP authenticate: Invalid LDAP option '%s'. '%s' is not available in module ldap", opt, key)
            continue
        if value.startswith(prefix):
            try:
                value = getattr(ldap, value)
            except AttributeError:
                log.warning("LDAP authenticate: Invalid LDAP option '%s'. '%s' is not available in module ldap", opt, value)
                continue
        pair = (key, value)
        log.debug("LDAP authenticate: Valid LDAP option pair '%s' -> '%s=%s'", opt, *pair)
        ldap_options.append(pair)

    return ldap_options


class LDAP(AuthProvider):

    """
    Attempts to authenticate users against an LDAP server.

    If options include search-fields then it will attempt to search LDAP for
    those fields first.  After that it will bind to LDAP with the username
    (formatted as specified).
    """
    plugin_type = 'ldap'
    role_search_option = 'auto-register-roles'

    def __init__(self):
        super(LDAP, self).__init__()
        self.auto_create_roles_or_groups = False
        self.role_search_attribute = None

    def check_config(self, username, email, options):
        ok = True
        if options.get('continue-on-failure', 'False') == 'False':
            failure_mode = None  # reject and do not continue
        else:
            failure_mode = False  # reject but continue

        if string_as_bool(options.get('login-use-username', False)):
            if not username:
                log.debug('LDAP authenticate: username must be used to login, cannot be None')
                return ok, failure_mode
        else:
            if not email:
                log.debug('LDAP authenticate: email must be used to login, cannot be None')
                return ok, failure_mode

        auto_create_roles = string_as_bool(options.get('auto-create-roles', False))
        auto_create_groups = string_as_bool(options.get('auto-create-groups', False))
        self.auto_create_roles_or_groups = auto_create_roles or auto_create_groups
        auto_assign_roles_to_groups_only = string_as_bool(options.get('auto-assign-roles-to-groups-only', False))
        if auto_assign_roles_to_groups_only and not (auto_create_roles and auto_create_groups):
            raise ConfigurationError("If 'auto-assign-roles-to-groups-only' is True, auto-create-roles and "
                                     "auto-create-groups have to be True as well.")

        self.role_search_attribute = options.get(self.role_search_option)
        if self.auto_create_roles_or_groups and self.role_search_attribute is None:
            raise ConfigurationError("If 'auto-create-roles' or 'auto-create-groups' is True, a '%s' attribute has to"
                                     " be provided." % self.role_search_option)

        return ok, failure_mode

    def ldap_search(self, email, username, options):
        config_ok, failure_mode = self.check_config(username, email, options)
        if ldap is None:
            raise RuntimeError("Failed to load LDAP module: %s", str(ldap_import_exc))

        if not config_ok:
            return failure_mode, None

        params = {'email': email, 'username': username}

        try:
            ldap_options_raw = _get_subs(options, 'ldap-options', params)
        except ConfigurationError:
            ldap_options = ()
        else:
            ldap_options = _parse_ldap_options(ldap_options_raw)

        try:
            # setup connection
            ldap.set_option(ldap.OPT_REFERRALS, 0)

            for opt in ldap_options:
                ldap.set_option(*opt)
        except Exception:
            log.exception('LDAP authenticate: set_option exception')
            return (failure_mode, None)

        if 'search-fields' in options:
            try:
                l = ldap.initialize(_get_subs(options, 'server', params))
                l.protocol_version = 3

                if 'search-user' in options:
                    l.simple_bind_s(_get_subs(options, 'search-user', params),
                                    _get_subs(options, 'search-password', params))
                else:
                    l.simple_bind_s()

                # setup search
<<<<<<< HEAD
                attributes = [_.strip().format(**params)
                              for _ in options['search-fields'].split(',')]
                if 'search-memberof-filter' in options:
                    attributes.append('memberOf')
=======
                attributes = {_.strip().format(**params) for _ in options['search-fields'].split(',')}
>>>>>>> 44859c7d
                suser = l.search_ext_s(_get_subs(options, 'search-base', params),
                    ldap.SCOPE_SUBTREE,
                    _get_subs(options, 'search-filter', params), attributes,
                    timeout=60, sizelimit=1)

                # parse results
                if suser is None or len(suser) == 0:
                    log.warning('LDAP authenticate: search returned no results')
                    return (failure_mode, None)
                dn, attrs = suser[0]
                log.debug("LDAP authenticate: dn is %s", dn)
                log.debug("LDAP authenticate: search attributes are %s", attrs)
<<<<<<< HEAD
                if hasattr(attrs, 'has_key'):
                    for attr in attributes:
                        if self.role_search_attribute and attr == self.role_search_attribute[1:-1]:  # strip curly brackets
                            # keep role names as list
                            params[self.role_search_option] = [unicodify(_) for _ in attrs[attr]]
                        elif attr == 'memberOf':
                            params[attr] = [unicodify(_) for _ in attrs[attr]]
                        elif attr in attrs:
                            params[attr] = unicodify(attrs[attr][0])
                        else:
                            params[attr] = ""
=======
                for attr in attributes:
                    if self.role_search_attribute and attr == self.role_search_attribute[1:-1]:  # strip curly brackets
                        # keep role names as list
                        params[self.role_search_option] = [unicodify(_) for _ in attrs[attr]]
                    elif attr in attrs:
                        params[attr] = unicodify(attrs[attr][0])
                    else:
                        params[attr] = ""
>>>>>>> 44859c7d

                if self.auto_create_roles_or_groups and self.role_search_option not in params:
                    raise ConfigurationError("Missing or mismatching LDAP parameters for %s. Make sure the %s is "
                                             "included in the 'search-fields'." %
                                             (self.role_search_option, self.role_search_attribute))
                params['dn'] = dn
            except Exception:
                log.exception('LDAP authenticate: search exception')
                return (failure_mode, None)

        return failure_mode, params

    def authenticate(self, email, username, password, options):
        """
        See abstract method documentation.
        """
        if not options['redact_username_in_logs']:
            log.debug("LDAP authenticate: email is %s", email)
            log.debug("LDAP authenticate: username is %s", username)

        log.debug("LDAP authenticate: options are %s", options)

        failure_mode, params = self.ldap_search(email, username, options)
        if not params:
            return failure_mode, '', ''

        # allow to skip authentication to allow for pre-populating users
        if not options.get('no_password_check', False):
            params['password'] = password
            if not self._authenticate(params, options):
                return failure_mode, '', ''

        # check whether the user is a member of a specified group/domain/...
        if 'search-memberof-filter' in options:
            search_filter = _get_subs(options, 'search-memberof-filter', params)
            if not any(search_filter in ad_node_name for ad_node_name in params['memberOf']):
                return failure_mode, '', ''

        attributes = {}
        if self.auto_create_roles_or_groups:
            attributes['roles'] = params[self.role_search_option]
        return (True,
                _get_subs(options, 'auto-register-email', params),
                transform_publicname(_get_subs(options, 'auto-register-username', params)),
                attributes)

    def _authenticate(self, params, options):
        """
        Do the actual authentication by binding as the user to check their credentials
        """
        try:
            l = ldap.initialize(_get_subs(options, 'server', params))
            l.protocol_version = 3
            bind_user = _get_subs(options, 'bind-user', params)
            bind_password = _get_subs(options, 'bind-password', params)
        except Exception:
            log.exception('LDAP authenticate: initialize exception')
            return False
        try:
            l.simple_bind_s(bind_user, bind_password)
            try:
                whoami = l.whoami_s()
            except ldap.PROTOCOL_ERROR:
                # The "Who am I?" extended operation is not supported by this LDAP server
                pass
            else:
                if whoami is None:
                    raise RuntimeError('LDAP authenticate: anonymous bind')
                if not options['redact_username_in_logs']:
                    log.debug("LDAP authenticate: whoami is %s", whoami)
        except Exception as e:
            log.info('LDAP authenticate: bind exception: %s', unicodify(e))
            return False
        log.debug('LDAP authentication successful')
        return True

    def authenticate_user(self, user, password, options):
        """
        See abstract method documentation.
        """
        return self.authenticate(user.email, user.username, password, options)[0]


class ActiveDirectory(LDAP):
    """ Effectively just an alias for LDAP auth, but may contain active directory specific
    logic in the future. """
    plugin_type = 'activedirectory'


__all__ = ('LDAP', 'ActiveDirectory')<|MERGE_RESOLUTION|>--- conflicted
+++ resolved
@@ -7,16 +7,10 @@
 import logging
 
 from galaxy.exceptions import ConfigurationError
-<<<<<<< HEAD
 from galaxy.security.validate_user_input import transform_publicname
 from galaxy.util import (
     string_as_bool,
-    unicodify
-=======
-from galaxy.util import (
-    string_as_bool,
     unicodify,
->>>>>>> 44859c7d
 )
 from ..providers import AuthProvider
 
@@ -160,14 +154,9 @@
                     l.simple_bind_s()
 
                 # setup search
-<<<<<<< HEAD
-                attributes = [_.strip().format(**params)
-                              for _ in options['search-fields'].split(',')]
+                attributes = {_.strip().format(**params) for _ in options['search-fields'].split(',')}
                 if 'search-memberof-filter' in options:
-                    attributes.append('memberOf')
-=======
-                attributes = {_.strip().format(**params) for _ in options['search-fields'].split(',')}
->>>>>>> 44859c7d
+                    attributes.add('memberOf')
                 suser = l.search_ext_s(_get_subs(options, 'search-base', params),
                     ldap.SCOPE_SUBTREE,
                     _get_subs(options, 'search-filter', params), attributes,
@@ -180,28 +169,16 @@
                 dn, attrs = suser[0]
                 log.debug("LDAP authenticate: dn is %s", dn)
                 log.debug("LDAP authenticate: search attributes are %s", attrs)
-<<<<<<< HEAD
-                if hasattr(attrs, 'has_key'):
-                    for attr in attributes:
-                        if self.role_search_attribute and attr == self.role_search_attribute[1:-1]:  # strip curly brackets
-                            # keep role names as list
-                            params[self.role_search_option] = [unicodify(_) for _ in attrs[attr]]
-                        elif attr == 'memberOf':
-                            params[attr] = [unicodify(_) for _ in attrs[attr]]
-                        elif attr in attrs:
-                            params[attr] = unicodify(attrs[attr][0])
-                        else:
-                            params[attr] = ""
-=======
                 for attr in attributes:
                     if self.role_search_attribute and attr == self.role_search_attribute[1:-1]:  # strip curly brackets
                         # keep role names as list
                         params[self.role_search_option] = [unicodify(_) for _ in attrs[attr]]
+                    elif attr == 'memberOf':
+                        params[attr] = [unicodify(_) for _ in attrs[attr]]
                     elif attr in attrs:
                         params[attr] = unicodify(attrs[attr][0])
                     else:
                         params[attr] = ""
->>>>>>> 44859c7d
 
                 if self.auto_create_roles_or_groups and self.role_search_option not in params:
                     raise ConfigurationError("Missing or mismatching LDAP parameters for %s. Make sure the %s is "
