--- conflicted
+++ resolved
@@ -56,16 +56,9 @@
     else:
         temp = StringIO( name )
     chars_read = 0
-<<<<<<< HEAD
     try:
         for char in temp.read( 100 ):
-            if ord( char ) > 128:
-=======
-    for chars in temp:
-        for char in chars:
-            chars_read += 1
             if util.is_binary( char ):
->>>>>>> f1e18c39
                 is_binary = True
                 break
     finally:
