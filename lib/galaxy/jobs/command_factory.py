import json
import typing
from logging import getLogger
from os import getcwd
from os.path import (
    abspath,
    join,
)
from typing import Optional

from galaxy import util
from galaxy.job_execution.output_collect import default_exit_code_file
from galaxy.jobs.runners.util.job_script import (
    INTEGRITY_INJECTION,
    ScriptIntegrityChecks,
    write_script,
)
from galaxy.tool_util.deps.container_classes import (
    Container,
    TRAP_KILL_CONTAINER,
)

if typing.TYPE_CHECKING:
    from galaxy.jobs import MinimalJobWrapper
    from galaxy.jobs.runners import BaseJobRunner

log = getLogger(__name__)

CAPTURE_RETURN_CODE = "return_code=$?"
YIELD_CAPTURED_CODE = 'sh -c "exit $return_code"'
SETUP_GALAXY_FOR_METADATA = """
[ "$GALAXY_VIRTUAL_ENV" = "None" ] && GALAXY_VIRTUAL_ENV="$_GALAXY_VIRTUAL_ENV"; _galaxy_setup_environment True"""
PREPARE_DIRS = """mkdir -p working outputs configs
if [ -d _working ]; then
    rm -rf working/ outputs/ configs/; cp -R _working working; cp -R _outputs outputs; cp -R _configs configs
else
    cp -R working _working; cp -R outputs _outputs; cp -R configs _configs
fi
cd working"""


def build_command(
    runner: "BaseJobRunner",
    job_wrapper: "MinimalJobWrapper",
    container: Optional[Container] = None,
    modify_command_for_container: bool = True,
    include_metadata: bool = False,
    include_work_dir_outputs: bool = True,
    create_tool_working_directory: bool = True,
    remote_command_params=None,
    remote_job_directory=None,
    stream_stdout_stderr: bool = False,
):
    """
    Compose the sequence of commands necessary to execute a job. This will
    currently include:

        - environment settings corresponding to any requirement tags
        - preparing input files
        - command line taken from job wrapper
        - commands to set metadata (if include_metadata is True)
    """
    remote_command_params = remote_command_params or {}
    shell = job_wrapper.shell
    base_command_line = job_wrapper.get_command_line()
    # job_id = job_wrapper.job_id
    # log.debug( 'Tool evaluation for job (%s) produced command-line: %s' % ( job_id, base_command_line ) )

    commands_builder = CommandsBuilder(base_command_line)

    # Dependency resolution and task splitting are prepended to the
    # command - so they need to appear in the following order to ensure that
    # the underlying application used by version command is available in the
    # environment after dependency resolution, but the task splitting command
    # is still executed in Galaxy's Python environment.

    # One could imagine also allowing dependencies inside of the container but
    # that is too sophisticated for a first crack at this - build your
    # containers ready to go!
    if not container or container.resolve_dependencies:
        __handle_dependency_resolution(commands_builder, job_wrapper, remote_command_params)

    __handle_task_splitting(commands_builder, job_wrapper)

    for_pulsar = "pulsar_version" in remote_command_params
    if (container and modify_command_for_container) or job_wrapper.commands_in_new_shell:
        if container and modify_command_for_container:
            # Many Docker containers do not have /bin/bash.
            external_command_shell = container.shell
        else:
            external_command_shell = shell
        externalized_commands = __externalize_commands(
            job_wrapper, external_command_shell, commands_builder, remote_command_params, container=container
        )
        if container and modify_command_for_container:
            # Stop now and build command before handling metadata and copying
            # working directory files back. These should always happen outside
            # of docker container - no security implications when generating
            # metadata and means no need for Galaxy to be available to container
            # and not copying workdir outputs back means on can be more restrictive
            # of where container can write to in some circumstances.
            run_in_container_command = container.containerize_command(externalized_commands)
            commands_builder = CommandsBuilder(run_in_container_command)
        else:
            commands_builder = CommandsBuilder(externalized_commands)

<<<<<<< HEAD
    if not for_pulsar:
        # Galaxy writes I/O files to outputs, Pulsar instruments own I/O redirection
        io_directory = "../outputs"
        commands_builder.capture_stdout_stderr(
            f"{io_directory}/tool_stdout", f"{io_directory}/tool_stderr", stream_stdout_stderr=stream_stdout_stderr
        )
=======
    # Galaxy writes I/O files to outputs, Pulsar uses metadata. metadata seems like
    # it should be preferred - at least if the directory exists.
    io_directory = "../metadata" if for_pulsar else "../outputs"
    commands_builder.capture_stdout_stderr(
        f"{io_directory}/tool_stdout", f"{io_directory}/tool_stderr", stream_stdout_stderr=stream_stdout_stderr
    )
>>>>>>> 19a4426a

    # Don't need to create a separate tool working directory for Pulsar
    # jobs - that is handled by Pulsar.
    if create_tool_working_directory:
        # usually working will already exist, but it will not for task
        # split jobs.

        # Copy working and outputs before job submission so that these can be restored on resubmission
        # xref https://github.com/galaxyproject/galaxy/issues/3289
        commands_builder.prepend_command(PREPARE_DIRS)

    __handle_remote_command_line_building(commands_builder, job_wrapper, for_pulsar=for_pulsar)

    container_monitor_command = job_wrapper.container_monitor_command(container)
    if container_monitor_command:
        commands_builder.prepend_command(container_monitor_command)

    working_directory = remote_job_directory or job_wrapper.working_directory
    commands_builder.capture_return_code(default_exit_code_file(working_directory, job_wrapper.job_id))

    if job_wrapper.is_cwl_job:
        # Minimal metadata needed by the relocate script
        cwl_metadata_params = {
            "job_metadata": join("working", job_wrapper.tool.provided_metadata_file),
            "job_id_tag": job_wrapper.get_id_tag(),
        }
        cwl_metadata_params_path = join(job_wrapper.working_directory, "cwl_params.json")
        with open(cwl_metadata_params_path, "w") as f:
            json.dump(cwl_metadata_params, f)

        relocate_script_file = join(job_wrapper.working_directory, "relocate_dynamic_outputs.py")
        relocate_contents = (
            "from galaxy_ext.cwl.handle_outputs import relocate_dynamic_outputs; relocate_dynamic_outputs()"
        )
        write_script(relocate_script_file, relocate_contents, ScriptIntegrityChecks(check_job_script_integrity=False))
        commands_builder.append_command(SETUP_GALAXY_FOR_METADATA)
        commands_builder.append_command(f"python '{relocate_script_file}'")

    if include_work_dir_outputs:
        __handle_work_dir_outputs(commands_builder, job_wrapper, runner, remote_command_params)

    if include_metadata and job_wrapper.requires_setting_metadata:
        commands_builder.append_command(f"cd '{working_directory}'")
        __handle_metadata(commands_builder, job_wrapper, runner, remote_command_params)

    return commands_builder.build()


def __externalize_commands(
    job_wrapper: "MinimalJobWrapper",
    shell,
    commands_builder,
    remote_command_params,
    script_name="tool_script.sh",
    container: Optional[Container] = None,
):
    local_container_script = join(job_wrapper.working_directory, script_name)
    tool_commands = commands_builder.build()
    integrity_injection = ""
    # Setting shell to none in the job config disables creating a tool command script,
    # set -e doesn't work for composite commands but this is necessary for Windows jobs
    # for instance.
    if shell and shell.lower() == "none":
        return tool_commands
    if job_wrapper.job_io.check_job_script_integrity:
        integrity_injection = INTEGRITY_INJECTION
    set_e = ""
    if job_wrapper.strict_shell:
        set_e = "set -e\n"
    source_command = ""
    if container:
        source_command = container.source_environment
    script_contents = "#!{}\n{}{}{}{}".format(
        shell,
        integrity_injection,
        set_e,
        source_command,
        tool_commands,
    )
    write_script(
        local_container_script,
        script_contents,
        job_io=job_wrapper.job_io,
    )
    commands = f"{shell} {local_container_script}"
    # TODO: Cleanup for_pulsar hack.
    # - Integrate Pulsar sending tool_stdout/tool_stderr back
    #   https://github.com/galaxyproject/pulsar/pull/202
    # *and*
    # - Get Galaxy to write these files to an output directory so the container itself
    #   doesn't need to mount the job directory (rw) and then eliminate this hack
    #   (or restrict to older Pulsar versions).
    #   https://github.com/galaxyproject/galaxy/pull/8449
    for_pulsar = "pulsar_version" in remote_command_params
    if for_pulsar:
        commands = f"{shell} {join(remote_command_params['script_directory'], script_name)}"
    log.info(f"Built script [{local_container_script}] for tool command [{tool_commands}]")
    return commands


def __handle_remote_command_line_building(commands_builder, job_wrapper: "MinimalJobWrapper", for_pulsar=False):
    if job_wrapper.remote_command_line:
        sep = "" if for_pulsar else "&&"
        command = 'PYTHONPATH="$GALAXY_LIB:$PYTHONPATH" python "$GALAXY_LIB"/galaxy/tools/remote_tool_eval.py'
        if for_pulsar:
            # TODO: that's not how to do this, pulsar doesn't execute an externalized script by default.
            # This also breaks rewriting paths etc, so it doesn't really work if there are no shared paths
            command = f"{command} && bash ../tool_script.sh"
        commands_builder.prepend_command(command, sep=sep)


def __handle_task_splitting(commands_builder, job_wrapper: "MinimalJobWrapper"):
    # prepend getting input files (if defined)
    prepare_input_files_cmds = getattr(job_wrapper, "prepare_input_files_cmds", None)
    if prepare_input_files_cmds:
        commands_builder.prepend_commands(prepare_input_files_cmds)


def __handle_dependency_resolution(commands_builder, job_wrapper: "MinimalJobWrapper", remote_command_params):
    local_dependency_resolution = remote_command_params.get("dependency_resolution", "local") == "local"
    # Prepend dependency injection
    if local_dependency_resolution and job_wrapper.dependency_shell_commands:
        commands_builder.prepend_commands(job_wrapper.dependency_shell_commands)


def __handle_work_dir_outputs(
    commands_builder, job_wrapper: "MinimalJobWrapper", runner: "BaseJobRunner", remote_command_params
):
    # Append commands to copy job outputs based on from_work_dir attribute.
    work_dir_outputs_kwds = {}
    if "working_directory" in remote_command_params:
        work_dir_outputs_kwds["job_working_directory"] = remote_command_params["working_directory"]
    work_dir_outputs = runner.get_work_dir_outputs(job_wrapper, **work_dir_outputs_kwds)
    if work_dir_outputs:
        copy_commands = map(__copy_if_exists_command, work_dir_outputs)
        commands_builder.append_commands(copy_commands)


def __handle_metadata(
    commands_builder, job_wrapper: "MinimalJobWrapper", runner: "BaseJobRunner", remote_command_params
):
    # Append metadata setting commands, we don't want to overwrite metadata
    # that was copied over in init_meta(), as per established behavior
    metadata_kwds = remote_command_params.get("metadata_kwds", {})
    exec_dir = metadata_kwds.get("exec_dir", abspath(getcwd()))
    tmp_dir = metadata_kwds.get("tmp_dir", job_wrapper.working_directory)
    dataset_files_path = metadata_kwds.get("dataset_files_path", runner.app.model.Dataset.file_path)
    output_fnames = metadata_kwds.get("output_fnames", job_wrapper.job_io.get_output_fnames())
    config_root = metadata_kwds.get("config_root", None)
    config_file = metadata_kwds.get("config_file", None)
    datatypes_config = metadata_kwds.get("datatypes_config", None)
    compute_tmp_dir = metadata_kwds.get("compute_tmp_dir", None)
    version_path = job_wrapper.job_io.version_path
    resolve_metadata_dependencies = job_wrapper.commands_in_new_shell
    metadata_command = (
        job_wrapper.setup_external_metadata(
            exec_dir=exec_dir,
            tmp_dir=tmp_dir,
            dataset_files_path=dataset_files_path,
            output_fnames=output_fnames,
            set_extension=False,
            config_root=config_root,
            config_file=config_file,
            datatypes_config=datatypes_config,
            compute_tmp_dir=compute_tmp_dir,
            compute_version_path=version_path,
            resolve_metadata_dependencies=resolve_metadata_dependencies,
            use_bin=job_wrapper.use_metadata_binary,
            kwds={"overwrite": False},
        )
        or ""
    )
    metadata_command = metadata_command.strip()
    if metadata_command:
        # Place Galaxy and its dependencies in environment for metadata regardless of tool.
        if not job_wrapper.is_cwl_job:
            commands_builder.append_command(SETUP_GALAXY_FOR_METADATA)
        commands_builder.append_command(metadata_command)


def __copy_if_exists_command(work_dir_output):
    source_file, destination = work_dir_output
    if "?" in source_file or "*" in source_file:
        source_file = source_file.replace("*", '"*"').replace("?", '"?"')
    return f'\nif [ -f "{source_file}" ] ; then cp "{source_file}" "{destination}" ; fi'


class CommandsBuilder:
    def __init__(self, initial_command=""):
        # Remove trailing semi-colon so we can start hacking up this command.
        # TODO: Refactor to compose a list and join with ';', would be more clean.
        self.raw_command = initial_command
        initial_command = util.unicodify(initial_command or "")
        commands = initial_command.rstrip("; ")
        self.commands = commands

        # Coping work dir outputs or setting metadata will mask return code of
        # tool command. If these are used capture the return code and ensure
        # the last thing that happens is an exit with return code.
        self.return_code_captured = False

    def prepend_command(self, command, sep=";"):
        if command:
            self.commands = f"{command}{sep} {self.commands}"
        return self

    def prepend_commands(self, commands):
        return self.prepend_command("; ".join(c for c in commands if c))

    def append_command(self, command, sep=";"):
        if command:
            self.commands = f"{self.commands}{sep} {command}"
        return self

    def append_commands(self, commands):
        self.append_command("; ".join(c for c in commands if c))

    def capture_stdout_stderr(self, stdout_file, stderr_file, stream_stdout_stderr=False):
        if not stream_stdout_stderr:
            self.append_command(f"> '{stdout_file}' 2> '{stderr_file}'", sep="")
            return
        trap_command = """trap 'rm -f "$__out" "$__err"' EXIT"""
        if TRAP_KILL_CONTAINER in self.commands:
            # We need to replace the container kill trap with one that removes the named pipes and kills the container
            self.commands = self.commands.replace(TRAP_KILL_CONTAINER, "")
            trap_command = """trap 'rm -f "$__out" "$__err"; _on_exit' EXIT"""
        self.prepend_command(
            f"""__out="${{TMPDIR:-.}}/out.$$" __err="${{TMPDIR:-.}}/err.$$"
mkfifo "$__out" "$__err"
{trap_command}
tee -a '{stdout_file}' < "$__out" &
tee -a '{stderr_file}' < "$__err" >&2 &""",
            sep="",
        )
        self.append_command('> "$__out" 2> "$__err"', sep="")

    def capture_return_code(self, exit_code_path):
        self.append_command(CAPTURE_RETURN_CODE)
        self.append_command(f"echo $return_code > {exit_code_path}")
        self.return_code_captured = True

    def build(self):
        if self.return_code_captured:
            self.append_command(YIELD_CAPTURED_CODE)
        return self.commands


__all__ = ("build_command",)<|MERGE_RESOLUTION|>--- conflicted
+++ resolved
@@ -104,21 +104,12 @@
         else:
             commands_builder = CommandsBuilder(externalized_commands)
 
-<<<<<<< HEAD
-    if not for_pulsar:
-        # Galaxy writes I/O files to outputs, Pulsar instruments own I/O redirection
-        io_directory = "../outputs"
-        commands_builder.capture_stdout_stderr(
-            f"{io_directory}/tool_stdout", f"{io_directory}/tool_stderr", stream_stdout_stderr=stream_stdout_stderr
-        )
-=======
     # Galaxy writes I/O files to outputs, Pulsar uses metadata. metadata seems like
     # it should be preferred - at least if the directory exists.
     io_directory = "../metadata" if for_pulsar else "../outputs"
     commands_builder.capture_stdout_stderr(
         f"{io_directory}/tool_stdout", f"{io_directory}/tool_stderr", stream_stdout_stderr=stream_stdout_stderr
     )
->>>>>>> 19a4426a
 
     # Don't need to create a separate tool working directory for Pulsar
     # jobs - that is handled by Pulsar.
