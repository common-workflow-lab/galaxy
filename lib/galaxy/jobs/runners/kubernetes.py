--- conflicted
+++ resolved
@@ -458,40 +458,14 @@
             # there is no job responding to this job_id, it is either lost or something happened.
             log.error("No Jobs are available under expected selector app=%s", job_state.job_id)
             self.mark_as_failed(job_state)
-<<<<<<< HEAD
-            try:
-                with open(job_state.error_file, 'w') as error_file:
-                    error_file.write("No Kubernetes Jobs are available under expected selector app=%s\n" % job_state.job_id)
-            except OSError as e:
-                # Python 2/3 compatible handling of FileNotFoundError
-                if e.errno == errno.ENOENT:
-                    log.error("Job directory already cleaned up. Assuming already handled for selector app=%s", job_state.job_id)
-                else:
-                    raise
-            return job_state
-=======
             # job is no longer viable - remove from watched jobs
             return None
->>>>>>> 71e01da2
         else:
             # there is more than one job associated to the expected unique job id used as selector.
             log.error("More than one Kubernetes Job associated to job id '%s'", job_state.job_id)
             self.mark_as_failed(job_state)
-<<<<<<< HEAD
-            try:
-                with open(job_state.error_file, 'w') as error_file:
-                    error_file.write("More than one Kubernetes Job associated with job id '%s'\n" % job_state.job_id)
-            except OSError as e:
-                # Python 2/3 compatible handling of FileNotFoundError
-                if e.errno == errno.ENOENT:
-                    log.error("Job directory already cleaned up. Assuming already handled for selector app=%s", job_state.job_id)
-                else:
-                    raise
-            return job_state
-=======
             # job is no longer viable - remove from watched jobs
             return None
->>>>>>> 71e01da2
 
     def _handle_job_failure(self, job, job_state):
         # Figure out why job has failed
