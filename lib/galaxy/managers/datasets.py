"""
Manager and Serializer for Datasets.
"""
import glob
import logging
import os
from typing import (
    Dict,
    List,
    Type,
    TypeVar,
)

from galaxy import (
    exceptions,
    model,
)
from galaxy.datatypes import sniff
from galaxy.managers import (
    base,
    deletable,
    rbac_secured,
    secured,
    users,
)
from galaxy.structured_app import MinimalManagerApp
from galaxy.util.checkers import check_binary

log = logging.getLogger(__name__)

T = TypeVar("T")


class DatasetManager(base.ModelManager, secured.AccessibleManagerMixin, deletable.PurgableManagerMixin):
    """
    Manipulate datasets: the components contained in DatasetAssociations/DatasetInstances/HDAs/LDDAs
    """

    model_class = model.Dataset
    foreign_key_name = "dataset"
    app: MinimalManagerApp

    # TODO:?? get + error_if_uploading is common pattern, should upload check be worked into access/owed?

    def __init__(self, app: MinimalManagerApp):
        super().__init__(app)
        self.permissions = DatasetRBACPermissions(app)
        # needed for admin test
        self.user_manager = users.UserManager(app)

    def create(self, manage_roles=None, access_roles=None, flush=True, **kwargs):
        """
        Create and return a new Dataset object.
        """
        # default to NEW state on new datasets
        kwargs.update(dict(state=(kwargs.get("state", model.Dataset.states.NEW))))
        dataset = model.Dataset(**kwargs)
        self.session().add(dataset)

        self.permissions.set(dataset, manage_roles, access_roles, flush=False)

        if flush:
            self.session().flush()
        return dataset

    def copy(self, dataset, **kwargs):
        raise exceptions.NotImplemented("Datasets cannot be copied")

    def purge(self, dataset, flush=True):
        """
        Remove the object_store/file for this dataset from storage and mark
        as purged.

        :raises exceptions.ConfigDoesNotAllowException: if the instance doesn't allow
        """
        self.error_unless_dataset_purge_allowed(dataset)

        # the following also marks dataset as purged and deleted
        dataset.full_delete()
        self.session().add(dataset)
        if flush:
            self.session().flush()
        return dataset

    # TODO: this may be more conv. somewhere else
    # TODO: how to allow admin bypass?
    def error_unless_dataset_purge_allowed(self, msg=None):
        if not self.app.config.allow_user_dataset_purge:
            msg = msg or "This instance does not allow user dataset purging"
            raise exceptions.ConfigDoesNotAllowException(msg)

    # .... accessibility
    # datasets can implement the accessible interface, but accessibility is checked in an entirely different way
    #   than those resources that have a user attribute (histories, pages, etc.)
    def is_accessible(self, dataset, user, **kwargs):
        """
        Is this dataset readable/viewable to user?
        """
        if self.user_manager.is_admin(user, trans=kwargs.get("trans")):
            return True
        if self.has_access_permission(dataset, user):
            return True
        return False

    def has_access_permission(self, dataset, user):
        """
        Return T/F if the user has role-based access to the dataset.
        """
        roles = user.all_roles_exploiting_cache() if user else []
        return self.app.security_agent.can_access_dataset(roles, dataset)

    # TODO: implement above for groups
    # TODO: datatypes?
    # .... data, object_store


# TODO: SecurityAgentDatasetRBACPermissions( object ):


class DatasetRBACPermissions:
    def __init__(self, app):
        self.app = app
        self.access = rbac_secured.AccessDatasetRBACPermission(app)
        self.manage = rbac_secured.ManageDatasetRBACPermission(app)

    # TODO: temporary facade over security_agent
    def available_roles(self, trans, dataset, controller="root"):
        return self.app.security_agent.get_legitimate_roles(trans, dataset, controller)

    def get(self, dataset, flush=True):
        manage = self.manage.by_dataset(dataset)
        access = self.access.by_dataset(dataset)
        return (manage, access)

    def set(self, dataset, manage_roles, access_roles, flush=True):
        manage = self.manage.set(dataset, manage_roles or [], flush=False)
        access = self.access.set(dataset, access_roles or [], flush=flush)
        return (manage, access)

    # ---- conv. settings
    def set_public_with_single_manager(self, dataset, user, flush=True):
        manage = self.manage.grant(dataset, user, flush=flush)
        self.access.clear(dataset, flush=False)
        return ([manage], [])

    def set_private_to_one_user(self, dataset, user, flush=True):
        manage = self.manage.grant(dataset, user, flush=False)
        access = self.access.set_private(dataset, user, flush=flush)
        return ([manage], access)


class DatasetSerializer(base.ModelSerializer[DatasetManager], deletable.PurgableSerializerMixin):
    model_manager_class = DatasetManager

    def __init__(self, app: MinimalManagerApp, user_manager: users.UserManager):
        super().__init__(app)
        self.dataset_manager = self.manager
        # needed for admin test
        self.user_manager = user_manager

        self.default_view = "summary"
        self.add_view(
            "summary",
            [
                "id",
                "create_time",
                "update_time",
                "state",
                "deleted",
                "purged",
                "purgable",
                # 'object_store_id',
                # 'external_filename',
                # 'extra_files_path',
                "file_size",
                "total_size",
                "uuid",
            ],
        )
        # could do visualizations and/or display_apps

    def add_serializers(self):
        super().add_serializers()
        deletable.PurgableSerializerMixin.add_serializers(self)
        serializers: Dict[str, base.Serializer] = {
            "create_time": self.serialize_date,
            "update_time": self.serialize_date,
            "uuid": lambda item, key, **context: str(item.uuid) if item.uuid else None,
            "file_name": self.serialize_file_name,
            "extra_files_path": self.serialize_extra_files_path,
            "permissions": self.serialize_permissions,
            "total_size": lambda item, key, **context: int(item.get_total_size()),
            "file_size": lambda item, key, **context: int(item.get_size()),
        }
        self.serializers.update(serializers)

    def serialize_file_name(self, item, key, user=None, **context):
        """
        If the config allows or the user is admin, return the file name
        of the file that contains this dataset's data.
        """
        dataset = item
        is_admin = self.user_manager.is_admin(user, trans=context.get("trans"))
        # expensive: allow config option due to cost of operation
        if is_admin or self.app.config.expose_dataset_path:
            if not dataset.purged:
                return dataset.file_name
        self.skip()

    def serialize_extra_files_path(self, item, key, user=None, **context):
        """
        If the config allows or the user is admin, return the file path.
        """
        dataset = item
        is_admin = self.user_manager.is_admin(user, trans=context.get("trans"))
        # expensive: allow config option due to cost of operation
        if is_admin or self.app.config.expose_dataset_path:
            if not dataset.purged:
                return dataset.extra_files_path
        self.skip()

    def serialize_permissions(self, item, key, user=None, **context):
        """ """
        dataset = item
        trans = context.get("trans")
        if not self.dataset_manager.permissions.manage.is_permitted(dataset, user, trans=trans):
            self.skip()

        management_permissions = self.dataset_manager.permissions.manage.by_dataset(dataset)
        access_permissions = self.dataset_manager.permissions.access.by_dataset(dataset)
        permissions = {
            "manage": [self.app.security.encode_id(perm.role.id) for perm in management_permissions],
            "access": [self.app.security.encode_id(perm.role.id) for perm in access_permissions],
        }
        return permissions


# ============================================================================= AKA DatasetInstanceManager
class DatasetAssociationManager(base.ModelManager, secured.AccessibleManagerMixin, deletable.PurgableManagerMixin):
    """
    DatasetAssociation/DatasetInstances are intended to be working
    proxies to a Dataset, associated with either a library or a
    user/history (HistoryDatasetAssociation).
    """

    # DA's were meant to be proxies - but were never fully implemented as them
    # Instead, a dataset association HAS a dataset but contains metadata specific to a library (lda) or user (hda)
    model_class: Type[model.DatasetInstance]
    app: MinimalManagerApp

    # NOTE: model_manager_class should be set in HDA/LDA subclasses

    def __init__(self, app):
        super().__init__(app)
        self.dataset_manager = DatasetManager(app)

    def is_accessible(self, dataset_assoc, user, **kwargs):
        """
        Is this DA accessible to `user`?
        """
        # defer to the dataset
        return self.dataset_manager.is_accessible(dataset_assoc.dataset, user, **kwargs)

    def purge(self, dataset_assoc, flush=True):
        """
        Purge this DatasetInstance and the dataset underlying it.
        """
        # error here if disallowed - before jobs are stopped
        # TODO: this check may belong in the controller
        self.dataset_manager.error_unless_dataset_purge_allowed()

        # We need to ignore a potential flush=False here and force the flush
        # so that job cleanup associated with stop_creating_job will see
        # the dataset as purged.
        super().purge(dataset_assoc, flush=True)

        # stop any jobs outputing the dataset_assoc
        self.stop_creating_job(dataset_assoc)

        # more importantly, purge underlying dataset as well
        if dataset_assoc.dataset.user_can_purge:
            self.dataset_manager.purge(dataset_assoc.dataset)
        return dataset_assoc

    def by_user(self, user):
        raise exceptions.NotImplemented("Abstract Method")

    # .... associated job
    def creating_job(self, dataset_assoc):
        """
        Return the `Job` that created this dataset or None if not found.
        """
        # TODO: is this needed? Can't you use the dataset_assoc.creating_job attribute? When is this None?
        # TODO: this would be even better if outputs and inputs were the underlying datasets
        job = None
        for job_output_assoc in dataset_assoc.creating_job_associations:
            job = job_output_assoc.job
            break
        return job

    def stop_creating_job(self, dataset_assoc):
        """
        Stops an dataset_assoc's creating job if all the job's other outputs are deleted.
        """

        # Optimize this to skip other checks if this dataset is terminal - we can infer the
        # job is already complete.
        if dataset_assoc.state in model.Dataset.terminal_states:
            return False

        if dataset_assoc.parent_id is None and len(dataset_assoc.creating_job_associations) > 0:
            # Mark associated job for deletion
            job = dataset_assoc.creating_job_associations[0].job
            if not job.finished:
                # Are *all* of the job's other output datasets deleted?
                if job.check_if_output_datasets_deleted():
                    track_jobs_in_database = self.app.config.track_jobs_in_database
                    job.mark_deleted(track_jobs_in_database)
                    if not track_jobs_in_database:
                        self.app.job_manager.stop(job)
                    return True
        return False

    def is_composite(self, dataset_assoc):
        """
        Return True if this hda/ldda is a composite type dataset.

        .. note:: see also (whereever we keep information on composite datatypes?)
        """
        return dataset_assoc.extension in self.app.datatypes_registry.get_composite_extensions()

    def extra_files(self, dataset_assoc):
        """Return a list of file paths for composite files, an empty list otherwise."""
        if not self.is_composite(dataset_assoc):
            return []
        return glob.glob(os.path.join(dataset_assoc.dataset.extra_files_path, "*"))

    def serialize_dataset_association_roles(self, trans, dataset_assoc):
        if hasattr(dataset_assoc, "library_dataset_dataset_association"):
            library_dataset = dataset_assoc
            dataset = library_dataset.library_dataset_dataset_association.dataset
        else:
            library_dataset = None
            dataset = dataset_assoc.dataset

        # Omit duplicated roles by converting to set
        security_agent = trans.app.security_agent
        access_roles = set(dataset.get_access_roles(security_agent))
        manage_roles = set(dataset.get_manage_permissions_roles(security_agent))

        access_dataset_role_list = [
            (access_role.name, trans.security.encode_id(access_role.id)) for access_role in access_roles
        ]
        manage_dataset_role_list = [
            (manage_role.name, trans.security.encode_id(manage_role.id)) for manage_role in manage_roles
        ]
        rval = dict(access_dataset_roles=access_dataset_role_list, manage_dataset_roles=manage_dataset_role_list)
        if library_dataset is not None:
            modify_roles = set(
                security_agent.get_roles_for_action(
                    library_dataset, trans.app.security_agent.permitted_actions.LIBRARY_MODIFY
                )
            )
            modify_item_role_list = [
                (modify_role.name, trans.security.encode_id(modify_role.id)) for modify_role in modify_roles
            ]
            rval["modify_item_roles"] = modify_item_role_list
        return rval

    def detect_datatype(self, trans, dataset_assoc):
        """Sniff and assign the datatype to a given dataset association (ldda or hda)"""
        data = trans.sa_session.query(self.model_class).get(dataset_assoc.id)
        if data.datatype.is_datatype_change_allowed():
            if not data.ok_to_edit_metadata():
                raise exceptions.ItemAccessibilityException(
                    "This dataset is currently being used as input or output. You cannot change datatype until the jobs have completed or you have canceled them."
                )
            else:
                path = data.dataset.file_name
                is_binary = check_binary(path)
                datatype = sniff.guess_ext(path, trans.app.datatypes_registry.sniff_order, is_binary=is_binary)
                trans.app.datatypes_registry.change_datatype(data, datatype)
                trans.sa_session.flush()
                self.set_metadata(trans, dataset_assoc)
        else:
            raise exceptions.InsufficientPermissionsException(f'Changing datatype "{data.extension}" is not allowed.')

    def set_metadata(self, trans, dataset_assoc, overwrite=False, validate=True):
        """Trigger a job that detects and sets metadata on a given dataset association (ldda or hda)"""
        data = trans.sa_session.query(self.model_class).get(dataset_assoc.id)
        if not data.ok_to_edit_metadata():
            raise exceptions.ItemAccessibilityException(
                "This dataset is currently being used as input or output. You cannot edit metadata until the jobs have completed or you have canceled them."
            )
        else:
            if overwrite:
                for name, spec in data.metadata.spec.items():
                    # We need to be careful about the attributes we are resetting
                    if name not in ["name", "info", "dbkey", "base_name"]:
                        if spec.get("default"):
                            setattr(data.metadata, name, spec.unwrap(spec.get("default")))

            job, *_ = self.app.datatypes_registry.set_external_metadata_tool.tool_action.execute(
                self.app.datatypes_registry.set_external_metadata_tool,
                trans,
                incoming={"input1": data, "validate": validate},
                overwrite=overwrite,
            )
            self.app.job_manager.enqueue(job, tool=self.app.datatypes_registry.set_external_metadata_tool)

    def update_permissions(self, trans, dataset_assoc, **kwd):
        action = kwd.get("action", "set_permissions")
        if action not in ["remove_restrictions", "make_private", "set_permissions"]:
            raise exceptions.RequestParameterInvalidException(
                'The mandatory parameter "action" has an invalid value. '
                'Allowed values are: "remove_restrictions", "make_private", "set_permissions"'
            )
        if hasattr(dataset_assoc, "library_dataset_dataset_association"):
            library_dataset = dataset_assoc
            dataset = library_dataset.library_dataset_dataset_association.dataset
        else:
            library_dataset = None
            dataset = dataset_assoc.dataset

        current_user_roles = trans.get_current_user_roles()
        can_manage = trans.app.security_agent.can_manage_dataset(current_user_roles, dataset) or trans.user_is_admin
        if not can_manage:
            raise exceptions.InsufficientPermissionsException(
                "You do not have proper permissions to manage permissions on this dataset."
            )

        if action == "remove_restrictions":
            trans.app.security_agent.make_dataset_public(dataset)
            if not trans.app.security_agent.dataset_is_public(dataset):
                raise exceptions.InternalServerError("An error occurred while making dataset public.")
        elif action == "make_private":
            if not trans.app.security_agent.dataset_is_private_to_user(trans, dataset):
                private_role = trans.app.security_agent.get_private_user_role(trans.user)
                dp = trans.app.model.DatasetPermissions(
                    trans.app.security_agent.permitted_actions.DATASET_ACCESS.action, dataset, private_role
                )
                trans.sa_session.add(dp)
                trans.sa_session.flush()
            if not trans.app.security_agent.dataset_is_private_to_user(trans, dataset):
                # Check again and inform the user if dataset is not private.
                raise exceptions.InternalServerError("An error occurred and the dataset is NOT private.")
        elif action == "set_permissions":

            def to_role_id(encoded_role_id):
                role_id = base.decode_id(self.app, encoded_role_id)
                return role_id

            def parameters_roles_or_none(role_type):
                encoded_role_ids = kwd.get(role_type, kwd.get(f"{role_type}_ids[]", None))
                if encoded_role_ids is not None:
                    return list(map(to_role_id, encoded_role_ids))
                else:
                    return None

            access_roles = parameters_roles_or_none("access")
            manage_roles = parameters_roles_or_none("manage")
            modify_roles = parameters_roles_or_none("modify")
            role_ids_dict = {
                "DATASET_MANAGE_PERMISSIONS": manage_roles,
                "DATASET_ACCESS": access_roles,
            }
            if library_dataset is not None:
                role_ids_dict["LIBRARY_MODIFY"] = modify_roles

            self._set_permissions(trans, dataset_assoc, role_ids_dict)

    def _set_permissions(self, trans, dataset_assoc, roles_dict):
        raise exceptions.NotImplemented()


class _UnflattenedMetadataDatasetAssociationSerializer(base.ModelSerializer[T], deletable.PurgableSerializerMixin):
    def __init__(self, app):
        self.dataset_serializer = app[DatasetSerializer]
        super().__init__(app)

    def add_serializers(self):
        super().add_serializers()
        deletable.PurgableSerializerMixin.add_serializers(self)

        serializers: Dict[str, base.Serializer] = {
            "create_time": self.serialize_date,
            "update_time": self.serialize_date,
            # underlying dataset
            "dataset": lambda item, key, **context: self.dataset_serializer.serialize_to_view(
                item.dataset, view="summary", **context
            ),
            "dataset_id": self._proxy_to_dataset(proxy_key="id"),
            # TODO: why is this named uuid!? The da doesn't have a uuid - it's the underlying dataset's uuid!
            "uuid": self._proxy_to_dataset(proxy_key="uuid"),
            # 'dataset_uuid': self._proxy_to_dataset( key='uuid' ),
            "file_name": self._proxy_to_dataset(serializer=self.dataset_serializer.serialize_file_name),
            "extra_files_path": self._proxy_to_dataset(serializer=self.dataset_serializer.serialize_extra_files_path),
            "permissions": self._proxy_to_dataset(serializer=self.dataset_serializer.serialize_permissions),
            # TODO: do the sizes proxy accurately/in the same way?
            "size": lambda item, key, **context: int(item.get_size()),
            "file_size": lambda item, key, **context: self.serializers["size"](item, key, **context),
            "nice_size": lambda item, key, **context: item.get_size(nice_size=True),
            # common to lddas and hdas - from mapping.py
            "copied_from_history_dataset_association_id": self.serialize_id,
            "copied_from_library_dataset_dataset_association_id": self.serialize_id,
            "info": lambda item, key, **context: item.info.strip() if isinstance(item.info, str) else item.info,
            "blurb": lambda item, key, **context: item.blurb,
            "peek": lambda item, key, **context: item.display_peek() if item.peek and item.peek != "no peek" else None,
            "meta_files": self.serialize_meta_files,
            "metadata": self.serialize_metadata,
            "creating_job": self.serialize_creating_job,
            "rerunnable": self.serialize_rerunnable,
            "parent_id": self.serialize_id,
            "designation": lambda item, key, **context: item.designation,
            # 'extended_metadata': self.serialize_extended_metadata,
            # 'extended_metadata_id': self.serialize_id,
            # remapped
            "genome_build": lambda item, key, **context: item.dbkey,
            # derived (not mapped) attributes
            "data_type": lambda item, key, **context: f"{item.datatype.__class__.__module__}.{item.datatype.__class__.__name__}",
            "converted": self.serialize_converted_datasets,
            # TODO: metadata/extra files
        }
        self.serializers.update(serializers)
        # this an abstract superclass, so no views created
        # because of that: we need to add a few keys that will use the default serializer
        self.serializable_keyset.update(["name", "state", "tool_version", "extension", "visible", "dbkey"])

    def _proxy_to_dataset(self, serializer: base.Serializer = None, proxy_key=None):
        # dataset associations are (rough) proxies to datasets - access their serializer using this remapping fn
        # remapping done by either kwarg key: IOW dataset attr key (e.g. uuid)
        # or by kwarg serializer: a function that's passed in (e.g. permissions)
        if proxy_key:
            serializer = self.dataset_serializer.serializers.get(proxy_key)
        if serializer:
            return lambda item, key, **context: serializer(item.dataset, proxy_key or key, **context)
        raise TypeError("kwarg serializer or key needed")

    def serialize_meta_files(self, item, key, **context):
        """
        Cycle through meta files and return them as a list of dictionaries.
        """
        dataset_assoc = item
        meta_files = []
        for meta_type in dataset_assoc.metadata_file_types:
            if getattr(dataset_assoc.metadata, meta_type, None):
                meta_files.append(
<<<<<<< HEAD
                    dict(
                        file_type=meta_type,
                        download_url=self.url_for(
                            "history_contents_metadata_file",
                            history_id=self.app.security.encode_id(dataset_assoc.history_id),
                            history_content_id=self.app.security.encode_id(dataset_assoc.id),
                            metadata_file=meta_type,
                        ),
                    )
                )
=======
                    dict(file_type=meta_type,
                         download_url=self.url_for('get_metadata_file',
                                                   history_id=self.app.security.encode_id(dataset_assoc.history_id),
                                                   history_content_id=self.app.security.encode_id(dataset_assoc.id),
                                                   query_params={'metadata_file': meta_type},
                                                   context=context)))
>>>>>>> d2981d36
        return meta_files

    def serialize_metadata(self, item, key, excluded=None, **context):
        """
        Cycle through metadata and return as dictionary.
        """
        dataset_assoc = item
        # dbkey is a repeat actually (metadata_dbkey == genome_build)
        # excluded = [ 'dbkey' ] if excluded is None else excluded
        excluded = [] if excluded is None else excluded

        metadata = {}
        for name, spec in dataset_assoc.metadata.spec.items():
            if name in excluded:
                continue
            val = dataset_assoc.metadata.get(name)
            # NOTE: no files
            if isinstance(val, model.MetadataFile):
                # only when explicitly set: fetching filepaths can be expensive
                if not self.app.config.expose_dataset_path:
                    continue
                val = val.file_name
            # TODO:? possibly split this off?
            # If no value for metadata, look in datatype for metadata.
            elif val is None and hasattr(dataset_assoc.datatype, name):
                val = getattr(dataset_assoc.datatype, name)
            if val is None and spec.get("optional"):
                continue
            metadata[name] = val

        return metadata

    def serialize_creating_job(self, item, key, **context):
        """
        Return the id of the Job that created this dataset (or its original)
        or None if no `creating_job` is found.
        """
        dataset = item
        if dataset.creating_job:
            return self.serialize_id(dataset.creating_job, "id")
        else:
            return None

    def serialize_rerunnable(self, item, key, **context):
        """
        Return False if this tool that created this dataset can't be re-run
        (e.g. upload).
        """
        dataset = item
        if dataset.creating_job:
            tool = self.app.toolbox.get_tool(dataset.creating_job.tool_id, dataset.creating_job.tool_version)
            if tool and tool.is_workflow_compatible:
                return True
        return False

    def serialize_converted_datasets(self, item, key, **context):
        """
        Return a file extension -> converted dataset encoded id map with all
        the existing converted datasets associated with this instance.

        This filters out deleted associations.
        """
        dataset_assoc = item
        id_map = {}
        for converted in dataset_assoc.implicitly_converted_datasets:
            if not converted.deleted and converted.dataset:
                id_map[converted.type] = self.serialize_id(converted.dataset, "id")
        return id_map


class DatasetAssociationSerializer(_UnflattenedMetadataDatasetAssociationSerializer[T]):
    # TODO: remove this class - metadata should be a sub-object instead as in the superclass

    def add_serializers(self):
        super().add_serializers()
        # remove the single nesting key here
        del self.serializers["metadata"]

    def serialize(self, dataset_assoc, keys, **context):
        """
        Override to add metadata as flattened keys on the serialized DatasetInstance.
        """
        # if 'metadata' isn't removed from keys here serialize will retrieve the un-serializable MetadataCollection
        # TODO: remove these when metadata is sub-object
        KEYS_HANDLED_SEPARATELY = ("metadata",)
        left_to_handle = self._pluck_from_list(keys, KEYS_HANDLED_SEPARATELY)
        serialized = super().serialize(dataset_assoc, keys, **context)

        # add metadata directly to the dict instead of as a sub-object
        if "metadata" in left_to_handle:
            metadata = self._prefixed_metadata(dataset_assoc)
            serialized.update(metadata)
        return serialized

    # TODO: this is more util/gen. use
    def _pluck_from_list(self, list_, elems):
        """
        Removes found elems from list list_ and returns list of found elems if found.
        """
        found = []
        for elem in elems:
            try:
                index = list_.index(elem)
                found.append(list_.pop(index))
            except ValueError:
                pass
        return found

    def _prefixed_metadata(self, dataset_assoc):
        """
        Adds (a prefixed version of) the DatasetInstance metadata to the dict,
        prefixing each key with 'metadata_'.
        """
        # build the original, nested dictionary
        metadata = self.serialize_metadata(dataset_assoc, "metadata")

        # prefix each key within and return
        prefixed = {}
        for key, val in metadata.items():
            prefixed_key = f"metadata_{key}"
            prefixed[prefixed_key] = val
        return prefixed


class DatasetAssociationDeserializer(base.ModelDeserializer, deletable.PurgableDeserializerMixin):
    def add_deserializers(self):
        super().add_deserializers()
        deletable.PurgableDeserializerMixin.add_deserializers(self)

        self.deserializers.update(
            {
                "name": self.deserialize_basestring,
                "info": self.deserialize_basestring,
                "datatype": self.deserialize_datatype,
            }
        )
        self.deserializable_keyset.update(self.deserializers.keys())

    # TODO: untested
    def deserialize_metadata(self, dataset_assoc, metadata_key, metadata_dict, **context):
        """ """
        self.validate.matches_type(metadata_key, metadata_dict, dict)
        returned = {}
        for key, val in metadata_dict.items():
            returned[key] = self.deserialize_metadatum(dataset_assoc, key, val, **context)
        return returned

    def deserialize_metadatum(self, dataset_assoc, key, val, **context):
        """ """
        if key not in dataset_assoc.datatype.metadata_spec:
            return
        metadata_specification = dataset_assoc.datatype.metadata_spec[key]
        if metadata_specification.get("readonly"):
            return
        unwrapped_val = metadata_specification.unwrap(val)
        setattr(dataset_assoc.metadata, key, unwrapped_val)
        # ...?
        return unwrapped_val

    def deserialize_datatype(self, item, key, val, **context):
        if not item.datatype.is_datatype_change_allowed():
            raise exceptions.RequestParameterInvalidException("The current datatype does not allow datatype changes.")
        target_datatype = self.app.datatypes_registry.get_datatype_by_extension(val)
        if not target_datatype:
            raise exceptions.RequestParameterInvalidException("The target datatype does not exist.")
        if not target_datatype.is_datatype_change_allowed():
            raise exceptions.RequestParameterInvalidException("The target datatype does not allow datatype changes.")
        if not item.ok_to_edit_metadata():
            raise exceptions.RequestParameterInvalidException(
                "Dataset metadata could not be updated because it is used as input or output of a running job."
            )
        item.change_datatype(val)
        sa_session = self.app.model.context
        sa_session.flush()
        trans = context.get("trans")
        assert (
            trans
        ), "Logic error in Galaxy, deserialize_datatype not send a transation object"  # TODO: restructure this for stronger typing
        job, *_ = self.app.datatypes_registry.set_external_metadata_tool.tool_action.execute(
            self.app.datatypes_registry.set_external_metadata_tool, trans, incoming={"input1": item}, overwrite=False
        )  # overwrite is False as per existing behavior
        trans.app.job_manager.enqueue(job, tool=trans.app.datatypes_registry.set_external_metadata_tool)
        return item.datatype


class DatasetAssociationFilterParser(base.ModelFilterParser, deletable.PurgableFiltersMixin):
    def _add_parsers(self):
        super()._add_parsers()
        deletable.PurgableFiltersMixin._add_parsers(self)

        self.orm_filter_parsers.update(
            {
                "name": {"op": ("eq", "contains", "like")},
                "state": {"column": "_state", "op": ("eq", "in")},
                "visible": {"op": ("eq"), "val": base.parse_bool},
            }
        )
        self.fn_filter_parsers.update(
            {
                "genome_build": self.string_standard_ops("dbkey"),
                "data_type": {"op": {"eq": self.eq_datatype, "isinstance": self.isinstance_datatype}},
            }
        )

    def eq_datatype(self, dataset_assoc, class_str):
        """
        Is the `dataset_assoc` datatype equal to the registered datatype `class_str`?
        """
        comparison_class = self.app.datatypes_registry.get_datatype_class_by_name(class_str)
        return comparison_class and dataset_assoc.datatype.__class__ == comparison_class

    def isinstance_datatype(self, dataset_assoc, class_strs):
        """
        Is the `dataset_assoc` datatype derived from any of the registered
        datatypes in the comma separated string `class_strs`?
        """
        parse_datatype_fn = self.app.datatypes_registry.get_datatype_class_by_name
        comparison_classes: List[Type] = []
        for class_str in class_strs.split(","):
            datatype_class = parse_datatype_fn(class_str)
            if datatype_class:
                comparison_classes.append(datatype_class)
        return comparison_classes and isinstance(dataset_assoc.datatype, tuple(comparison_classes))<|MERGE_RESOLUTION|>--- conflicted
+++ resolved
@@ -545,25 +545,17 @@
         for meta_type in dataset_assoc.metadata_file_types:
             if getattr(dataset_assoc.metadata, meta_type, None):
                 meta_files.append(
-<<<<<<< HEAD
                     dict(
                         file_type=meta_type,
                         download_url=self.url_for(
-                            "history_contents_metadata_file",
+                            "get_metadata_file",
                             history_id=self.app.security.encode_id(dataset_assoc.history_id),
                             history_content_id=self.app.security.encode_id(dataset_assoc.id),
-                            metadata_file=meta_type,
+                            query_params={"metadata_file": meta_type},
+                            context=context,
                         ),
                     )
                 )
-=======
-                    dict(file_type=meta_type,
-                         download_url=self.url_for('get_metadata_file',
-                                                   history_id=self.app.security.encode_id(dataset_assoc.history_id),
-                                                   history_content_id=self.app.security.encode_id(dataset_assoc.id),
-                                                   query_params={'metadata_file': meta_type},
-                                                   context=context)))
->>>>>>> d2981d36
         return meta_files
 
     def serialize_metadata(self, item, key, excluded=None, **context):
