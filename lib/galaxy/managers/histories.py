"""
Manager and Serializer for histories.

Histories are containers for datasets or dataset collections
created (or copied) by users over the course of an analysis.
"""

from galaxy import model
from galaxy.managers import sharable
from galaxy.managers import deletable
from galaxy.managers import hdas
from galaxy.managers import collections_util

import logging
log = logging.getLogger( __name__ )


class HistoryManager( sharable.SharableModelManager, deletable.PurgableManagerMixin ):

    model_class = model.History
    foreign_key_name = 'history'
    user_share_model = model.HistoryUserShareAssociation

    tag_assoc = model.HistoryTagAssociation
    annotation_assoc = model.HistoryAnnotationAssociation
    rating_assoc = model.HistoryRatingAssociation

    # TODO: incorporate imp/exp (or alias to)

    def __init__( self, app, *args, **kwargs ):
        super( HistoryManager, self ).__init__( app, *args, **kwargs )

        self.hda_manager = hdas.HDAManager( app )

    def copy( self, history, user, **kwargs ):
        """
        Copy and return the given `history`.
        """
        return history.copy( target_user=user, **kwargs )

    # .... sharable
    # overriding to handle anonymous users' current histories in both cases
    def by_user( self, user, current_history=None, **kwargs ):
        """
        Get all the histories for a given user (allowing anon users' theirs)
        ordered by update time.
        """
        # handle default and/or anonymous user (which still may not have a history yet)
        if self.user_manager.is_anonymous( user ):
            return [ current_history ] if current_history else []
        return super( HistoryManager, self ).by_user( user, **kwargs )

    def is_owner( self, history, user, current_history=None, **kwargs ):
        """
        True if the current user is the owner of the given history.
        """
        # anon users are only allowed to view their current history
        if self.user_manager.is_anonymous( user ):
            if current_history and history == current_history:
                return True
            return False
        return super( HistoryManager, self ).is_owner( history, user )

    # TODO: possibly to sharable or base
    def most_recent( self, user, filters=None, current_history=None, **kwargs ):
        """
        Return the most recently update history for the user.

        If user is anonymous, return the current history. If the user is anonymous
        and the current history is deleted, return None.
        """
        if self.user_manager.is_anonymous( user ):
            return None if ( not current_history or current_history.deleted ) else current_history
        desc_update_time = self.model_class.table.c.update_time
        filters = self._munge_filters( filters, self.model_class.user_id == user.id )
        # TODO: normalize this return value
        return self.query( filters=filters, order_by=desc_update_time, limit=1, **kwargs ).first()

    # .... purgable
    def purge( self, history, flush=True, **kwargs ):
        """
        Purge this history and all HDAs, Collections, and Datasets inside this history.
        """
        self.hda_manager.dataset_manager.error_unless_dataset_purge_allowed()
        # First purge all the datasets
        for hda in history.datasets:
            if not hda.purged:
                self.hda_manager.purge( hda, flush=True )

        # Now mark the history as purged
        super( HistoryManager, self ).purge( history, flush=flush, **kwargs )

    # .... current
    # TODO: make something to bypass the anon user + current history permissions issue
    # def is_current_users_current_history( self, history, trans ):
    #     pass

    def get_current( self, trans ):
        """
        Return the current history.
        """
        # TODO: trans
        return trans.get_history()

    def set_current( self, trans, history ):
        """
        Set the current history.
        """
        # TODO: trans
        trans.set_history( history )
        return history

    def set_current_by_id( self, trans, history_id ):
        """
        Set the current history by an id.
        """
        return self.set_current( trans, self.by_id( history_id ) )

# TODO: replace or move to serializer
    def _get_history_data( self, trans, history ):
        """
        Returns a dictionary containing ``history`` and ``contents``, serialized
        history and an array of serialized history contents respectively.
        """
        # TODO: instantiate here? really?
        history_serializer = HistorySerializer( self.app )
        hda_serializer = hdas.HDASerializer( self.app )
        history_dictionary = {}
        contents_dictionaries = []
        try:
            history_dictionary = history_serializer.serialize_to_view( history, view='detailed',
                                                                       user=trans.user, trans=trans )

            for content in history.contents_iter( types=[ 'dataset', 'dataset_collection' ] ):
                contents_dict = {}
                if isinstance( content, model.HistoryDatasetAssociation ):
                    contents_dict = hda_serializer.serialize_to_view( content, view='detailed',
<<<<<<< HEAD
                                                                      user=trans.user, trans=trans )
=======
                        user=trans.user, trans=trans )
                    hda_annotation = hda_serializer.serialize_annotation( content, 'annotation', user=history.user )
                    contents_dict[ 'annotation' ] = hda_annotation

>>>>>>> 1c04e149
                elif isinstance( content, model.HistoryDatasetCollectionAssociation ):
                    try:
                        service = self.app.dataset_collections_service
                        collection = service.get_dataset_collection_instance(
                            trans=trans,
                            instance_type='history',
                            id=self.app.security.encode_id( content.id ),
                        )
                        serializer = collections_util.dictify_dataset_collection_instance
                        contents_dict = serializer( collection,
                                                    security=self.app.security,
                                                    parent=collection.history,
                                                    view="element" )
                    except Exception, exc:
                        log.exception( "Error in history API at listing dataset collection: %s", exc )
                        # TODO: return some dict with the error
                contents_dictionaries.append( contents_dict )

        except Exception, exc:
            user_id = str( trans.user.id ) if trans.user else '(anonymous)'
            log.exception( 'Error bootstrapping history for user %s: %s', user_id, str( exc ) )
            message = ( 'An error occurred getting the history data from the server. '
                        'Please contact a Galaxy administrator if the problem persists.' )
            history_dictionary[ 'error' ] = message

        return { 'history': history_dictionary,
                 'contents': contents_dictionaries }


class HistorySerializer( sharable.SharableModelSerializer, deletable.PurgableSerializerMixin ):
    """
    Interface/service object for serializing histories into dictionaries.
    """
    SINGLE_CHAR_ABBR = 'h'

    def __init__( self, app ):
        super( HistorySerializer, self ).__init__( app )

        self.history_manager = HistoryManager( app )
        self.hda_manager = hdas.HDAManager( app )
        self.hda_serializer = hdas.HDASerializer( app )

        self.default_view = 'summary'
        self.add_view( 'summary', [
            'id',
            'model_class',
            'name',
            'deleted',
            'purged',
            # 'count'
            'url',
            # TODO: why these?
            'published',
            'annotation',
            'tags',
        ])
        self.add_view( 'detailed', [
            'contents_url',
            # 'hdas',
            'empty',
            'size', 'nice_size',
            'user_id',
            'create_time', 'update_time',
            'importable', 'slug', 'username_and_slug',
            'genome_build',
            # TODO: remove the next three - instead getting the same info from the 'hdas' list
            'state',
            'state_details',
            'state_ids',
            # in the Historys' case, each of these views includes the keys from the previous
        ], include_keys_from='summary' )

    # assumes: outgoing to json.dumps and sanitized
    def add_serializers( self ):
        super( HistorySerializer, self ).add_serializers()
        deletable.PurgableSerializerMixin.add_serializers( self )

        self.serializers.update({
            'model_class'   : lambda *a, **c: 'History',
            'id'            : self.serialize_id,
            'create_time'   : self.serialize_date,
            'update_time'   : self.serialize_date,
            'size'          : lambda i, k, **c: int( i.get_disk_size() ),
            'nice_size'     : lambda i, k, **c: i.get_disk_size( nice_size=True ),
            'state'         : self.serialize_history_state,

            'url'           : lambda i, k, **c: self.url_for( 'history', id=self.app.security.encode_id( i.id ) ),
            'contents_url'  : lambda i, k, **c: self.url_for( 'history_contents',
                                                              history_id=self.app.security.encode_id( i.id ) ),

            'empty'         : lambda i, k, **c: ( len( i.datasets ) + len( i.dataset_collections ) ) <= 0,
            'count'         : lambda i, k, **c: len( i.datasets ),
            'hdas'          : lambda i, k, **c: [ self.app.security.encode_id( hda.id ) for hda in i.datasets ],
            'state_details' : self.serialize_state_counts,
            'state_ids'     : self.serialize_state_ids,
            'contents'      : self.serialize_contents
        })

    # remove this
    def serialize_state_ids( self, history, key, **context ):
        """
        Return a dictionary keyed to possible dataset states and valued with lists
        containing the ids of each HDA in that state.
        """
        state_ids = {}
        for state in model.Dataset.states.values():
            state_ids[ state ] = []

        # TODO:?? collections and coll. states?
        for hda in history.datasets:
            # TODO: do not encode ids at this layer
            encoded_id = self.app.security.encode_id( hda.id )
            state_ids[ hda.state ].append( encoded_id )
        return state_ids

    # remove this
    def serialize_state_counts( self, history, key, exclude_deleted=True, exclude_hidden=False, **context ):
        """
        Return a dictionary keyed to possible dataset states and valued with the number
        of datasets in this history that have those states.
        """
        # TODO: the default flags above may not make a lot of sense (T,T?)
        state_counts = {}
        for state in model.Dataset.states.values():
            state_counts[ state ] = 0

        # TODO:?? collections and coll. states?
        for hda in history.datasets:
            if exclude_deleted and hda.deleted:
                continue
            if exclude_hidden and not hda.visible:
                continue
            state_counts[ hda.state ] = state_counts[ hda.state ] + 1
        return state_counts

    # TODO: remove this (is state used/useful?)
    def serialize_history_state( self, history, key, **context ):
        """
        Returns the history state based on the states of the HDAs it contains.
        """
        states = model.Dataset.states
        # (default to ERROR)
        state = states.ERROR
        # TODO: history_state and state_counts are classically calc'd at the same time
        #   so this is rel. ineff. - if we keep this...
        hda_state_counts = self.serialize_state_counts( history, 'counts', exclude_deleted=True, **context )
        num_hdas = sum( hda_state_counts.values() )
        if num_hdas == 0:
            state = states.NEW

        else:
            if (hda_state_counts[states.RUNNING] > 0 or
                    hda_state_counts[states.SETTING_METADATA] > 0 or
                    hda_state_counts[states.UPLOAD] > 0):
                state = states.RUNNING
            # TODO: this method may be more useful if we *also* polled the histories jobs here too
            elif hda_state_counts[ states.QUEUED ] > 0:
                state = states.QUEUED
            elif (hda_state_counts[states.ERROR] > 0 or
                    hda_state_counts[states.FAILED_METADATA] > 0):
                state = states.ERROR
            elif hda_state_counts[ states.OK ] == num_hdas:
                state = states.OK

        return state

    def serialize_contents( self, history, *args, **context ):
        contents_dictionaries = []
        for content in history.contents_iter( types=[ 'dataset', 'dataset_collection' ] ):
            contents_dict = {}
            if isinstance( content, model.HistoryDatasetAssociation ):
                contents_dict = self.hda_serializer.serialize_to_view( content, view='detailed', **context )
            # elif isinstance( content, model.HistoryDatasetCollectionAssociation ):
            #     contents_dict = self._serialize_collection( trans, content )
            contents_dictionaries.append( contents_dict )
        return contents_dictionaries

    # TODO: remove trans
    def _serialize_collection( self, trans, collection ):
        service = self.app.dataset_collections_service
        dataset_collection_instance = service.get_dataset_collection_instance(
            trans=trans,
            instance_type='history',
            id=self.app.security.encode_id( collection.id ),
        )
        return collections_util.dictify_dataset_collection_instance( dataset_collection_instance,
                                                                     security=self.app.security, parent=dataset_collection_instance.history, view="element" )


class HistoryDeserializer( sharable.SharableModelDeserializer, deletable.PurgableDeserializerMixin ):
    """
    Interface/service object for validating and deserializing dictionaries into histories.
    """
    model_manager_class = HistoryManager

    def __init__( self, app ):
        super( HistoryDeserializer, self ).__init__( app )
        self.history_manager = self.manager

    def add_deserializers( self ):
        super( HistoryDeserializer, self ).add_deserializers()
        deletable.PurgableDeserializerMixin.add_deserializers( self )

        self.deserializers.update({
            'name'          : self.deserialize_basestring,
            'genome_build'  : self.deserialize_genome_build,
        })


class HistoryFilters( sharable.SharableModelFilters,
                      deletable.PurgableFiltersMixin ):
    model_class = model.History

    def _add_parsers( self ):
        super( HistoryFilters, self )._add_parsers()
        deletable.PurgableFiltersMixin._add_parsers( self )
        self.orm_filter_parsers.update({
            # history specific
            'name'          : { 'op': ( 'eq', 'contains', 'like' ) },
            'genome_build'  : { 'op': ( 'eq', 'contains', 'like' ) },
        })<|MERGE_RESOLUTION|>--- conflicted
+++ resolved
@@ -134,15 +134,9 @@
             for content in history.contents_iter( types=[ 'dataset', 'dataset_collection' ] ):
                 contents_dict = {}
                 if isinstance( content, model.HistoryDatasetAssociation ):
-                    contents_dict = hda_serializer.serialize_to_view( content, view='detailed',
-<<<<<<< HEAD
-                                                                      user=trans.user, trans=trans )
-=======
-                        user=trans.user, trans=trans )
+                    contents_dict = hda_serializer.serialize_to_view(content, view='detailed', user=trans.user, trans=trans )
                     hda_annotation = hda_serializer.serialize_annotation( content, 'annotation', user=history.user )
                     contents_dict[ 'annotation' ] = hda_annotation
-
->>>>>>> 1c04e149
                 elif isinstance( content, model.HistoryDatasetCollectionAssociation ):
                     try:
                         service = self.app.dataset_collections_service
