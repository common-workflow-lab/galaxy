"""
Manager and Serializer for Users.
"""

import hashlib
import logging
import random
import re
import string
import time
from datetime import datetime
from typing import (
    Any,
    Dict,
    List,
    Optional,
)

from markupsafe import escape
from sqlalchemy import (
    and_,
    exc,
    func,
    select,
    true,
)
from sqlalchemy.exc import NoResultFound

from galaxy import (
    exceptions,
    model,
    schema,
    util,
)
from galaxy.config import templates
from galaxy.managers import (
    base,
    deletable,
)
from galaxy.managers.base import combine_lists
from galaxy.model import (
    Job,
    User,
    UserAddress,
    UserQuotaUsage,
)
from galaxy.model.base import transaction
from galaxy.model.scoped_session import galaxy_scoped_session
from galaxy.security.validate_user_input import (
    VALID_EMAIL_RE,
    validate_email,
    validate_password,
    validate_preferred_object_store_id,
    validate_publicname,
)
from galaxy.structured_app import (
    BasicSharedApp,
    MinimalManagerApp,
)
from galaxy.util.hash_util import new_secure_hash_v2

log = logging.getLogger(__name__)

PASSWORD_RESET_TEMPLATE = """
To reset your Galaxy password for the instance at %s use the following link,
which will expire %s.

%s%s

If you did not make this request, no action is necessary on your part, though
you may want to notify an administrator.

If you're having trouble using the link when clicking it from email client, you
can also copy and paste it into your browser.
"""
TXT_ACTIVATION_EMAIL_TEMPLATE_RELPATH = "mail/activation-email.txt"
HTML_ACTIVATION_EMAIL_TEMPLATE_RELPATH = "mail/activation-email.html"


class UserManager(base.ModelManager, deletable.PurgableManagerMixin):
    foreign_key_name = "user"

    # TODO: there is quite a bit of functionality around the user (authentication, permissions, quotas, groups/roles)
    #   most of which it may be unneccessary to have here

    # TODO: incorp BaseAPIController.validate_in_users_and_groups
    # TODO: incorporate UsesFormDefinitionsMixin?
    def __init__(self, app: BasicSharedApp, app_type="galaxy"):
        self.model_class = app.model.User
        self.app_type = app_type
        super().__init__(app)

    def register(self, trans, email=None, username=None, password=None, confirm=None, subscribe=False):
        """
        Register a new user.
        """
        if not trans.app.config.allow_user_creation and not trans.user_is_admin:
            message = "User registration is disabled.  Please contact your local Galaxy administrator for an account."
            if trans.app.config.error_email_to is not None:
                message += f" Contact: {trans.app.config.error_email_to}"
            return None, message
        if not email or not username or not password or not confirm:
            return None, "Please provide email, username and password."

        email = util.restore_text(email).strip()
        username = util.restore_text(username).strip()
        # We could add a separate option here for enabling or disabling domain validation (DNS resolution test)
        validate_domain = trans.app.config.user_activation_on
        message = "\n".join(
            (
                validate_email(trans, email, validate_domain=validate_domain),
                validate_password(trans, password, confirm),
                validate_publicname(trans, username),
            )
        ).rstrip()

        if message:
            return None, message
        message, status = trans.app.auth_manager.check_registration_allowed(email, username, password, trans.request)
        if message and not trans.user_is_admin:
            return None, message
        if subscribe:
            message = self.send_subscription_email(email)
            if message:
                return None, message
        user = self.create(email=email, username=username, password=password)
        if self.app.config.user_activation_on:
            self.send_activation_email(trans, email, username)
        return user, None

    def create(self, email=None, username=None, password=None, **kwargs):
        """
        Create a new user.
        """
        self._error_on_duplicate_email(email)
        user = self.model_class(email=email)
        if password:
            user.set_password_cleartext(password)
        else:
            user.set_random_password()
        user.username = username
        if self.app.config.user_activation_on:
            user.active = False
        else:
            # Activation is off, every new user is active by default.
            user.active = True
        session = self.session()
        session.add(user)
        try:
            # Creating a private role will commit the session
            self.app.security_agent.create_user_role(user, self.app)
        except exc.IntegrityError as db_err:
            raise exceptions.Conflict(str(db_err))
        return user

    def delete(self, user, flush=True):
        """Mark the given user deleted."""
        if not self.app.config.allow_user_deletion:
            raise exceptions.ConfigDoesNotAllowException(
                "The configuration of this Galaxy instance does not allow admins to delete users."
            )
        super().delete(user, flush=flush)
        self._stop_all_jobs_from_user(user)

    def _stop_all_jobs_from_user(self, user):
        active_jobs = self._get_all_active_jobs_from_user(user)
        session = self.session()
        for job in active_jobs:
            job.mark_deleted(self.app.config.track_jobs_in_database)
        with transaction(session):
            session.commit()

    def _get_all_active_jobs_from_user(self, user: User) -> List[Job]:
        """Get all jobs that are not ready yet and belong to the given user."""
        stmt = select(Job).where(and_(Job.user_id == user.id, Job.state.in_(Job.non_ready_states)))
        jobs = self.session().scalars(stmt)
        return jobs  # type:ignore[return-value]

    def undelete(self, user, flush=True):
        """Remove the deleted flag for the given user."""
        if not self.app.config.allow_user_deletion:
            raise exceptions.ConfigDoesNotAllowException(
                "The configuration of this Galaxy instance does not allow admins to undelete users."
            )
        if user.purged:
            raise exceptions.ItemDeletionException("Purged user cannot be undeleted.")
        super().undelete(user, flush=flush)

    def purge(self, user, flush=True):
        """Purge the given user. They must have the deleted flag already."""
        if not self.app.config.allow_user_deletion:
            raise exceptions.ConfigDoesNotAllowException(
                "The configuration of this Galaxy instance does not allow admins to delete or purge users."
            )
        if not user.deleted:
            raise exceptions.MessageException(f"User '{user.email}' has not been deleted, so they cannot be purged.")
        private_role = self.app.security_agent.get_private_user_role(user)
        if private_role is None:
            raise exceptions.InconsistentDatabase(
                f"User {user.email} private role is missing while attempting to purge deleted user."
            )
        # Delete History
        for active_history in user.active_histories:
            self.session().refresh(active_history)
            for hda in active_history.active_datasets:
                # Delete HistoryDatasetAssociation
                hda.deleted = True
                self.session().add(hda)
            active_history.deleted = True
            self.session().add(active_history)
        # Delete UserGroupAssociations
        for uga in user.groups:
            self.session().delete(uga)
        # Delete UserRoleAssociations EXCEPT FOR THE PRIVATE ROLE
        for ura in user.roles:
            if ura.role_id != private_role.id:
                self.session().delete(ura)
        # Delete UserAddresses
        for address in user.addresses:
            self.session().delete(address)
        compliance_log = logging.getLogger("COMPLIANCE")
        compliance_log.info(f"delete-user-event: {user.username}")
        # Maybe there is some case in the future where an admin needs
        # to prove that a user was using a server for some reason (e.g.
        # a court case.) So we make this painfully hard to recover (and
        # not immediately reversable) in line with GDPR, but still
        # leave open the possibility to prove someone was part of the
        # server just in case. By knowing the exact email + approximate
        # time of deletion, one could run through hashes for every
        # second of the surrounding days/weeks.
        pseudorandom_value = str(int(time.time()))
        # Replace email + username with a (theoretically) unreversable
        # hash. If provided with the username we can probably re-hash
        # to identify if it is needed for some reason.
        #
        # Deleting multiple times will re-hash the username/email
        email_hash = new_secure_hash_v2(user.email + pseudorandom_value)
        uname_hash = new_secure_hash_v2(user.username + pseudorandom_value)
        # Redact all roles user has
        for role in user.all_roles():
            if self.app.config.redact_username_during_deletion:
                role.name = role.name.replace(user.username, uname_hash)
                role.description = role.description.replace(user.username, uname_hash)

            if self.app.config.redact_email_during_deletion:
                role.name = role.name.replace(user.email, email_hash)
                role.description = role.description.replace(user.email, email_hash)
            self.session().add(role)
        private_role.name = email_hash
        private_role.description = f"Private Role for {email_hash}"
        self.session().add(private_role)
        # Redact user's email and username
        user.email = email_hash
        user.username = uname_hash
        # Redact user addresses as well
        if self.app.config.redact_user_address_during_deletion:
            stmt = select(UserAddress).where(UserAddress.user_id == user.id)
            for addr in self.session().scalars(stmt):
                addr.desc = new_secure_hash_v2(addr.desc + pseudorandom_value)
                addr.name = new_secure_hash_v2(addr.name + pseudorandom_value)
                addr.institution = new_secure_hash_v2(addr.institution + pseudorandom_value)
                addr.address = new_secure_hash_v2(addr.address + pseudorandom_value)
                addr.city = new_secure_hash_v2(addr.city + pseudorandom_value)
                addr.state = new_secure_hash_v2(addr.state + pseudorandom_value)
                addr.postal_code = new_secure_hash_v2(addr.postal_code + pseudorandom_value)
                addr.country = new_secure_hash_v2(addr.country + pseudorandom_value)
                addr.phone = new_secure_hash_v2(addr.phone + pseudorandom_value)
                self.session().add(addr)
        # Purge the user
        super().purge(user, flush=flush)

    def _error_on_duplicate_email(self, email: str) -> None:
        """
        Check for a duplicate email and raise if found.

        :raises exceptions.Conflict: if any are found
        """
        # TODO: remove this check when unique=True is added to the email column
        if self.by_email(email) is not None:
            raise exceptions.Conflict("Email must be unique", email=email)

    def by_id(self, user_id: int) -> model.User:
        return self.app.model.session.get(self.model_class, user_id)

    # ---- filters
    def by_email(self, email: str, filters=None, **kwargs) -> Optional[model.User]:
        """
        Find a user by their email.
        """
        filters = combine_lists(self.model_class.email == email, filters)
        try:
            # TODO: use one_or_none
            return super().one(filters=filters, **kwargs)
        except exceptions.ObjectNotFound:
            return None

    def by_api_key(self, api_key: str, sa_session=None):
        """
        Find a user by API key.
        """
        if self.check_bootstrap_admin_api_key(api_key=api_key):
            return schema.BootstrapAdminUser()
        sa_session = sa_session or self.app.model.session
        try:
            stmt = select(self.app.model.APIKeys).filter_by(key=api_key, deleted=False)
            provided_key = sa_session.execute(stmt).scalar_one()
        except NoResultFound:
            raise exceptions.AuthenticationFailed("Provided API key is not valid.")
        if provided_key.user.deleted:
            raise exceptions.AuthenticationFailed("User account is deactivated, please contact an administrator.")
        sa_session.refresh(provided_key.user)
        newest_key = provided_key.user.api_keys[0]
        if newest_key.key != provided_key.key:
            raise exceptions.AuthenticationFailed("Provided API key has expired.")
        return provided_key.user

    def by_oidc_access_token(self, access_token: str):
        if hasattr(self.app, "authnz_manager") and self.app.authnz_manager:
            user = self.app.authnz_manager.match_access_token_to_user(self.app.model.session, access_token)
            return user
        else:
            return None

    def check_bootstrap_admin_api_key(self, api_key):
        bootstrap_admin_api_key = getattr(self.app.config, "bootstrap_admin_api_key", None)
        if not bootstrap_admin_api_key:
            return False
        # Hash keys to make them the same size, so we can do safe comparison.
        bootstrap_hash = hashlib.sha256(util.smart_str(bootstrap_admin_api_key)).hexdigest()
        provided_hash = hashlib.sha256(util.smart_str(api_key)).hexdigest()
        return util.safe_str_cmp(bootstrap_hash, provided_hash)

    # ---- admin
    def is_admin(self, user: Optional[model.User], trans=None) -> bool:
        """Return True if this user is an admin (or session is authenticated as admin).

        Do not pass trans to simply check if an existing user object is an admin user,
        pass trans when checking permissions.
        """
        if user is None:
            # Anonymous session or master_api_key used, if master_api_key is detected
            # return True.
            return trans and trans.user_is_admin
        return self.app.config.is_admin_user(user)

    def admins(self, filters=None, **kwargs):
        """
        Return a list of admin Users.
        """
        admin_emails = self.app.config.admin_users_list
        filters = combine_lists(self.model_class.email.in_(admin_emails), filters)
        return super().list(filters=filters, **kwargs)

    def error_unless_admin(self, user, msg="Administrators only", **kwargs):
        """
        Raise an error if `user` is not an admin.

        :raises exceptions.AdminRequiredException: if `user` is not an admin.
        """
        # useful in admin only methods
        if not self.is_admin(user, trans=kwargs.get("trans", None)):
            raise exceptions.AdminRequiredException(msg, **kwargs)
        return user

    # ---- anonymous
    def is_anonymous(self, user: Optional[model.User]) -> bool:
        """
        Return True if `user` is anonymous.
        """
        # define here for single point of change and make more readable
        return user is None

    def error_if_anonymous(self, user, msg="Log-in required", **kwargs):
        """
        Raise an error if `user` is anonymous.
        """
        if user is None:
            # TODO: code is correct (401) but should be named AuthenticationRequired (401 and 403 are flipped)
            raise exceptions.AuthenticationFailed(msg, **kwargs)
        return user

    def get_user_by_identity(self, identity):
        """Get user by username or email."""
        user = None
        if VALID_EMAIL_RE.match(identity):
            # VALID_PUBLICNAME and VALID_EMAIL do not overlap, so 'identity' here is an email address
            user = get_user_by_email(self.session(), identity, self.model_class)
            if not user:
                # Try a case-insensitive match on the email
                user = self._get_user_by_email_case_insensitive(self.session(), identity)
        else:
            user = get_user_by_username(self.session(), identity, self.model_class)
        return user

    # ---- current
    def current_user(self, trans):
        # define here for single point of change and make more readable
        # TODO: trans
        return trans.user

    def user_can_do_run_as(self, user) -> bool:
        run_as_users = [u for u in self.app.config.get("api_allow_run_as", "").split(",") if u]
        if not run_as_users:
            return False
        user_in_run_as_users = user and user.email in run_as_users
        # Can do if explicitly in list or master_api_key supplied.
        can_do_run_as = user_in_run_as_users or user.bootstrap_admin_user
        return can_do_run_as

    # ---- preferences
    def preferences(self, user):
        return dict(user.preferences.items())

    # ---- roles and permissions
    def private_role(self, user):
        return self.app.security_agent.get_private_user_role(user)

    def sharing_roles(self, user):
        return self.app.security_agent.get_sharing_roles(user)

    def default_permissions(self, user):
        return self.app.security_agent.user_get_default_permissions(user)

    def quota(self, user, total=False, quota_source_label=None):
        if total:
            return self.app.quota_agent.get_quota_nice_size(user, quota_source_label=quota_source_label)
        return self.app.quota_agent.get_percent(user=user, quota_source_label=quota_source_label)

    def quota_bytes(self, user, quota_source_label: Optional[str] = None):
        return self.app.quota_agent.get_quota(user=user, quota_source_label=quota_source_label)

    def tags_used(self, user, tag_models=None):
        """
        Return a list of distinct 'user_tname:user_value' strings that the
        given user has used.
        """
        # TODO: simplify and unify with tag manager
        if self.is_anonymous(user):
            return []

        # get all the taggable model TagAssociations
        if not tag_models:
            tag_models = [v.tag_assoc_class for v in self.app.tag_handler.item_tag_assoc_info.values()]

        if not tag_models:
            return []

        # create a union of select statements for each tag model for this user - getting only the tname and user_value
        all_stmts = []
        for tag_model in tag_models:
            stmt = select(tag_model.user_tname, tag_model.user_value).where(tag_model.user == user)
            all_stmts.append(stmt)
        union_stmt = all_stmts[0].union(*all_stmts[1:])  # union the first select with the rest

        # boil the tag tuples down into a sorted list of DISTINCT name:val strings
        tag_tuples = self.session().execute(union_stmt)  # no need for DISTINCT: union is a set operation.
        tags = [(f"{name}:{val}" if val else name) for name, val in tag_tuples]
        # consider named tags while sorting
        return sorted(tags, key=lambda str: re.sub("^name:", "#", str))

    def change_password(self, trans, password=None, confirm=None, token=None, id=None, current=None):
        """
        Allows to change a user password with a token.
        """
        if not token and not id:
            return None, "Please provide a token or a user and password."
        if token:
            token_result = trans.sa_session.get(self.app.model.PasswordResetToken, token)
            if not token_result or not token_result.expiration_time > datetime.utcnow():
                return None, "Invalid or expired password reset token, please request a new one."
            user = token_result.user
            message = self.__set_password(trans, user, password, confirm)
            if message:
                return None, message
            token_result.expiration_time = datetime.utcnow()
            trans.sa_session.add(token_result)
            return user, "Password has been changed. Token has been invalidated."
        else:
            if not isinstance(id, int):
                id = self.app.security.decode_id(id)
            user = self.by_id(id)
            if user:
                message = self.app.auth_manager.check_change_password(user, current, trans.request)
                if message:
                    return None, message
                message = self.__set_password(trans, user, password, confirm)
                if message:
                    return None, message
                return user, "Password has been changed."
            else:
                return user, "User not found."

    def __set_password(self, trans, user, password, confirm):
        if not password:
            return "Please provide a new password."
        if user:
            # Validate the new password
            message = validate_password(trans, password, confirm)
            if message:
                return message
            else:
                # Save new password
                user.set_password_cleartext(password)
                # Invalidate all other sessions
                if trans.galaxy_session:
                    stmt = select(self.app.model.GalaxySession).where(
                        and_(
                            self.app.model.GalaxySession.user_id == user.id,
                            self.app.model.GalaxySession.is_valid == true(),
                            self.app.model.GalaxySession.id != trans.galaxy_session.id,
                        )
                    )
                    for other_galaxy_session in trans.sa_session.scalars(stmt):
                        other_galaxy_session.is_valid = False
                        trans.sa_session.add(other_galaxy_session)
                trans.sa_session.add(user)
                with transaction(trans.sa_session):
                    trans.sa_session.commit()
                trans.log_event("User change password")
        else:
            return "Failed to determine user, access denied."

    def impersonate(self, trans, user):
        if not trans.app.config.allow_user_impersonation:
            raise exceptions.Message("User impersonation is not enabled in this instance of Galaxy.")
        if user:
            trans.handle_user_logout()
            trans.handle_user_login(user)
        else:
            raise exceptions.Message("Please provide a valid user.")

    def send_activation_email(self, trans, email, username):
        """
        Send the verification email containing the activation link to the user's email.
        """
        activation_token = self.__get_activation_token(trans, email)
        activation_link = trans.url_builder(
            "/user/activate",
            activation_token=activation_token,
            email=escape(email),
            qualified=True,
        )
        template_context = {
            "name": escape(username),
            "user_email": escape(email),
            "date": datetime.utcnow().strftime("%D"),
            "hostname": trans.request.host,
            "activation_url": activation_link,
            "terms_url": self.app.config.terms_url,
            "contact_email": self.app.config.error_email_to,
            "instance_resource_url": self.app.config.instance_resource_url,
            "custom_message": self.app.config.custom_activation_email_message,
            "expiry_days": self.app.config.activation_grace_period,
        }
        body = templates.render(TXT_ACTIVATION_EMAIL_TEMPLATE_RELPATH, template_context, self.app.config.templates_dir)
        html = templates.render(HTML_ACTIVATION_EMAIL_TEMPLATE_RELPATH, template_context, self.app.config.templates_dir)
        to = email
        subject = "Galaxy Account Activation"
        try:
            util.send_mail(self.app.config.email_from, to, subject, body, self.app.config, html=html)
            return True
        except Exception:
            log.debug(body)
            log.exception("Unable to send the activation email.")
            return False

    def __get_activation_token(self, trans, email):
        """
        Check for the activation token. Create new activation token and store it in the database if no token found.
        """
        user = get_user_by_email(trans.sa_session, email, self.app.model.User)
        activation_token = user.activation_token
        if activation_token is None:
            activation_token = util.hash_util.new_secure_hash_v2(str(random.getrandbits(256)))
            user.activation_token = activation_token
            trans.sa_session.add(user)
            with transaction(trans.sa_session):
                trans.sa_session.commit()
        return activation_token

    def send_reset_email(self, trans, payload, **kwd):
        """Reset the user's password. Send an email with token that allows a password change."""
        if self.app.config.smtp_server is None:
            return "Mail is not configured for this Galaxy instance and password reset information cannot be sent. Please contact your local Galaxy administrator."
        email = payload.get("email")
        if not email:
            return "Please provide your email."
        message = validate_email(trans, email, check_dup=False)
        if message:
            return message
        else:
            reset_user, prt = self.get_reset_token(trans, email)
            if prt:
                reset_url = trans.url_builder("/login/start", token=prt.token)
                body = PASSWORD_RESET_TEMPLATE % (
                    trans.app.config.hostname,
                    prt.expiration_time.strftime(trans.app.config.pretty_datetime_format),
                    trans.request.host,
                    reset_url,
                )
                subject = "Galaxy Password Reset"
                try:
                    util.send_mail(trans.app.config.email_from, email, subject, body, self.app.config)
                    trans.sa_session.add(reset_user)
                    with transaction(trans.sa_session):
                        trans.sa_session.commit()
                    trans.log_event(f"User reset password: {email}")
                except Exception as e:
                    log.debug(body)
                    return f"Failed to submit email. Please contact the administrator: {util.unicodify(e)}"
            else:
                return "Failed to produce password reset token. User not found."

    def get_reset_token(self, trans, email):
        reset_user = get_user_by_email(trans.sa_session, email, self.app.model.User)
        if not reset_user and email != email.lower():
            reset_user = self._get_user_by_email_case_insensitive(trans.sa_session, email)
        if reset_user:
            prt = self.app.model.PasswordResetToken(reset_user)
            trans.sa_session.add(prt)
            with transaction(trans.sa_session):
                trans.sa_session.commit()
            return reset_user, prt
        return None, None

    def send_subscription_email(self, email):
        if self.app.config.smtp_server is None:
            return "Subscribing to the mailing list has failed because mail is not configured for this Galaxy instance. Please contact your local Galaxy administrator."
        else:
            body = (self.app.config.mailing_join_body or "") + "\n"
            to = self.app.config.mailing_join_addr
            frm = email
            subject = self.app.config.mailing_join_subject or ""
            try:
                util.send_mail(frm, to, subject, body, self.app.config)
            except Exception:
                log.exception("Subscribing to the mailing list has failed.")
                return "Subscribing to the mailing list has failed."

    def activate(self, user):
        user.active = True
        self.session().add(user)
        session = self.session()
        with transaction(session):
            session.commit()

    def get_or_create_remote_user(self, remote_user_email):
        """
        Create a remote user with the email remote_user_email and return it
        """
        if not self.app.config.use_remote_user:
            return None
        if getattr(self.app.config, "normalize_remote_user_email", False):
            remote_user_email = remote_user_email.lower()
        user = get_user_by_email(self.session(), remote_user_email, self.app.model.User)
        if user:
            # GVK: June 29, 2009 - This is to correct the behavior of a previous bug where a private
            # role and default user / history permissions were not set for remote users.  When a
            # remote user authenticates, we'll look for this information, and if missing, create it.
            if not self.app.security_agent.get_private_user_role(user):
                self.app.security_agent.create_private_user_role(user)
            if self.app_type == "galaxy":
                if not user.default_permissions:
                    self.app.security_agent.user_set_default_permissions(user)
                    self.app.security_agent.user_set_default_permissions(user, history=True, dataset=True)
        elif user is None:
            random.seed()
            user = self.app.model.User(email=remote_user_email)
            user.set_random_password(length=12)
            user.external = True
            user.username = username_from_email(self.session(), remote_user_email, self.app.model.User)
            self.session().add(user)
            with transaction(self.session()):
                self.session().commit()
            self.app.security_agent.create_private_user_role(user)
            # We set default user permissions, before we log in and set the default history permissions
            if self.app_type == "galaxy":
                self.app.security_agent.user_set_default_permissions(user)
            # self.log_event( "Automatically created account '%s'", user.email )
        return user

    def _get_user_by_email_case_insensitive(self, session, email):
        stmt = select(self.app.model.User).where(func.lower(self.app.model.User.email) == email.lower()).limit(1)
        return session.scalars(stmt).first()


class UserSerializer(base.ModelSerializer, deletable.PurgableSerializerMixin):
    model_manager_class = UserManager

    def __init__(self, app: MinimalManagerApp):
        """
        Convert a User and associated data to a dictionary representation.
        """
        super().__init__(app)
        self.user_manager = self.manager

        self.default_view = "summary"
        self.add_view("summary", ["id", "email", "username"])
        self.add_view(
            "detailed",
            [
                # 'update_time',
                # 'create_time',
                "is_admin",
                "total_disk_usage",
                "nice_total_disk_usage",
                "quota_percent",
                "quota",
                "quota_bytes",
                "deleted",
                "purged",
                # 'active',
                "preferences",
                #  all tags
                "tags_used",
                # all annotations
                # 'annotations'
                "preferred_object_store_id",
            ],
            include_keys_from="summary",
        )

    def add_serializers(self):
        super().add_serializers()
        deletable.PurgableSerializerMixin.add_serializers(self)

        self.serializers.update(
            {
                "id": self.serialize_id,
                "create_time": self.serialize_date,
                "update_time": self.serialize_date,
                "is_admin": lambda i, k, **c: self.user_manager.is_admin(i),
                "preferences": lambda i, k, **c: self.user_manager.preferences(i),
                "total_disk_usage": lambda i, k, **c: float(i.total_disk_usage),
                "quota_percent": lambda i, k, **c: self.user_manager.quota(i),
                "quota": lambda i, k, **c: self.user_manager.quota(i, total=True),
                "quota_bytes": lambda i, k, **c: self.user_manager.quota_bytes(i),
                "tags_used": lambda i, k, **c: self.user_manager.tags_used(i),
            }
        )

    def serialize_disk_usage(self, user: model.User) -> List[UserQuotaUsage]:
        usages = user.dictify_usage(self.app.object_store)
        rval: List[UserQuotaUsage] = []
        for usage in usages:
            quota_source_label = usage.quota_source_label
            quota_percent = self.user_manager.quota(user, quota_source_label=quota_source_label)
            quota = self.user_manager.quota(user, total=True, quota_source_label=quota_source_label)
            quota_bytes = self.user_manager.quota_bytes(user, quota_source_label=quota_source_label)
            rval.append(
                UserQuotaUsage(
                    quota_source_label=quota_source_label,
                    total_disk_usage=usage.total_disk_usage,
                    quota_percent=quota_percent,
                    quota=quota,
                    quota_bytes=quota_bytes,
                )
            )
        return rval

    def serialize_disk_usage_for(self, user: model.User, label: Optional[str]) -> UserQuotaUsage:
        usage = user.dictify_usage_for(label)
        quota_source_label = usage.quota_source_label
        quota_percent = self.user_manager.quota(user, quota_source_label=quota_source_label)
        quota = self.user_manager.quota(user, total=True, quota_source_label=quota_source_label)
        quota_bytes = self.user_manager.quota_bytes(user, quota_source_label=quota_source_label)
        return UserQuotaUsage(
            quota_source_label=quota_source_label,
            total_disk_usage=usage.total_disk_usage,
            quota_percent=quota_percent,
            quota=quota,
            quota_bytes=quota_bytes,
        )


class UserDeserializer(base.ModelDeserializer):
    """
    Service object for validating and deserializing dictionaries that
    update/alter users.
    """

    model_manager_class = UserManager

    def add_deserializers(self):
        super().add_deserializers()
        user_deserializers: Dict[str, base.Deserializer] = {
            "active": self.default_deserializer,
            "username": self.deserialize_username,
            "preferred_object_store_id": self.deserialize_preferred_object_store_id,
        }
        self.deserializers.update(user_deserializers)

    def deserialize_preferred_object_store_id(self, item: Any, key: Any, val: Any, trans=None, **context):
        preferred_object_store_id = val
        validation_error = validate_preferred_object_store_id(trans, self.app.object_store, preferred_object_store_id)
        if validation_error:
            raise base.ModelDeserializingError(validation_error)
        return self.default_deserializer(item, key, preferred_object_store_id, **context)

    def deserialize_username(self, item, key, username, trans=None, **context):
        # TODO: validate_publicname requires trans and should(?) raise exceptions
        # move validation to UserValidator and use self.app, exceptions instead
        validation_error = validate_publicname(trans, username, user=item)
        if validation_error:
            raise base.ModelDeserializingError(validation_error)
        return self.default_deserializer(item, key, username, trans=trans, **context)


class CurrentUserSerializer(UserSerializer):
    model_manager_class = UserManager

    def serialize(self, user, keys, **kwargs):
        """
        Override to return at least some usage info if user is anonymous.
        """
        kwargs["current_user"] = user
        if self.user_manager.is_anonymous(user):
            return self.serialize_current_anonymous_user(user, keys, **kwargs)
        return super(UserSerializer, self).serialize(user, keys, **kwargs)

    def serialize_current_anonymous_user(self, user, keys, trans=None, **kwargs):
        # use the current history if any to get usage stats for trans' anonymous user
        # TODO: might be better as sep. Serializer class
        usage = 0
        percent = None

        history = trans.history
        if history:
            usage = self.app.quota_agent.get_usage(trans, history=trans.history)
            percent = self.app.quota_agent.get_percent(trans=trans, usage=usage)

        # a very small subset of keys available
        values = {
            "id": None,
            "total_disk_usage": float(usage),
            "nice_total_disk_usage": util.nice_size(usage),
            "quota_percent": percent,
        }
        serialized = {}
        for key in keys:
            if key in values:
                serialized[key] = values[key]
        return serialized


class AdminUserFilterParser(base.ModelFilterParser, deletable.PurgableFiltersMixin):
    model_manager_class = UserManager
    model_class = model.User

    def _add_parsers(self):
        super()._add_parsers()
        deletable.PurgableFiltersMixin._add_parsers(self)

        # PRECONDITION: user making the query has been verified as an admin
        self.orm_filter_parsers.update(
            {
                "email": {"op": ("eq", "contains", "like")},
                "username": {"op": ("eq", "contains", "like")},
                "active": {"op": ("eq")},
                "disk_usage": {"op": ("le", "ge")},
            }
        )

        self.fn_filter_parsers.update({})


<<<<<<< HEAD
def get_users_by_ids(session: galaxy_scoped_session, user_ids):
=======
def get_users_by_ids(session: Session, user_ids: List[int]) -> List[User]:
>>>>>>> 4b17f1b5
    stmt = select(User).where(User.id.in_(user_ids))
    return session.scalars(stmt).all()


# The get_user_by_email and get_user_by_username functions may be called from
# the tool_shed app, which has its own User model, which is different from
# galaxy.model.User. In that case, the tool_shed user model should be passed as
# the model_class argument.
def get_user_by_email(session, email: str, model_class=User, case_sensitive=True):
    filter_clause = model_class.email == email
    if not case_sensitive:
        filter_clause = func.lower(model_class.email) == func.lower(email)
    stmt = select(model_class).where(filter_clause).limit(1)
    return session.scalars(stmt).first()


def get_user_by_username(session, username: str, model_class=User):
    stmt = select(model_class).filter(model_class.username == username).limit(1)
    return session.scalars(stmt).first()


def username_from_email(session, email, model_class=User):
    """Get next available username generated based on email"""
    username = email.split("@", 1)[0].lower()
    username = filter_out_invalid_username_characters(username)
    if username_exists(session, username, model_class):
        username = generate_next_available_username(session, username, model_class)
    return username


def filter_out_invalid_username_characters(username):
    """Replace invalid characters in username"""
    for char in [x for x in username if x not in f"{string.ascii_lowercase + string.digits}-."]:
        username = username.replace(char, "-")
    return username


def username_exists(session, username: str, model_class=User):
    return bool(get_user_by_username(session, username, model_class))


def generate_next_available_username(session, username, model_class=User):
    """Generate unique username; user can change it later"""
    i = 1
    while session.execute(select(model_class).where(model_class.username == f"{username}-{i}")).first():
        i += 1
    return f"{username}-{i}"<|MERGE_RESOLUTION|>--- conflicted
+++ resolved
@@ -14,6 +14,7 @@
     Dict,
     List,
     Optional,
+    Sequence,
 )
 
 from markupsafe import escape
@@ -864,11 +865,7 @@
         self.fn_filter_parsers.update({})
 
 
-<<<<<<< HEAD
-def get_users_by_ids(session: galaxy_scoped_session, user_ids):
-=======
-def get_users_by_ids(session: Session, user_ids: List[int]) -> List[User]:
->>>>>>> 4b17f1b5
+def get_users_by_ids(session: galaxy_scoped_session, user_ids: List[int]) -> Sequence[User]:
     stmt = select(User).where(User.id.in_(user_ids))
     return session.scalars(stmt).all()
 
