--- conflicted
+++ resolved
@@ -280,13 +280,8 @@
     )
 
     tool_script_file = tool_job_working_directory / "tool_script.sh"
-<<<<<<< HEAD
-    job = None
+    job: Optional[Job] = None
     if export_store:
-=======
-    job: Optional[Job] = None
-    if import_model_store and export_store:
->>>>>>> 387660b0
         job = next(iter(import_model_store.sa_session.objects[Job].values()))
 
     job_context = SessionlessJobContext(
@@ -412,7 +407,9 @@
                             dataset.dataset.external_extra_files_path = pulsar_extra_files_path
                         elif dataset_filename_override and not object_store:
                             # pulsar, no remote metadata and no extended metadata
-                            dataset.dataset.external_extra_files_path = os.path.join(os.path.dirname(dataset_filename_override), extra_files_dir_name)
+                            dataset.dataset.external_extra_files_path = os.path.join(
+                                os.path.dirname(dataset_filename_override), extra_files_dir_name
+                            )
 
             file_dict = tool_provided_metadata.get_dataset_meta(output_name, dataset.dataset.id, dataset.dataset.uuid)
             if "ext" in file_dict:
