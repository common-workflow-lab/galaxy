"""
Details of how the data model objects are mapped onto the relational database
are encapsulated here. 
"""
import logging
log = logging.getLogger( __name__ )

import sys
import datetime

from galaxy.model import *
from galaxy.model.orm import *
from galaxy.model.orm.ext.assignmapper import *
from galaxy.model.custom_types import *
from galaxy.util.bunch import Bunch
from galaxy.security import GalaxyRBACAgent

metadata = MetaData()
context = Session = scoped_session( sessionmaker( autoflush=False, transactional=False ) )

# For backward compatibility with "context.current"
context.current = Session

dialect_to_egg = { 
    "sqlite"   : "pysqlite>=2",
    "postgres" : "psycopg2",
    "mysql"    : "MySQL_python"
}

# NOTE REGARDING TIMESTAMPS:
#   It is currently difficult to have the timestamps calculated by the 
#   database in a portable way, so we're doing it in the client. This
#   also saves us from needing to postfetch on postgres. HOWEVER: it
#   relies on the client's clock being set correctly, so if clustering
#   web servers, use a time server to ensure synchronization

# Return the current time in UTC without any timezone information
now = datetime.datetime.utcnow

User.table = Table( "galaxy_user", metadata,
    Column( "id", Integer, primary_key=True),
    Column( "create_time", DateTime, default=now ),
    Column( "update_time", DateTime, default=now, onupdate=now ),
    Column( "email", TrimmedString( 255 ), nullable=False ),
    Column( "password", TrimmedString( 40 ), nullable=False ),
    Column( "external", Boolean, default=False ),
    Column( "deleted", Boolean, index=True, default=False ),
    Column( "purged", Boolean, index=True, default=False ) )
            
History.table = Table( "history", metadata,
    Column( "id", Integer, primary_key=True),
    Column( "create_time", DateTime, default=now ),
    Column( "update_time", DateTime, index=True, default=now, onupdate=now ),
    Column( "user_id", Integer, ForeignKey( "galaxy_user.id" ), index=True ),
    Column( "name", TrimmedString( 255 ) ),
    Column( "hid_counter", Integer, default=1 ),
    Column( "deleted", Boolean, index=True, default=False ),
    Column( "purged", Boolean, index=True, default=False ),
    Column( "genome_build", TrimmedString( 40 ) ) )

# model.Query.table = Table( "query", engine,
#             Column( "id", Integer, primary_key=True),
#             Column( "history_id", Integer, ForeignKey( "history.id" ) ),
#             Column( "name", String( 255 ) ),
#             Column( "state", String( 64 ) ),
#             Column( "tool_parameters", Pickle() ) )

HistoryDatasetAssociation.table = Table( "history_dataset_association", metadata, 
    Column( "id", Integer, primary_key=True ),
    Column( "history_id", Integer, ForeignKey( "history.id" ), index=True ),
    Column( "dataset_id", Integer, ForeignKey( "dataset.id" ), index=True ),
    Column( "create_time", DateTime, default=now ),
    Column( "update_time", DateTime, default=now, onupdate=now ),
    Column( "copied_from_history_dataset_association_id", Integer, ForeignKey( "history_dataset_association.id" ), nullable=True ),
    Column( "copied_from_library_folder_dataset_association_id", Integer, ForeignKey( "library_folder_dataset_association.id" ), nullable=True ),
    Column( "hid", Integer ),
    Column( "name", TrimmedString( 255 ) ),
    Column( "info", TrimmedString( 255 ) ),
    Column( "blurb", TrimmedString( 255 ) ),
    Column( "peek" , TEXT ),
    Column( "extension", TrimmedString( 64 ) ),
    Column( "metadata", MetadataType(), key="_metadata" ),
    Column( "parent_id", Integer, ForeignKey( "history_dataset_association.id" ), nullable=True ),
    Column( "designation", TrimmedString( 255 ) ),
    Column( "deleted", Boolean, index=True, default=False ),
    Column( "visible", Boolean ) )

Dataset.table = Table( "dataset", metadata, 
    Column( "id", Integer, primary_key=True ),
    Column( "create_time", DateTime, default=now ),
    Column( "update_time", DateTime, index=True, default=now, onupdate=now ),
    Column( "state", TrimmedString( 64 ) ),
    Column( "deleted", Boolean, index=True, default=False ),
    Column( "purged", Boolean, index=True, default=False ),
    Column( "purgable", Boolean, default=True ),
    Column( "external_filename" , TEXT ),
    Column( "_extra_files_path", TEXT ),
    Column( 'file_size', Numeric( 15, 0 ) ) )

ImplicitlyConvertedDatasetAssociation.table = Table( "implicitly_converted_dataset_association", metadata,
    Column( "id", Integer, primary_key=True ),
    Column( "create_time", DateTime, default=now ),
    Column( "update_time", DateTime, default=now, onupdate=now ),
    Column( "hda_id", Integer, ForeignKey( "history_dataset_association.id" ), index=True, nullable=True ),
    Column( "hda_parent_id", Integer, ForeignKey( "history_dataset_association.id" ), index=True ),
    Column( "deleted", Boolean, index=True, default=False ),
    Column( "metadata_safe", Boolean, index=True, default=True ),
    Column( "type", TrimmedString( 255 ) ) )

ValidationError.table = Table( "validation_error", metadata,
    Column( "id", Integer, primary_key=True ),
    Column( "dataset_id", Integer, ForeignKey( "history_dataset_association.id" ), index=True ),
    Column( "message", TrimmedString( 255 ) ),
    Column( "err_type", TrimmedString( 64 ) ),
    Column( "attributes", TEXT ) )

Group.table = Table( "galaxy_group", metadata,
    Column( "id", Integer, primary_key=True ),
    Column( "create_time", DateTime, default=now ),
    Column( "update_time", DateTime, default=now, onupdate=now ),
    Column( "name", String( 255 ), index=True, unique=True ),
    Column( "deleted", Boolean, index=True, default=False ) )

UserGroupAssociation.table = Table( "user_group_association", metadata, 
    Column( "id", Integer, primary_key=True ),
    Column( "user_id", Integer, ForeignKey( "galaxy_user.id" ), index=True ),
    Column( "group_id", Integer, ForeignKey( "galaxy_group.id" ), index=True ),
    Column( "create_time", DateTime, default=now ),
    Column( "update_time", DateTime, default=now, onupdate=now ) )

UserRoleAssociation.table = Table( "user_role_association", metadata,
    Column( "id", Integer, primary_key=True ),
    Column( "user_id", Integer, ForeignKey( "galaxy_user.id" ), index=True ),
    Column( "role_id", Integer, ForeignKey( "role.id" ), index=True ),
    Column( "create_time", DateTime, default=now ),
    Column( "update_time", DateTime, default=now, onupdate=now ) )

GroupRoleAssociation.table = Table( "group_role_association", metadata,
    Column( "id", Integer, primary_key=True ),
    Column( "group_id", Integer, ForeignKey( "galaxy_group.id" ), index=True ),
    Column( "role_id", Integer, ForeignKey( "role.id" ), index=True ),
    Column( "create_time", DateTime, default=now ),
    Column( "update_time", DateTime, default=now, onupdate=now ) )

Role.table = Table( "role", metadata,
    Column( "id", Integer, primary_key=True ),
    Column( "create_time", DateTime, default=now ),
    Column( "update_time", DateTime, default=now, onupdate=now ),
    Column( "name", String( 255 ), index=True, unique=True ),
    Column( "description", TEXT ),
    Column( "type", String( 40 ), index=True ),
    Column( "deleted", Boolean, index=True, default=False ) )

ActionDatasetRoleAssociation.table = Table( "action_dataset_role_association", metadata,
    Column( "id", Integer, primary_key=True ),
    Column( "create_time", DateTime, default=now ),
    Column( "update_time", DateTime, default=now, onupdate=now ),
    Column( "action", TEXT ),
    Column( "dataset_id", Integer, ForeignKey( "dataset.id" ), index=True ),
    Column( "role_id", Integer, ForeignKey( "role.id" ), index=True ) )

DefaultUserPermissions.table = Table( "default_user_permissions", metadata,
    Column( "id", Integer, primary_key=True ),
    Column( "user_id", Integer, ForeignKey( "galaxy_user.id" ), index=True ),
    Column( "action", TEXT ),
    Column( "role_id", Integer, ForeignKey( "role.id" ), index=True ) )

DefaultHistoryPermissions.table = Table( "default_history_permissions", metadata,
    Column( "id", Integer, primary_key=True ),
    Column( "history_id", Integer, ForeignKey( "history.id" ), index=True ),
    Column( "action", TEXT ),
    Column( "role_id", Integer, ForeignKey( "role.id" ), index=True ) )

LibraryFolderDatasetAssociation.table = Table( "library_folder_dataset_association", metadata, 
    Column( "id", Integer, primary_key=True ),
    Column( "dataset_id", Integer, ForeignKey( "dataset.id" ), index=True ),
    Column( "folder_id", Integer, ForeignKey( "library_folder.id" ), index=True ),
    Column( "order_id", Integer ),
    Column( "create_time", DateTime, default=now ),
    Column( "update_time", DateTime, default=now, onupdate=now ),
    Column( "copied_from_history_dataset_association_id", Integer, ForeignKey( "history_dataset_association.id", use_alter=True, name='history_dataset_association_dataset_id_fkey' ), nullable=True ),
    Column( "copied_from_library_folder_dataset_association_id", Integer, ForeignKey( "library_folder_dataset_association.id", use_alter=True, name='library_folder_dataset_association_id_fkey' ), nullable=True ),
    Column( "name", TrimmedString( 255 ) ),
    Column( "info", TrimmedString( 255 ) ),
    Column( "blurb", TrimmedString( 255 ) ),
    Column( "peek" , TEXT ),
    Column( "extension", TrimmedString( 64 ) ),
    Column( "metadata", MetadataType(), key="_metadata" ),
    Column( "parent_id", Integer, ForeignKey( "library_folder_dataset_association.id" ), nullable=True ),
    Column( "designation", TrimmedString( 255 ) ),
    Column( "deleted", Boolean, index=True, default=False ),
    Column( "visible", Boolean ) )

Library.table = Table( "library", metadata,
    Column( "id", Integer, primary_key=True ),
    Column( "root_folder_id", Integer, ForeignKey( "library_folder.id" ), index=True ),
    Column( "create_time", DateTime, default=now ),
    Column( "update_time", DateTime, default=now, onupdate=now ),
    Column( "name", String( 255 ), index=True ),
    Column( "deleted", Boolean, index=True, default=False ),
    Column( "purged", Boolean, index=True, default=False ),
    Column( "description", TEXT ) )

LibraryFolder.table = Table( "library_folder", metadata,
    Column( "id", Integer, primary_key=True ),
    Column( "parent_id", Integer, ForeignKey( "library_folder.id" ), nullable = True, index=True ),
    Column( "create_time", DateTime, default=now ),
    Column( "update_time", DateTime, default=now, onupdate=now ),
    Column( "name", TEXT ),
    Column( "description", TEXT ),
    Column( "order_id", Integer ),
    Column( "item_count", Integer ),
    Column( "deleted", Boolean, index=True, default=False ),
    Column( "purged", Boolean, index=True, default=False ),
    Column( "genome_build", TrimmedString( 40 ) ) )

LibraryTag.table = Table( "library_tag", metadata,
    Column( "id", Integer, primary_key=True ),
    Column( "create_time", DateTime, default=now ),
    Column( "update_time", DateTime, default=now, onupdate=now ),
    Column( "text", TEXT ) )

LibraryTagFolderAssociation.table = Table( "library_tag_folder_association", metadata, 
    Column( "id", Integer, primary_key=True ),
    Column( "folder_id", Integer, ForeignKey( "library_folder.id" ), index=True ),
    Column( "tag_id", Integer, ForeignKey( "library_tag.id" ), index=True ),
    Column( "create_time", DateTime, default=now ),
    Column( "update_time", DateTime, default=now, onupdate=now ) )

LibraryTagDatasetAssociation.table = Table( "library_tag_dataset_association", metadata, 
    Column( "id", Integer, primary_key=True ),
    Column( "dataset_id", Integer, ForeignKey( "library_folder_dataset_association.id" ), index=True ),
    Column( "tag_id", Integer, ForeignKey( "library_tag.id" ), index=True ),
    Column( "create_time", DateTime, default=now ),
    Column( "update_time", DateTime, default=now, onupdate=now ) )

Job.table = Table( "job", metadata,
    Column( "id", Integer, primary_key=True ),
    Column( "create_time", DateTime, default=now ),
    Column( "update_time", DateTime, default=now, onupdate=now ),
    Column( "history_id", Integer, ForeignKey( "history.id" ), index=True ),
    Column( "tool_id", String( 255 ) ),
    Column( "tool_version", TEXT, default="1.0.0" ),
    Column( "state", String( 64 ) ),
    Column( "info", TrimmedString( 255 ) ),
    Column( "command_line", TEXT ), 
    Column( "param_filename", String( 1024 ) ),
    Column( "runner_name", String( 255 ) ),
    Column( "stdout", TEXT ),
    Column( "stderr", TEXT ),
    Column( "traceback", TEXT ),
    Column( "session_id", Integer, ForeignKey( "galaxy_session.id" ), index=True, nullable=True ),
    Column( "job_runner_name", String( 255 ) ),
    Column( "job_runner_external_id", String( 255 ) ) )
    
JobParameter.table = Table( "job_parameter", metadata,
    Column( "id", Integer, primary_key=True ),
    Column( "job_id", Integer, ForeignKey( "job.id" ), index=True ),
    Column( "name", String(255) ),
    Column( "value", TEXT ) )
    
JobToInputDatasetAssociation.table = Table( "job_to_input_dataset", metadata,
    Column( "id", Integer, primary_key=True ),
    Column( "job_id", Integer, ForeignKey( "job.id" ), index=True ),
    Column( "dataset_id", Integer, ForeignKey( "history_dataset_association.id" ), index=True ),
    Column( "name", String(255) ) )
    
JobToOutputDatasetAssociation.table = Table( "job_to_output_dataset", metadata,
    Column( "id", Integer, primary_key=True ),
    Column( "job_id", Integer, ForeignKey( "job.id" ), index=True ),
    Column( "dataset_id", Integer, ForeignKey( "history_dataset_association.id" ), index=True ),
    Column( "name", String(255) ) )
    
Event.table = Table( "event", metadata, 
    Column( "id", Integer, primary_key=True ),
    Column( "create_time", DateTime, default=now ),
    Column( "update_time", DateTime, default=now, onupdate=now ),
    Column( "history_id", Integer, ForeignKey( "history.id" ), index=True, nullable=True ),
    Column( "user_id", Integer, ForeignKey( "galaxy_user.id" ), index=True, nullable=True ),
    Column( "message", TrimmedString( 1024 ) ),
    Column( "session_id", Integer, ForeignKey( "galaxy_session.id" ), index=True, nullable=True ),
    Column( "tool_id", String( 255 ) ) )

GalaxySession.table = Table( "galaxy_session", metadata,
    Column( "id", Integer, primary_key=True ),
    Column( "create_time", DateTime, default=now ),
    Column( "update_time", DateTime, default=now, onupdate=now ),
    Column( "user_id", Integer, ForeignKey( "galaxy_user.id" ), index=True, nullable=True ),
    Column( "remote_host", String( 255 ) ),
    Column( "remote_addr", String( 255 ) ),
    Column( "referer", TEXT ),
    Column( "current_history_id", Integer, ForeignKey( "history.id" ), nullable=True ),
    Column( "session_key", TrimmedString( 255 ), index=True, unique=True ), # unique 128 bit random number coerced to a string
    Column( "is_valid", Boolean, default=False ),
    Column( "prev_session_id", Integer ) # saves a reference to the previous session so we have a way to chain them together
    )

GalaxySessionToHistoryAssociation.table = Table( "galaxy_session_to_history", metadata,
    Column( "id", Integer, primary_key=True ),
    Column( "create_time", DateTime, default=now ),
    Column( "session_id", Integer, ForeignKey( "galaxy_session.id" ), index=True ),
    Column( "history_id", Integer, ForeignKey( "history.id" ), index=True ) )

StoredWorkflow.table = Table( "stored_workflow", metadata,
    Column( "id", Integer, primary_key=True ),
    Column( "create_time", DateTime, default=now ),
    Column( "update_time", DateTime, default=now, onupdate=now ),
    Column( "user_id", Integer, ForeignKey( "galaxy_user.id" ), index=True, nullable=False ),
    Column( "latest_workflow_id", Integer,
            ForeignKey( "workflow.id", use_alter=True, name='stored_workflow_latest_workflow_id_fk' ), index=True ),
    Column( "name", TEXT ),
    Column( "deleted", Boolean, default=False ),
    )

Workflow.table = Table( "workflow", metadata,
    Column( "id", Integer, primary_key=True ),
    Column( "create_time", DateTime, default=now ),
    Column( "update_time", DateTime, default=now, onupdate=now ),
    Column( "stored_workflow_id", Integer, ForeignKey( "stored_workflow.id" ), index=True, nullable=False ),
    Column( "name", TEXT ),
    Column( "has_cycles", Boolean ),
    Column( "has_errors", Boolean )
    )

WorkflowStep.table = Table( "workflow_step", metadata,
    Column( "id", Integer, primary_key=True ),
    Column( "create_time", DateTime, default=now ),
    Column( "update_time", DateTime, default=now, onupdate=now ),
    Column( "workflow_id", Integer, ForeignKey( "workflow.id" ), index=True, nullable=False ),
    Column( "type", String(64) ),
    Column( "tool_id", TEXT ),
    Column( "tool_version", TEXT ), # Reserved for future
    Column( "tool_inputs", JSONType ),
    Column( "tool_errors", JSONType ),
    Column( "position", JSONType ),
    Column( "config", JSONType ),
    Column( "order_index", Integer ),
    ## Column( "input_connections", JSONType )
    )

WorkflowStepConnection.table = Table( "workflow_step_connection", metadata,
    Column( "id", Integer, primary_key=True ),
    Column( "output_step_id", Integer, ForeignKey( "workflow_step.id" ), index=True ),
    Column( "input_step_id", Integer, ForeignKey( "workflow_step.id" ), index=True ),
    Column( "output_name", TEXT ),
    Column( "input_name", TEXT)
    )

StoredWorkflowUserShareAssociation.table = Table( "stored_workflow_user_share_connection", metadata,
    Column( "id", Integer, primary_key=True ),
    Column( "stored_workflow_id", Integer, ForeignKey( "stored_workflow.id" ), index=True ),
    Column( "user_id", Integer, ForeignKey( "galaxy_user.id" ), index=True )
    )

StoredWorkflowMenuEntry.table = Table( "stored_workflow_menu_entry", metadata,
    Column( "id", Integer, primary_key=True ),
    Column( "stored_workflow_id", Integer, ForeignKey( "stored_workflow.id" ), index=True ),
    Column( "user_id", Integer, ForeignKey( "galaxy_user.id" ), index=True ),                              
    Column( "order_index", Integer ) )

MetadataFile.table = Table( "metadata_file", metadata, 
    Column( "id", Integer, primary_key=True ),
    Column( "name", TEXT ),
    Column( "hda_id", Integer, ForeignKey( "history_dataset_association.id" ), index=True, nullable=True ),
    Column( "lda_id", Integer, ForeignKey( "library_folder_dataset_association.id" ), index=True, nullable=True ),
    Column( "create_time", DateTime, default=now ),
    Column( "update_time", DateTime, index=True, default=now, onupdate=now ),
    Column( "deleted", Boolean, index=True, default=False ),
    Column( "purged", Boolean, index=True, default=False ) )

# With the tables defined we can define the mappers and setup the 
# relationships between the model objects.

assign_mapper( context, ValidationError, ValidationError.table )

assign_mapper( context, HistoryDatasetAssociation, HistoryDatasetAssociation.table,
    properties=dict( 
        dataset=relation( 
            Dataset, 
            primaryjoin=( Dataset.table.c.id == HistoryDatasetAssociation.table.c.dataset_id ), lazy=False ),
        # .history defined in History mapper
        copied_to_history_dataset_associations=relation( 
            HistoryDatasetAssociation, 
            primaryjoin=( HistoryDatasetAssociation.table.c.copied_from_history_dataset_association_id == HistoryDatasetAssociation.table.c.id ),
            backref=backref( "copied_from_history_dataset_association", primaryjoin=( HistoryDatasetAssociation.table.c.copied_from_history_dataset_association_id == HistoryDatasetAssociation.table.c.id ), remote_side=[HistoryDatasetAssociation.table.c.id], uselist=False ) ),
        copied_to_library_folder_dataset_associations=relation( 
            LibraryFolderDatasetAssociation, 
            primaryjoin=( HistoryDatasetAssociation.table.c.copied_from_library_folder_dataset_association_id == LibraryFolderDatasetAssociation.table.c.id ),
            backref=backref( "copied_from_history_dataset_association", primaryjoin=( HistoryDatasetAssociation.table.c.copied_from_library_folder_dataset_association_id == LibraryFolderDatasetAssociation.table.c.id ), remote_side=[LibraryFolderDatasetAssociation.table.c.id], uselist=False ) ),
        implicitly_converted_datasets=relation( 
            ImplicitlyConvertedDatasetAssociation, 
            primaryjoin=( ImplicitlyConvertedDatasetAssociation.table.c.hda_parent_id == HistoryDatasetAssociation.table.c.id ) ),
        children=relation( 
            HistoryDatasetAssociation, 
            primaryjoin=( HistoryDatasetAssociation.table.c.parent_id == HistoryDatasetAssociation.table.c.id ),
            backref=backref( "parent", primaryjoin=( HistoryDatasetAssociation.table.c.parent_id == HistoryDatasetAssociation.table.c.id ), remote_side=[HistoryDatasetAssociation.table.c.id], uselist=False ) ),
        visible_children=relation( 
            HistoryDatasetAssociation, 
            primaryjoin=( ( HistoryDatasetAssociation.table.c.parent_id == HistoryDatasetAssociation.table.c.id ) & ( HistoryDatasetAssociation.table.c.visible == True ) ) )
            ) )

assign_mapper( context, Dataset, Dataset.table,
    properties=dict( 
        history_associations=relation( 
            HistoryDatasetAssociation, 
            primaryjoin=( Dataset.table.c.id == HistoryDatasetAssociation.table.c.dataset_id ) ),
        active_history_associations=relation( 
            HistoryDatasetAssociation, 
            primaryjoin=( ( Dataset.table.c.id == HistoryDatasetAssociation.table.c.dataset_id ) & ( HistoryDatasetAssociation.table.c.deleted == False ) ) ),
        library_associations=relation( 
            LibraryFolderDatasetAssociation, 
            primaryjoin=( Dataset.table.c.id == LibraryFolderDatasetAssociation.table.c.dataset_id ) ),
        active_library_associations=relation( 
            LibraryFolderDatasetAssociation, 
            primaryjoin=( ( Dataset.table.c.id == LibraryFolderDatasetAssociation.table.c.dataset_id ) & ( LibraryFolderDatasetAssociation.table.c.deleted == False ) ) )
            ) )


# assign_mapper( model.Query, model.Query.table,
#     properties=dict( datasets=relation( model.Dataset.mapper, backref="query") ) )


assign_mapper( context, ImplicitlyConvertedDatasetAssociation, ImplicitlyConvertedDatasetAssociation.table, 
    properties=dict( parent=relation( 
                     HistoryDatasetAssociation, 
                     primaryjoin=( ImplicitlyConvertedDatasetAssociation.table.c.hda_parent_id == HistoryDatasetAssociation.table.c.id ) ),
                     
                     dataset=relation( 
                     HistoryDatasetAssociation, 
                     primaryjoin=( ImplicitlyConvertedDatasetAssociation.table.c.hda_id == HistoryDatasetAssociation.table.c.id ) ) ) )

assign_mapper( context, History, History.table,
    properties=dict( galaxy_sessions=relation( GalaxySessionToHistoryAssociation ),
                     datasets=relation( HistoryDatasetAssociation, backref="history", order_by=asc(HistoryDatasetAssociation.table.c.hid) ),
                     active_datasets=relation( HistoryDatasetAssociation, primaryjoin=( ( HistoryDatasetAssociation.table.c.history_id == History.table.c.id ) & ( not_( HistoryDatasetAssociation.table.c.deleted ) ) ), order_by=asc( HistoryDatasetAssociation.table.c.hid ), lazy=False, viewonly=True ),
                     activatable_datasets=relation( HistoryDatasetAssociation, primaryjoin=( ( HistoryDatasetAssociation.table.c.history_id == History.table.c.id ) & ( not_( Dataset.table.c.purged ) ) ), order_by=asc( HistoryDatasetAssociation.table.c.hid ), lazy=True, viewonly=True )
                      ) )

assign_mapper( context, User, User.table, 
    properties=dict( histories=relation( History, backref="user",
                                         order_by=desc(History.table.c.update_time) ),
<<<<<<< HEAD
                     galaxy_sessions=relation( GalaxySession, order_by=desc( GalaxySession.table.c.update_time ) ),
=======
                     active_histories=relation( History, primaryjoin=( ( History.table.c.user_id == User.table.c.id ) & ( not_( History.table.c.deleted ) ) ), order_by=desc( History.table.c.update_time ) ),
>>>>>>> 739921bd
                     stored_workflow_menu_entries=relation( StoredWorkflowMenuEntry, backref="user",
                                                            cascade="all, delete-orphan",
                                                            collection_class=ordering_list( 'order_index' ) )
                     ) )

assign_mapper( context, Group, Group.table,
    properties=dict( users=relation( UserGroupAssociation ) ) )

assign_mapper( context, UserGroupAssociation, UserGroupAssociation.table,
    properties=dict( user=relation( User, backref = "groups" ),
                     group=relation( Group, backref = "members" ) ) )

assign_mapper( context, DefaultUserPermissions, DefaultUserPermissions.table,
    properties=dict( user=relation( User, backref = "default_permissions" ),
                     role=relation( Role ) ) )

assign_mapper( context, DefaultHistoryPermissions, DefaultHistoryPermissions.table,
    properties=dict( history=relation( History, backref = "default_permissions" ),
                     role=relation( Role ) ) )

assign_mapper( context, Role, Role.table,
    properties=dict(
        users=relation( UserRoleAssociation ),
        groups=relation( GroupRoleAssociation )
    )
)

assign_mapper( context, UserRoleAssociation, UserRoleAssociation.table,
    properties=dict(
        user=relation( User, backref="roles" ),
        non_private_roles=relation( User, 
                                    backref="non_private_roles",
                                    primaryjoin=( ( User.table.c.id == UserRoleAssociation.table.c.user_id ) & ( UserRoleAssociation.table.c.role_id == Role.table.c.id ) & not_( Role.table.c.type == 'private' ) ) ),
        role=relation( Role )
    )
)

assign_mapper( context, GroupRoleAssociation, GroupRoleAssociation.table,
    properties=dict(
        group=relation( Group, backref="roles" ),
        role=relation( Role )
    )
)

assign_mapper( context, ActionDatasetRoleAssociation, ActionDatasetRoleAssociation.table,
    properties=dict(
        dataset=relation( Dataset, backref="actions" ),
        role=relation( Role, backref="actions" )
    )
)

assign_mapper( context, Library, Library.table,
    properties=dict(
        root_folder=relation( LibraryFolder,
        backref=backref( "library_root" ) )
        ) )

assign_mapper( context, LibraryFolder, LibraryFolder.table,
    properties=dict( 
        folders=relation( 
            LibraryFolder, 
            primaryjoin=( LibraryFolder.table.c.parent_id == LibraryFolder.table.c.id ),
            backref=backref( "parent", primaryjoin=( LibraryFolder.table.c.parent_id == LibraryFolder.table.c.id ), remote_side=[LibraryFolder.table.c.id] ) ),
        active_folders=relation( LibraryFolder, 
            primaryjoin=( ( LibraryFolder.table.c.parent_id == LibraryFolder.table.c.id ) & ( not_( LibraryFolder.table.c.deleted ) ) ), 
            order_by=asc( LibraryFolder.table.c.order_id ), 
            lazy=True, #"""sqlalchemy.exceptions.ArgumentError: Error creating eager relationship 'active_folders' on parent class '<class 'galaxy.model.LibraryFolder'>' to child class '<class 'galaxy.model.LibraryFolder'>': Cant use eager loading on a self referential relationship."""
            viewonly=True ),
        datasets=relation( LibraryFolderDatasetAssociation,
            primaryjoin=( ( LibraryFolderDatasetAssociation.table.c.folder_id == LibraryFolder.table.c.id ) ), 
            order_by=asc( LibraryFolderDatasetAssociation.table.c.order_id ), 
            lazy=False, 
            viewonly=True ),
        active_datasets=relation( LibraryFolderDatasetAssociation,
            primaryjoin=( ( LibraryFolderDatasetAssociation.table.c.folder_id == LibraryFolder.table.c.id ) & ( not_( LibraryFolderDatasetAssociation.table.c.deleted ) ) ), 
            order_by=asc( LibraryFolderDatasetAssociation.table.c.order_id ), 
            lazy=False, 
            viewonly=True ),
        tags=relation( 
            LibraryTagFolderAssociation, 
            primaryjoin=( LibraryFolder.table.c.id == LibraryTagFolderAssociation.table.c.folder_id ),
            backref=backref( "folders" ) )
    ) )

assign_mapper( context, LibraryFolderDatasetAssociation, LibraryFolderDatasetAssociation.table,
    properties=dict( 
        dataset=relation( Dataset ),
        folder=relation( LibraryFolder ),
        copied_to_library_folder_dataset_associations=relation( 
            LibraryFolderDatasetAssociation, 
            primaryjoin=( LibraryFolderDatasetAssociation.table.c.copied_from_library_folder_dataset_association_id == LibraryFolderDatasetAssociation.table.c.id ),
            backref=backref( "copied_from_library_folder_dataset_association", primaryjoin=( LibraryFolderDatasetAssociation.table.c.copied_from_library_folder_dataset_association_id == LibraryFolderDatasetAssociation.table.c.id ), remote_side=[LibraryFolderDatasetAssociation.table.c.id] ) ),
        children=relation( 
            LibraryFolderDatasetAssociation, 
            primaryjoin=( LibraryFolderDatasetAssociation.table.c.parent_id == LibraryFolderDatasetAssociation.table.c.id ),
            backref=backref( "parent", primaryjoin=( LibraryFolderDatasetAssociation.table.c.parent_id == LibraryFolderDatasetAssociation.table.c.id ), remote_side=[LibraryFolderDatasetAssociation.table.c.id] ) ),
        visible_children=relation( 
            LibraryFolderDatasetAssociation, 
            primaryjoin=( ( LibraryFolderDatasetAssociation.table.c.parent_id == LibraryFolderDatasetAssociation.table.c.id ) & ( LibraryFolderDatasetAssociation.table.c.visible == True ) ) ),
        tags=relation( 
            LibraryTagDatasetAssociation, 
            primaryjoin=( LibraryFolderDatasetAssociation.table.c.id == LibraryTagDatasetAssociation.table.c.dataset_id ),
            backref=backref( "datasets" ) )
        ) )

assign_mapper( context, LibraryTag, LibraryTag.table )
                     
assign_mapper( context, LibraryTagFolderAssociation, LibraryTagFolderAssociation.table,
    properties=dict( tag=relation( LibraryTag ),
                     folder=relation( LibraryFolder ) ) )

assign_mapper( context, LibraryTagDatasetAssociation, LibraryTagDatasetAssociation.table,
    properties=dict( tag=relation( LibraryTag ),
                     dataset=relation( LibraryFolderDatasetAssociation ) ) )

assign_mapper( context, JobToInputDatasetAssociation, JobToInputDatasetAssociation.table,
    properties=dict( job=relation( Job ), dataset=relation( HistoryDatasetAssociation, lazy=False ) ) )

assign_mapper( context, JobToOutputDatasetAssociation, JobToOutputDatasetAssociation.table,
    properties=dict( job=relation( Job ), dataset=relation( HistoryDatasetAssociation, lazy=False ) ) )

assign_mapper( context, JobParameter, JobParameter.table )

assign_mapper( context, Job, Job.table, 
    properties=dict( galaxy_session=relation( GalaxySession ),
                     history=relation( History ),
                     parameters=relation( JobParameter, lazy=False ),
                     input_datasets=relation( JobToInputDatasetAssociation, lazy=False ),
                     output_datasets=relation( JobToOutputDatasetAssociation, lazy=False ) ) )

assign_mapper( context, Event, Event.table,
    properties=dict( history=relation( History ),
                     galaxy_session=relation( GalaxySession ),
                     user=relation( User.mapper ) ) )

assign_mapper( context, GalaxySession, GalaxySession.table,
    properties=dict( histories=relation( GalaxySessionToHistoryAssociation ),
                     current_history=relation( History ),
                     user=relation( User.mapper ) ) )

assign_mapper( context, GalaxySessionToHistoryAssociation, GalaxySessionToHistoryAssociation.table,
    properties=dict( galaxy_session=relation( GalaxySession ), 
                     history=relation( History ) ) )

HistoryDatasetAssociation.mapper.add_property( "creating_job_associations", relation( JobToOutputDatasetAssociation ) )

assign_mapper( context, Workflow, Workflow.table,
    properties=dict( steps=relation( WorkflowStep, backref='workflow',
                                     order_by=asc(WorkflowStep.table.c.order_index),
                                     cascade="all, delete-orphan",
                                     lazy=False ) ) )

    
assign_mapper( context, WorkflowStep, WorkflowStep.table )

assign_mapper( context, WorkflowStepConnection, WorkflowStepConnection.table,
    properties=dict( input_step=relation( WorkflowStep, backref="input_connections", cascade="all",
                                          primaryjoin=( WorkflowStepConnection.table.c.input_step_id == WorkflowStep.table.c.id ) ),
                     output_step=relation( WorkflowStep, backref="output_connections", cascade="all",
                                           primaryjoin=( WorkflowStepConnection.table.c.output_step_id == WorkflowStep.table.c.id ) ) ) )

assign_mapper( context, StoredWorkflow, StoredWorkflow.table,
    properties=dict( user=relation( User ),
                     workflows=relation( Workflow, backref='stored_workflow',
                                         cascade="all, delete-orphan",
                                         primaryjoin=( StoredWorkflow.table.c.id == Workflow.table.c.stored_workflow_id ) ),
                     latest_workflow=relation( Workflow, post_update=True,
                                               primaryjoin=( StoredWorkflow.table.c.latest_workflow_id == Workflow.table.c.id ),
                                               lazy=False )
                   ) )

assign_mapper( context, StoredWorkflowUserShareAssociation, StoredWorkflowUserShareAssociation.table,
    properties=dict( user=relation( User, backref='workflows_shared_by_others' ),
                     stored_workflow=relation( StoredWorkflow )
                   ) )

assign_mapper( context, StoredWorkflowMenuEntry, StoredWorkflowMenuEntry.table,
    properties=dict( stored_workflow=relation( StoredWorkflow ) ) )

assign_mapper( context, MetadataFile, MetadataFile.table,
    properties=dict( history_dataset=relation( HistoryDatasetAssociation ), library_dataset=relation( LibraryFolderDatasetAssociation ) ) )

def db_next_hid( self ):
    """
    Override __next_hid to generate from the database in a concurrency
    safe way.
    """
    conn = object_session( self ).connection()
    table = self.table
    trans = conn.begin()
    try:
        next_hid = select( [table.c.hid_counter], table.c.id == self.id, for_update=True ).scalar()
        table.update( table.c.id == self.id ).execute( hid_counter = ( next_hid + 1 ) )
        trans.commit()
        return next_hid
    except:
        trans.rollback()
        raise

History._next_hid = db_next_hid

def guess_dialect_for_url( url ):
    return (url.split(':', 1))[0]

def load_egg_for_url( url ):
    # Load the appropriate db module
    dialect = guess_dialect_for_url( url )
    try:
        egg = dialect_to_egg[dialect]
        try:
            pkg_resources.require( egg )
            log.debug( "%s egg successfully loaded for %s dialect" % ( egg, dialect ) )
        except:
            # If the module's in the path elsewhere (i.e. non-egg), it'll still load.
            log.warning( "%s egg not found, but an attempt will be made to use %s anyway" % ( egg, dialect ) )
    except KeyError:
        # Let this go, it could possibly work with db's we don't support
        log.error( "database_connection contains an unknown SQLAlchemy database dialect: %s" % dialect )

def init( file_path, url, engine_options={}, create_tables=False ):
    """Connect mappings to the database"""
    # Connect dataset to the file path
    Dataset.file_path = file_path
    # Load the appropriate db module
    load_egg_for_url( url )
    # Create the database engine
    engine = create_engine( url, **engine_options )
    # Connect the metadata to the database.
    metadata.bind = engine
    # Clear any existing contextual sessions and reconfigure
    Session.remove()
    Session.configure( bind=engine )
    # Create tables if needed
    if create_tables:
        metadata.create_all()
        # metadata.engine.commit()
    # Pack everything into a bunch
    result = Bunch( **globals() )
    result.engine = engine
    result.flush = lambda *args, **kwargs: Session.flush( *args, **kwargs )
    result.session = Session
    # For backward compatibility with "model.context.current"
    result.context = Session
    result.create_tables = create_tables
    #load local galaxy security policy
    result.security_agent = GalaxyRBACAgent( result )
    return result
    
def get_suite():
    """Get unittest suite for this module"""
    import unittest, mapping_tests
    return unittest.makeSuite( mapping_tests.MappingTests )<|MERGE_RESOLUTION|>--- conflicted
+++ resolved
@@ -439,11 +439,8 @@
 assign_mapper( context, User, User.table, 
     properties=dict( histories=relation( History, backref="user",
                                          order_by=desc(History.table.c.update_time) ),
-<<<<<<< HEAD
+                     active_histories=relation( History, primaryjoin=( ( History.table.c.user_id == User.table.c.id ) & ( not_( History.table.c.deleted ) ) ), order_by=desc( History.table.c.update_time ) ),
                      galaxy_sessions=relation( GalaxySession, order_by=desc( GalaxySession.table.c.update_time ) ),
-=======
-                     active_histories=relation( History, primaryjoin=( ( History.table.c.user_id == User.table.c.id ) & ( not_( History.table.c.deleted ) ) ), order_by=desc( History.table.c.update_time ) ),
->>>>>>> 739921bd
                      stored_workflow_menu_entries=relation( StoredWorkflowMenuEntry, backref="user",
                                                             cascade="all, delete-orphan",
                                                             collection_class=ordering_list( 'order_index' ) )
@@ -695,4 +692,4 @@
 def get_suite():
     """Get unittest suite for this module"""
     import unittest, mapping_tests
-    return unittest.makeSuite( mapping_tests.MappingTests )+    return unittest.makeSuite( mapping_tests.MappingTests )
