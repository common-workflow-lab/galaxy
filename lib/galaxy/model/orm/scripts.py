--- conflicted
+++ resolved
@@ -103,18 +103,11 @@
     'sqlite:///pg/testdb1'
     >>> write_ini('galaxy.ini', 'data_dir', '/moo')
     >>> config = get_config(['manage_db.py'], cwd=config_dir)
-<<<<<<< HEAD
-    >>> config['db_url']
-    'sqlite:////moo/universe.sqlite?isolation_level=IMMEDIATE'
-    >>> config['repo'].endswith('galaxy/model/migrate')
-    True
-=======
     >>> uri_with_env = os.getenv("GALAXY_TEST_DBURI", "sqlite:///moo.sqlite?isolation_level=IMMEDIATE")
     >>> config['db_url'] == uri_with_env
     True
-    >>> config['repo']
-    'lib/galaxy/model/migrate'
->>>>>>> 0f796740
+    >>> config['repo'].endswith('galaxy/model/migrate')
+    True
     >>> rmtree(config_dir)
     """
     config_file, config_section, database = _read_model_arguments(argv, use_argparse=use_argparse)
