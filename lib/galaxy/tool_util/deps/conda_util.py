import functools
import hashlib
import json
import logging
import os
import re
import shutil
import sys
import tempfile

import packaging.version
import six
from six.moves import shlex_quote

from galaxy.util import (
    commands,
    smart_str,
    unicodify
)
from . import installable

log = logging.getLogger(__name__)

# Not sure there are security concerns, lets just fail fast if we are going
# break shell commands we are building.
SHELL_UNSAFE_PATTERN = re.compile(r"[\s\"']")

IS_OS_X = sys.platform == "darwin"

VERSIONED_ENV_DIR_NAME = re.compile(r"__(.*)@(.*)")
UNVERSIONED_ENV_DIR_NAME = re.compile(r"__(.*)@_uv_")
USE_PATH_EXEC_DEFAULT = False
CONDA_PACKAGE_SPECS = ("conda=4.6.14", "'pyopenssl>=22.1.0'")
CONDA_BUILD_VERSION = "3.17.8"
USE_LOCAL_DEFAULT = False


def conda_link():
    if IS_OS_X:
        url = "https://repo.anaconda.com/miniconda/Miniconda3-4.6.14-MacOSX-x86_64.sh"
    else:
        if sys.maxsize > 2**32:
            url = "https://repo.anaconda.com/miniconda/Miniconda3-4.6.14-Linux-x86_64.sh"
        else:
            url = "https://repo.anaconda.com/miniconda/Miniconda3-4.5.12-Linux-x86.sh"
    return url


def find_conda_prefix(conda_prefix=None):
    """ If supplied conda_prefix is not set, default to the default location
    for Miniconda installs.
    """
    if conda_prefix is None:
        home = os.path.expanduser("~")
        miniconda_2_dest = os.path.join(home, "miniconda2")
        miniconda_3_dest = os.path.join(home, "miniconda3")
        anaconda_2_dest = os.path.join(home, "anaconda2")
        anaconda_3_dest = os.path.join(home, "anaconda3")
        # Prefer miniconda3 install if both available
        if os.path.exists(miniconda_3_dest):
            return miniconda_3_dest
        elif os.path.exists(miniconda_2_dest):
            return miniconda_2_dest
        elif os.path.exists(anaconda_3_dest):
            return anaconda_3_dest
        elif os.path.exists(anaconda_2_dest):
            return anaconda_2_dest
        else:
            return miniconda_3_dest
    return conda_prefix


class CondaContext(installable.InstallableContext):
    installable_description = "Conda"

    def __init__(self, conda_prefix=None, conda_exec=None,
                 shell_exec=None, debug=False, ensure_channels='',
                 condarc_override=None, use_path_exec=USE_PATH_EXEC_DEFAULT,
                 copy_dependencies=False, use_local=USE_LOCAL_DEFAULT):
        self.condarc_override = condarc_override
        if not conda_exec and use_path_exec:
            conda_exec = commands.which("conda")
        if conda_exec:
            conda_exec = os.path.normpath(conda_exec)
        self.conda_exec = conda_exec
        self.debug = debug
        self.shell_exec = shell_exec or commands.shell
        self.copy_dependencies = copy_dependencies

        if conda_prefix is None:
            info = self.conda_info()
            if info and "default_prefix" in info:
                conda_prefix = info["default_prefix"]
        if conda_prefix is None:
            conda_prefix = find_conda_prefix(conda_prefix)

        self.conda_prefix = conda_prefix
        if conda_exec is None:
            self.conda_exec = self._bin("conda")
        if ensure_channels:
            if not isinstance(ensure_channels, list):
                ensure_channels = [c for c in ensure_channels.split(",") if c]
        else:
            ensure_channels = None
        self.ensure_channels = ensure_channels
        self._conda_version = None
        self._conda_build_available = None
        self.use_local = use_local

    @property
    def conda_version(self):
        if self._conda_version is None:
            self._guess_conda_properties()
        return self._conda_version

    @property
    def conda_build_available(self):
        if self._conda_build_available is None:
            self._guess_conda_properties()
        return self._conda_build_available

    def _guess_conda_properties(self):
        info = self.conda_info()
        self._conda_version = packaging.version.parse(info["conda_version"])
        self._conda_build_available = False
        conda_build_version = info.get("conda_build_version")
        if conda_build_version != "not installed":
            try:
                self._conda_version = packaging.version.parse(conda_build_version)
                self._conda_build_available = True
            except Exception:
                pass

    @property
    def _override_channels_args(self):
        override_channels_args = []
        if self.ensure_channels:
            override_channels_args.append("--override-channels")
            for channel in self.ensure_channels:
                override_channels_args.extend(["--channel", channel])
        return override_channels_args

    def ensure_conda_build_installed_if_needed(self):
        if self.use_local and not self.conda_build_available:
            conda_targets = [CondaTarget("conda-build", version=CONDA_BUILD_VERSION)]
            # Cannot use --use-local during installation of conda-build.
            return install_conda_targets(conda_targets, conda_context=self, env_name=None, allow_local=False)
        else:
            return 0

    def conda_info(self):
        if self.conda_exec is not None:
            info_out = commands.execute([self.conda_exec, "info", "--json"])
            info_out = unicodify(info_out)
            info = json.loads(info_out)
            return info
        else:
            return None

    def is_conda_installed(self):
        """
        Check if conda_exec exists
        """
        if os.path.exists(self.conda_exec):
            return True
        else:
            return False

    def can_install_conda(self):
        """
        If conda_exec is set to a path outside of conda_prefix,
        there is no use installing conda into conda_prefix, since it can't be used by galaxy.
        If conda_exec equals conda_prefix/bin/conda, we can install conda if either conda_prefix
        does not exist or is empty.
        """
        conda_exec = os.path.abspath(self.conda_exec)
        conda_prefix_plus_exec = os.path.abspath(os.path.join(self.conda_prefix, 'bin/conda'))
        if conda_exec == conda_prefix_plus_exec:
            if not os.path.exists(self.conda_prefix):
                return True
            elif os.listdir(self.conda_prefix) == []:
                os.rmdir(self.conda_prefix)  # Conda's install script fails if path exists (even if empty).
                return True
            else:
                log.warning("Cannot install Conda because conda_prefix '%s' exists and is not empty.",
                            self.conda_prefix)
                return False
        else:
            log.warning("Skipping installation of Conda into conda_prefix '%s', "
                        "since conda_exec '%s' is set to a path outside of conda_prefix.",
                        self.conda_prefix, self.conda_exec)
            return False

    def exec_command(self, operation, args, stdout_path=None):
        """
        Execute the requested command.

        Return the process exit code (i.e. 0 in case of success).
        """
        cmd = [self.conda_exec]
        cmd.extend(operation.split())
        if self.debug:
            cmd.append("--debug")
        cmd.extend(args)
        env = {}
        if self.condarc_override:
            env["CONDARC"] = self.condarc_override
        cmd_string = ' '.join(map(shlex_quote, cmd))
        kwds = dict()
        try:
            if stdout_path:
                kwds['stdout'] = open(stdout_path, 'w')
                cmd_string += " > '%s'" % stdout_path
            conda_exec_home = env['HOME'] = tempfile.mkdtemp(prefix='conda_exec_home_')  # We don't want to pollute ~/.conda, which may not even be writable
            log.debug("Executing command: %s", cmd_string)
            return self.shell_exec(cmd, env=env, **kwds)
        except Exception:
            log.exception("Failed to execute command: %s", cmd_string)
            return 1
        finally:
            if kwds.get('stdout'):
                kwds['stdout'].close()
            if conda_exec_home:
                shutil.rmtree(conda_exec_home, ignore_errors=True)

    def exec_create(self, args, allow_local=True, stdout_path=None):
        """
        Return the process exit code (i.e. 0 in case of success).
        """
<<<<<<< HEAD
        create_args = [
            "-y",
            "--quiet"
        ]
=======
        create_args = ["-y", "--quiet"]
        if self.conda_version >= packaging.version.parse("4.7.5"):
            create_args.append("--strict-channel-priority")
>>>>>>> 68ba6fd8
        if allow_local and self.use_local:
            create_args.extend(["--use-local"])
        create_args.extend(self._override_channels_args)
        create_args.extend(args)
        return self.exec_command("create", create_args, stdout_path=stdout_path)

    def exec_remove(self, args):
        """
        Remove a conda environment using conda env remove -y --name `args`.

        Return the process exit code (i.e. 0 in case of success).
        """
        remove_args = [
            "-y",
            "--name"
        ]
        remove_args.extend(args)
        return self.exec_command("env remove", remove_args)

    def exec_install(self, args, allow_local=True, stdout_path=None):
        """
        Return the process exit code (i.e. 0 in case of success).
        """
<<<<<<< HEAD
        install_args = [
            "-y"
        ]
=======
        install_args = ["-y"]
        if self.conda_version >= packaging.version.parse("4.7.5"):
            install_args.append("--strict-channel-priority")
>>>>>>> 68ba6fd8
        if allow_local and self.use_local:
            install_args.append("--use-local")
        install_args.extend(self._override_channels_args)
        install_args.extend(args)
        return self.exec_command("install", install_args, stdout_path=stdout_path)

    def exec_clean(self, args=None, quiet=False):
        """
        Clean up after conda installation.

        Return the process exit code (i.e. 0 in case of success).
        """
        clean_args = [
            "--tarballs",
            "-y"
        ]
        if args:
            clean_args.extend(args)
        stdout_path = None
        if quiet:
            stdout_path = "/dev/null"
        return self.exec_command("clean", clean_args, stdout_path=stdout_path)

    def export_list(self, name, path):
        """
        Return the process exit code (i.e. 0 in case of success).
        """
        return self.exec_command("list", [
            "--name", name,
            "--export"
        ], stdout_path=path)

    def env_path(self, env_name):
        return os.path.join(self.envs_path, env_name)

    @property
    def envs_path(self):
        return os.path.join(self.conda_prefix, "envs")

    def has_env(self, env_name):
        env_path = self.env_path(env_name)
        return os.path.isdir(env_path)

    @property
    def deactivate(self):
        return self._bin("deactivate")

    @property
    def activate(self):
        return self._bin("activate")

    def is_installed(self):
        return self.is_conda_installed()

    def can_install(self):
        return self.can_install_conda()

    @property
    def parent_path(self):
        return os.path.dirname(os.path.abspath(self.conda_prefix))

    def _bin(self, name):
        return os.path.join(self.conda_prefix, "bin", name)


def installed_conda_targets(conda_context):
    envs_path = conda_context.envs_path
    dir_contents = os.listdir(envs_path) if os.path.exists(envs_path) else []
    for name in dir_contents:
        versioned_match = VERSIONED_ENV_DIR_NAME.match(name)
        if versioned_match:
            yield CondaTarget(versioned_match.group(1), versioned_match.group(2))

        unversioned_match = UNVERSIONED_ENV_DIR_NAME.match(name)
        if unversioned_match:
            yield CondaTarget(unversioned_match.group(1))


@six.python_2_unicode_compatible
class CondaTarget(object):

    def __init__(self, package, version=None, channel=None):
        if SHELL_UNSAFE_PATTERN.search(package) is not None:
            raise ValueError("Invalid package [%s] encountered." % package)
        self.package = package
        if version and SHELL_UNSAFE_PATTERN.search(version) is not None:
            raise ValueError("Invalid version [%s] encountered." % version)
        self.version = version
        if channel and SHELL_UNSAFE_PATTERN.search(channel) is not None:
            raise ValueError("Invalid version [%s] encountered." % channel)
        self.channel = channel

    def __str__(self):
        attributes = "package=%s" % self.package
        if self.version is not None:
            attributes = "%s,version=%s" % (self.package, self.version)
        else:
            attributes = "%s,unversioned" % self.package

        if self.channel:
            attributes = "%s,channel=%s" % self.channel

        return "CondaTarget[%s]" % attributes

    __repr__ = __str__

    @property
    def package_specifier(self):
        """ Return a package specifier as consumed by conda install/create.
        """
        if self.version:
            return "%s=%s" % (self.package, self.version)
        else:
            return self.package

    @property
    def install_environment(self):
        """ The dependency resolution and installation frameworks will
        expect each target to be installed it its own environment with
        a fixed and predictable name given package and version.
        """
        if self.version:
            return "__%s@%s" % (self.package, self.version)
        else:
            return "__%s@_uv_" % (self.package)

    def __hash__(self):
        return hash((self.package, self.version, self.channel))

    def __eq__(self, other):
        if isinstance(other, self.__class__):
            return (self.package, self.version, self.channel) == (other.package, other.version, other.channel)
        return False

    def __ne__(self, other):
        return not(self == other)


def hash_conda_packages(conda_packages, conda_target=None):
    """ Produce a unique hash on supplied packages.
    TODO: Ideally we would do this in such a way that preserved environments.
    """
    h = hashlib.new('sha256')
    for conda_package in conda_packages:
        h.update(smart_str(conda_package.install_environment))
    return h.hexdigest()


# shell makes sense for planemo, in Galaxy this should just execute
# these commands as Python
def install_conda(conda_context, force_conda_build=False):
    f, script_path = tempfile.mkstemp(suffix=".sh", prefix="conda_install")
    os.close(f)
    download_cmd = commands.download_command(conda_link(), to=script_path)
    install_cmd = ['bash', script_path, '-b', '-p', conda_context.conda_prefix]
    package_targets = list(CONDA_PACKAGE_SPECS)
    if force_conda_build or conda_context.use_local:
        package_targets.append("conda-build=%s" % CONDA_BUILD_VERSION)
    log.info("Installing conda, this may take several minutes.")
    try:
        exit_code = conda_context.shell_exec(download_cmd)
        if exit_code:
            return exit_code
        exit_code = conda_context.shell_exec(install_cmd)
    except Exception:
        log.exception('Failed to install conda')
        return 1
    finally:
        if os.path.exists(script_path):
            os.remove(script_path)
    if exit_code:
        return exit_code
    return conda_context.exec_install(package_targets, allow_local=False)


def install_conda_targets(conda_targets, conda_context, env_name=None, allow_local=True):
    """
    Return the process exit code (i.e. 0 in case of success).
    """
    if env_name is not None:
        create_args = [
            "--name", env_name,  # environment for package
        ]
        for conda_target in conda_targets:
            create_args.append(conda_target.package_specifier)
        return conda_context.exec_create(create_args, allow_local=allow_local)
    else:
        return conda_context.exec_install([t.package_specifier for t in conda_targets], allow_local=allow_local)


def install_conda_target(conda_target, conda_context, skip_environment=False):
    """
    Install specified target into a its own environment.

    Return the process exit code (i.e. 0 in case of success).
    """
    if not skip_environment:
        create_args = [
            "--name", conda_target.install_environment,  # environment for package
            conda_target.package_specifier,
        ]
        return conda_context.exec_create(create_args)
    else:
        return conda_context.exec_install([conda_target.package_specifier])


def cleanup_failed_install_of_environment(env, conda_context):
    if conda_context.has_env(env):
        conda_context.exec_remove([env])


def cleanup_failed_install(conda_target, conda_context=None):
    cleanup_failed_install_of_environment(conda_target.install_environment, conda_context=conda_context)


def best_search_result(conda_target, conda_context, channels_override=None, offline=False, platform=None):
    """Find best "conda search" result for specified target.

    Return ``None`` if no results match.
    """
    search_cmd = []
    conda_exec = conda_context.conda_exec
    if isinstance(conda_exec, list):
        # for CondaInDockerContext
        search_cmd.extend(conda_exec)
    else:
        search_cmd.append(conda_exec)
    search_cmd.extend(["search", "--full-name", "--json"])
    if offline:
        search_cmd.append("--offline")
    if platform:
        search_cmd.extend(['--platform', platform])
    if channels_override:
        search_cmd.append("--override-channels")
        for channel in channels_override:
            search_cmd.extend(["--channel", channel])
    else:
        search_cmd.extend(conda_context._override_channels_args)
    search_cmd.append(conda_target.package)
    try:
        res = commands.execute(search_cmd)
        res = unicodify(res)
        # Use python's stable list sorting to sort by date,
        # then build_number, then version. The top of the list
        # then is the newest version with the newest build and
        # the latest update time.
        hits = json.loads(res).get(conda_target.package, [])[::-1]
        hits = sorted(hits, key=lambda hit: hit['build_number'], reverse=True)
        hits = sorted(hits, key=lambda hit: packaging.version.parse(hit['version']), reverse=True)
    except commands.CommandLineException:
        log.error("Could not execute: '%s'", search_cmd)
        hits = []

    if len(hits) == 0:
        return (None, None)

    best_result = (hits[0], False)

    for hit in hits:
        if is_search_hit_exact(conda_target, hit):
            best_result = (hit, True)
            break

    return best_result


def is_search_hit_exact(conda_target, search_hit):
    target_version = conda_target.version
    # It'd be nice to make request verson of 1.0 match available
    # version of 1.0.3 or something like that.
    return not target_version or search_hit['version'] == target_version


def is_conda_target_installed(conda_target, conda_context):
    # fail by default
    if conda_context.has_env(conda_target.install_environment):
        return True
    else:
        return False


def filter_installed_targets(conda_targets, conda_context):
    installed = functools.partial(is_conda_target_installed,
                                  conda_context=conda_context)
    return list(filter(installed, conda_targets))


def build_isolated_environment(
    conda_packages,
    conda_context,
    path=None,
    copy=False,
    quiet=False,
):
    """ Build a new environment (or reuse an existing one from hashes)
    for specified conda packages.
    """
    if not isinstance(conda_packages, list):
        conda_packages = [conda_packages]

    # Lots we could do in here, hashing, checking revisions, etc...
    tempdir = None
    try:
        hash = hash_conda_packages(conda_packages)
        tempdir = tempfile.mkdtemp(prefix="jobdeps", suffix=hash)
        tempdir_name = os.path.basename(tempdir)

        export_paths = []
        for conda_package in conda_packages:
            name = conda_package.install_environment
            export_path = os.path.join(tempdir, name)
            conda_context.export_list(
                name,
                export_path
            )
            export_paths.append(export_path)
        create_args = ["--unknown"]
        # Works in 3.19, 4.0 - 4.2 - not in 4.3.
        # Adjust fix if they fix Conda - xref
        # - https://github.com/galaxyproject/galaxy/issues/3635
        # - https://github.com/conda/conda/issues/2035
        offline_works = (conda_context.conda_version < packaging.version.parse("4.3")) or \
                        (conda_context.conda_version >= packaging.version.parse("4.4"))
        if offline_works:
            create_args.extend(["--offline"])
        else:
            create_args.extend(["--use-index-cache"])
        if path is None:
            create_args.extend(["--name", tempdir_name])
        else:
            create_args.extend(["--prefix", path])

        if copy:
            create_args.append("--copy")
        for export_path in export_paths:
            create_args.extend([
                "--file", export_path
            ])

        stdout_path = None
        if quiet:
            stdout_path = "/dev/null"

        if path is not None and os.path.exists(path):
            exit_code = conda_context.exec_install(create_args, stdout_path=stdout_path)
        else:
            exit_code = conda_context.exec_create(create_args, stdout_path=stdout_path)

        return (path or tempdir_name, exit_code)
    finally:
        conda_context.exec_clean(quiet=quiet)
        if tempdir is not None:
            shutil.rmtree(tempdir)


def requirement_to_conda_targets(requirement):
    conda_target = None
    if requirement.type == "package":
        conda_target = CondaTarget(requirement.name,
                                   version=requirement.version)
    return conda_target


def requirements_to_conda_targets(requirements):
    conda_targets = (requirement_to_conda_targets(_) for _ in requirements)
    return [c for c in conda_targets if c is not None]


__all__ = (
    'CondaContext',
    'CondaTarget',
    'install_conda',
    'install_conda_target',
    'requirements_to_conda_targets',
)<|MERGE_RESOLUTION|>--- conflicted
+++ resolved
@@ -227,16 +227,9 @@
         """
         Return the process exit code (i.e. 0 in case of success).
         """
-<<<<<<< HEAD
-        create_args = [
-            "-y",
-            "--quiet"
-        ]
-=======
         create_args = ["-y", "--quiet"]
         if self.conda_version >= packaging.version.parse("4.7.5"):
             create_args.append("--strict-channel-priority")
->>>>>>> 68ba6fd8
         if allow_local and self.use_local:
             create_args.extend(["--use-local"])
         create_args.extend(self._override_channels_args)
@@ -260,15 +253,9 @@
         """
         Return the process exit code (i.e. 0 in case of success).
         """
-<<<<<<< HEAD
-        install_args = [
-            "-y"
-        ]
-=======
         install_args = ["-y"]
         if self.conda_version >= packaging.version.parse("4.7.5"):
             install_args.append("--strict-channel-priority")
->>>>>>> 68ba6fd8
         if allow_local and self.use_local:
             install_args.append("--use-local")
         install_args.extend(self._override_channels_args)
