--- conflicted
+++ resolved
@@ -259,13 +259,8 @@
             if not install and container_resolver.builds_on_resolution:
                 continue
 
-<<<<<<< HEAD
-            container_description = container_resolver.resolve(enabled_container_types, tool_info, resolution_cache=resolution_cache)
+            container_description = container_resolver.resolve(enabled_container_types, tool_info, resolution_cache=resolution_cache, session=session)
             log.info(f"Checking with container resolver [{container_resolver}] found description [{container_description}]")
-=======
-            container_description = container_resolver.resolve(enabled_container_types, tool_info, resolution_cache=resolution_cache, session=session)
-            log.info("Checking with container resolver [{}] found description [{}]".format(container_resolver, container_description))
->>>>>>> fdee4986
             if container_description:
                 assert container_description.type in enabled_container_types
                 return ResolvedContainerDescription(container_resolver, container_description)
