--- conflicted
+++ resolved
@@ -10,10 +10,7 @@
 from typing import (
     Iterable,
     List,
-<<<<<<< HEAD
     NamedTuple,
-=======
->>>>>>> 6f945c1c
     Optional,
     Tuple,
     TYPE_CHECKING,
@@ -384,24 +381,13 @@
         checklist = set([checklist])
     else:
         checklist = set(checklist)
-<<<<<<< HEAD
-    # print(checklist)
-=======
->>>>>>> 6f945c1c
     try:
         stream = stream_conda_info(url)
     except FileNotFoundError:
         stream = stream_conda_info_from_url(url)
     for tar, member in stream:
-<<<<<<< HEAD
-        # print(member.name)
         if member.name in checklist:
             return member.name, tar.extractfile(member).read()
-    # print("None")
-=======
-        if member.name in checklist:
-            return member.name, tar.extractfile(member).read()
->>>>>>> 6f945c1c
     return None, None
 
 
