--- conflicted
+++ resolved
@@ -13,13 +13,9 @@
 from logging import getLogger
 from typing import (
     Any,
-<<<<<<< HEAD
     Callable,
     Dict,
     List,
-=======
-    Dict,
->>>>>>> 3b068eec
     Optional,
 )
 
