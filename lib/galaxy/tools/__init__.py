"""
Classes encapsulating galaxy tools and tool configuration.
"""
import itertools
import json
import logging
import os
import re
import tarfile
import tempfile
import threading
from pathlib import Path
from typing import (
    Any,
    cast,
    Dict,
    List,
    NamedTuple,
    Optional,
    Set,
    Tuple,
    Type,
    TYPE_CHECKING,
    Union,
)
from urllib.parse import unquote_plus

import packaging.version
import webob.exc
from lxml import etree
from mako.template import Template
from pkg_resources import resource_string
from webob.compat import cgi_FieldStorage

from galaxy import (
    exceptions,
    model
)
from galaxy.exceptions import ToolInputsNotReadyException
from galaxy.job_execution import output_collect
from galaxy.metadata import get_metadata_compute_strategy
from galaxy.tool_shed.util.repository_util import get_installed_repository
from galaxy.tool_shed.util.shed_util_common import set_image_paths
from galaxy.tool_util.deps import (
    CachedDependencyManager,
)
from galaxy.tool_util.fetcher import ToolLocationFetcher
from galaxy.tool_util.loader import (
    imported_macro_paths,
    raw_tool_xml_tree,
    template_macro_params
)
from galaxy.tool_util.output_checker import DETECTED_JOB_STATE
from galaxy.tool_util.parser import (
    get_tool_source,
    get_tool_source_from_representation,
    RequiredFiles,
    ToolOutputCollectionPart
)
from galaxy.tool_util.parser.xml import XmlPageSource
from galaxy.tool_util.provided_metadata import parse_tool_provided_metadata
from galaxy.tool_util.toolbox import BaseGalaxyToolBox
from galaxy.tool_util.toolbox.views.sources import StaticToolBoxViewSources
from galaxy.tools import expressions
from galaxy.tools.actions import DefaultToolAction, ToolAction
from galaxy.tools.actions.data_manager import DataManagerToolAction
from galaxy.tools.actions.data_source import DataSourceToolAction
from galaxy.tools.actions.model_operations import ModelOperationToolAction
from galaxy.tools.cache import ToolDocumentCache
from galaxy.tools.evaluation import global_tool_errors
from galaxy.tools.imp_exp import JobImportHistoryArchiveWrapper
from galaxy.tools.parameters import (
    check_param,
    params_from_strings,
    params_to_incoming,
    params_to_strings,
    populate_state,
    visit_input_values
)
from galaxy.tools.parameters.basic import (
    BaseURLToolParameter,
    DataCollectionToolParameter,
    DataToolParameter,
    HiddenToolParameter,
    ImplicitConversionRequired,
    SelectToolParameter,
    ToolParameter,
    workflow_building_modes,
)
from galaxy.tools.parameters.dataset_matcher import (
    set_dataset_matcher_factory,
    unset_dataset_matcher_factory,
)
from galaxy.tools.parameters.grouping import Conditional, ConditionalWhen, Repeat, Section, UploadDataset
from galaxy.tools.parameters.input_translation import ToolInputTranslator
from galaxy.tools.parameters.meta import expand_meta_parameters
from galaxy.tools.parameters.wrapped_json import json_wrap
from galaxy.tools.test import parse_tests
from galaxy.util import (
    in_directory,
    listify,
    Params,
    parse_xml_string,
    rst_to_html,
    string_as_bool,
    unicodify,
    XML,
)
from galaxy.util.bunch import Bunch
from galaxy.util.dictifiable import Dictifiable
from galaxy.util.expressions import ExpressionContext
from galaxy.util.form_builder import SelectField
from galaxy.util.json import safe_loads
from galaxy.util.rules_dsl import RuleSet
from galaxy.util.template import (
    fill_template,
    refactoring_tool,
)
from galaxy.util.tool_shed.common_util import (
    get_tool_shed_repository_url,
    get_tool_shed_url_from_tool_shed_registry,
)
from galaxy.version import VERSION_MAJOR
from galaxy.work.context import proxy_work_context_for_history
from .execute import (
    execute as execute_job,
    MappingParameters,
)

if TYPE_CHECKING:
    from galaxy.tools.actions.metadata import SetMetadataToolAction
    from galaxy.managers.jobs import JobSearch

log = logging.getLogger(__name__)

REQUIRES_JS_RUNTIME_MESSAGE = ("The tool [%s] requires a nodejs runtime to execute "
                               "but node or nodejs could not be found. Please contact the Galaxy adminstrator")

HELP_UNINITIALIZED = threading.Lock()
MODEL_TOOLS_PATH = os.path.abspath(os.path.dirname(__file__))
# Tools that require Galaxy's Python environment to be preserved.
GALAXY_LIB_TOOLS_UNVERSIONED = [
    "upload1",
    "send_to_cloud",
    "__DATA_FETCH__",
    "directory_uri",
    "export_remote",
    # Legacy tools bundled with Galaxy.
    "laj_1",
    "gff2bed1",
    "gff_filter_by_feature_count",
    "Interval_Maf_Merged_Fasta2",
    "GeneBed_Maf_Fasta2",
    "maf_stats1",
    "Interval2Maf1",
    "Interval2Maf_pairwise1",
    "MAF_To_Interval1",
    "MAF_filter",
    "MAF_To_Fasta1",
    "MAF_Reverse_Complement_1",
    "MAF_split_blocks_by_species1",
    "MAF_Limit_To_Species1",
    "maf_by_block_number1",
    # Converters
    "CONVERTER_bed_to_fli_0",
    "CONVERTER_gff_to_fli_0",
    "CONVERTER_gff_to_interval_index_0",
    "CONVERTER_maf_to_fasta_0",
    "CONVERTER_maf_to_interval_0",
    # Tools improperly migrated to the tool shed (devteam)
    "qualityFilter",
    "pileup_interval",
    "count_gff_features",
    "lastz_paired_reads_wrapper",
    "subRate1",
    "find_diag_hits",
    # Tools improperly migrated using Galaxy (from shed other)
    "column_join",
    "gd_coverage_distributions",  # Genome Diversity tools from miller-lab
    "gd_dpmix",
    "gd_pca",
    "gd_phylogenetic_tree",
    "gd_population_structure",
    "gd_prepare_population_structure",
]
# Tools that needed galaxy on the PATH in the past but no longer do along
# with the version at which they were fixed.
GALAXY_LIB_TOOLS_VERSIONED = {
    "meme_fimo": packaging.version.parse("5.0.5"),
    "Extract genomic DNA 1": packaging.version.parse("3.0.0"),
    "fetchflank": packaging.version.parse("1.0.1"),
    "gops_intersect_1": packaging.version.parse("1.0.0"),
    "lastz_wrapper_2": packaging.version.parse("1.3"),
    "PEsortedSAM2readprofile": packaging.version.parse("1.1.1"),
    "sam_to_bam": packaging.version.parse("1.1.3"),
    "sam_pileup": packaging.version.parse("1.1.3"),
    "vcf_to_maf_customtrack1": packaging.version.parse("1.0.1"),
    "secure_hash_message_digest": packaging.version.parse("0.0.2"),
    "join1": packaging.version.parse("2.1.3"),
    "wiggle2simple1": packaging.version.parse("1.0.1"),
    "CONVERTER_wiggle_to_interval_0": packaging.version.parse("1.0.1"),
    "aggregate_scores_in_intervals2": packaging.version.parse("1.1.4"),
    "CONVERTER_fastq_to_fqtoc0": packaging.version.parse("1.0.1"),
    "CONVERTER_tar_to_directory": packaging.version.parse("1.0.1"),
    "tabular_to_dbnsfp": packaging.version.parse("1.0.1"),
    "cufflinks": packaging.version.parse("2.2.1.3"),
    "Convert characters1": packaging.version.parse("1.0.1"),
    "substitutions1": packaging.version.parse("1.0.1"),
    "winSplitter": packaging.version.parse("1.0.1"),
}

BIOTOOLS_MAPPING_CONTENT = resource_string(__name__, 'biotools_mappings.tsv').decode("UTF-8")
BIOTOOLS_MAPPING: Dict[str, str] = dict([cast(Tuple[str, str], tuple(x.split("\t"))) for x in BIOTOOLS_MAPPING_CONTENT.splitlines() if not x.startswith("#")])

REQUIRE_FULL_DIRECTORY = {
    "includes": [{"path": "**", "path_type": "glob"}],
}
IMPLICITLY_REQUIRED_TOOL_FILES: Dict[str, Dict] = {
    "deseq2": {"version": packaging.version.parse("2.11.40.6"), "required": {"includes": [{"path": "*.R", "path_type": "glob"}]}},
    # minimum example:
    # "foobar": {"required": REQUIRE_FULL_DIRECTORY}
    # if no version is specified, all versions without explicit RequiredFiles will be selected
    "circos": {"required": REQUIRE_FULL_DIRECTORY},
    "cp_image_math": {"required": {"includes": [{"path": "cp_common_functions.py", "path_type": "literal"}]}},
    "enumerate_charges": {"required": {"includes": [{"path": "site_substructures.smarts", "path_type": "literal"}]}},
    "fasta_compute_length": {"required": {"includes": [{"path": "utils/*", "path_type": "glob"}]}},
    "fasta_concatenate0": {"required": {"includes": [{"path": "utils/*", "path_type": "glob"}]}},
    "filter_tabular": {"required": {"includes": [{"path": "*.py", "path_type": "glob"}]}},
    "flanking_features_1": {"required": {"includes": [{"path": "utils/*", "path_type": "glob"}]}},
    "gops_intersect_1": {"required": {"includes": [{"path": "utils/*", "path_type": "glob"}]}},
    "gops_subtract_1": {"required": {"includes": [{"path": "utils/*", "path_type": "glob"}]}},
    "maxquant": {"required": {"includes": [{"path": "mqparam.py", "path_type": "literal"}]}},
    "maxquant_mqpar": {"required": {"includes": [{"path": "mqparam.py", "path_type": "literal"}]}},
    "query_tabular": {"required": {"includes": [{"path": "*.py", "path_type": "glob"}]}},
    "shasta": {"required": {"includes": [{"path": "configs/*", "path_type": "glob"}]}},
    "sqlite_to_tabular": {"required": {"includes": [{"path": "*.py", "path_type": "glob"}]}},
    "sucos_max_score": {"required": {"includes": [{"path": "utils.py", "path_type": "literal"}]}},
}


class safe_update(NamedTuple):
    min_version: Union[packaging.version.LegacyVersion, packaging.version.Version]
    current_version: Union[packaging.version.LegacyVersion, packaging.version.Version]


# Tool updates that did not change parameters in a way that requires rebuilding workflows
WORKFLOW_SAFE_TOOL_VERSION_UPDATES = {
    'Filter1': safe_update(packaging.version.parse("1.1.0"), packaging.version.parse("1.1.1")),
    '__BUILD_LIST__': safe_update(packaging.version.parse("1.0.0"), packaging.version.parse("1.1.0")),
    '__APPLY_RULES__': safe_update(packaging.version.parse("1.0.0"), packaging.version.parse("1.1.0")),
    '__EXTRACT_DATASET__': safe_update(packaging.version.parse("1.0.0"), packaging.version.parse("1.0.1")),
    'Grep1': safe_update(packaging.version.parse("1.0.1"), packaging.version.parse("1.0.3")),
    'Show beginning1': safe_update(packaging.version.parse("1.0.0"), packaging.version.parse("1.0.1")),
    'Show tail1': safe_update(packaging.version.parse("1.0.0"), packaging.version.parse("1.0.1")),
    'sort1': safe_update(packaging.version.parse("1.1.0"), packaging.version.parse("1.2.0")),
}


class ToolNotFoundException(Exception):
    pass


def create_tool_from_source(app, tool_source, config_file=None, **kwds):
    # Allow specifying a different tool subclass to instantiate
    tool_module = tool_source.parse_tool_module()
    if tool_module is not None:
        module, cls = tool_module
        mod = __import__(module, globals(), locals(), [cls])
        ToolClass = getattr(mod, cls)
    elif tool_source.parse_tool_type():
        tool_type = tool_source.parse_tool_type()
        ToolClass = tool_types.get(tool_type)
    else:
        # Normal tool
        root = getattr(tool_source, 'root', None)
        ToolClass = Tool
    tool = ToolClass(config_file, tool_source, app, **kwds)
    return tool


class ToolBox(BaseGalaxyToolBox):
    """ A derivative of AbstractToolBox with knowledge about Tool internals -
    how to construct them, action types, dependency management, etc....
    """

    def __init__(self, config_filenames, tool_root_dir, app, save_integrated_tool_panel=True):
        self._reload_count = 0
        self.tool_location_fetcher = ToolLocationFetcher()
        self.cache_regions = {}
        # This is here to deal with the old default value, which doesn't make
        # sense in an "installed Galaxy" world.
        # FIXME: ./
        if tool_root_dir == './tools':
            tool_root_dir = os.path.abspath(os.path.join(os.path.dirname(__file__), 'bundled'))
        view_sources = StaticToolBoxViewSources(
            view_directories=app.config.panel_views_dir,
            view_dicts=app.config.panel_views,
        )
        default_panel_view = app.config.default_panel_view
        super().__init__(
            config_filenames=config_filenames,
            tool_root_dir=tool_root_dir,
            app=app,
            view_sources=view_sources,
            default_panel_view=default_panel_view,
            save_integrated_tool_panel=save_integrated_tool_panel,
        )

    def persist_cache(self, register_postfork=False):
        """
        Persists any modified tool cache files to disk.

        Set ``register_postfork`` to stop database thread queue,
        close database connection and register re-open function
        that re-opens the database after forking.
        """
        for region in self.cache_regions.values():
            if not region.disabled:
                region.persist()
                if register_postfork:
                    region.close()
                    self.app.application_stack.register_postfork_function(region.reopen_ro)

    def can_load_config_file(self, config_filename):
        if config_filename == self.app.config.shed_tool_config_file and not self.app.config.is_set('shed_tool_config_file'):
            if self.dynamic_confs():
                # Do not load or create a default shed_tool_config_file if another shed_tool_config file has already been loaded
                return False
        elif self.app.config.is_set('tool_config_file'):
            log.warning(
                "The default shed tool config file (%s) has been added to the tool_config_file option, if this is "
                "not the desired behavior, please set shed_tool_config_file to your primary shed-enabled tool "
                "config file", self.app.config.shed_tool_config_file
            )
        return True

    def has_reloaded(self, other_toolbox):
        return self._reload_count != other_toolbox._reload_count

    @property
    def all_requirements(self):
        reqs = {req for _, tool in self.tools() for req in tool.tool_requirements}
        return [r.to_dict() for r in reqs]

    @property
    def tools_by_id(self):
        # Deprecated method, TODO - eliminate calls to this in test/.
        return self._tools_by_id

    def get_cache_region(self, tool_cache_data_dir):
        if self.app.config.enable_tool_document_cache:
            if tool_cache_data_dir not in self.cache_regions:
                self.cache_regions[tool_cache_data_dir] = ToolDocumentCache(cache_dir=tool_cache_data_dir)
            return self.cache_regions[tool_cache_data_dir]

    def create_tool(self, config_file, tool_cache_data_dir=None, **kwds):
        cache = self.get_cache_region(tool_cache_data_dir or self.app.config.tool_cache_data_dir)
        if config_file.endswith('.xml') and cache and not cache.disabled:
            tool_document = cache.get(config_file)
            if tool_document:
                tool_source = self.get_expanded_tool_source(
                    config_file=config_file,
                    xml_tree=etree.ElementTree(etree.fromstring(tool_document['document'].encode('utf-8'))),
                    macro_paths=tool_document['macro_paths']
                )
            else:
                tool_source = self.get_expanded_tool_source(config_file)
                cache.set(config_file, tool_source)
        else:
            tool_source = self.get_expanded_tool_source(config_file)
        tool = self._create_tool_from_source(tool_source, config_file=config_file, **kwds)
        if not self.app.config.delay_tool_initialization:
            tool.assert_finalized(raise_if_invalid=True)
        return tool

    def get_expanded_tool_source(self, config_file, **kwargs):
        try:
            return get_tool_source(
                config_file,
                enable_beta_formats=getattr(self.app.config, "enable_beta_tool_formats", False),
                tool_location_fetcher=self.tool_location_fetcher,
                **kwargs,
            )
        except Exception as e:
            # capture and log parsing errors
            global_tool_errors.add_error(config_file, "Tool XML parsing", e)
            raise e

    def _create_tool_from_source(self, tool_source, **kwds):
        return create_tool_from_source(self.app, tool_source, **kwds)

    def create_dynamic_tool(self, dynamic_tool, **kwds):
        tool_format = dynamic_tool.tool_format
        tool_representation = dynamic_tool.value
        tool_source = get_tool_source_from_representation(
            tool_format=tool_format,
            tool_representation=tool_representation,
        )
        kwds["dynamic"] = True
        tool = self._create_tool_from_source(tool_source, **kwds)
        tool.dynamic_tool = dynamic_tool
        tool.uuid = dynamic_tool.uuid
        if not tool.id:
            tool.id = dynamic_tool.tool_id
        if not tool.name:
            tool.name = tool.id
        return tool

    def get_tool_components(self, tool_id, tool_version=None, get_loaded_tools_by_lineage=False, set_selected=False):
        """
        Retrieve all loaded versions of a tool from the toolbox and return a select list enabling
        selection of a different version, the list of the tool's loaded versions, and the specified tool.
        """
        toolbox = self
        tool_version_select_field = None
        tools = []
        tool = None
        # Backwards compatibility for datasource tools that have default tool_id configured, but which
        # are now using only GALAXY_URL.
        tool_ids = listify(tool_id)
        for tool_id in tool_ids:
            if tool_id.endswith('/'):
                # Some data sources send back redirects ending with `/`, this takes care of that case
                tool_id = tool_id[:-1]
            if get_loaded_tools_by_lineage:
                tools = toolbox.get_loaded_tools_by_lineage(tool_id)
            else:
                tools = toolbox.get_tool(tool_id, tool_version=tool_version, get_all_versions=True)
            if tools:
                tool = toolbox.get_tool(tool_id, tool_version=tool_version, get_all_versions=False)
                if len(tools) > 1:
                    tool_version_select_field = self.__build_tool_version_select_field(tools, tool.id, set_selected)
                break
        return tool_version_select_field, tools, tool

    def _path_template_kwds(self):
        return {
            "model_tools_path": MODEL_TOOLS_PATH,
        }

    def _get_tool_shed_repository(self, tool_shed, name, owner, installed_changeset_revision):
        # Abstract toolbox doesn't have a dependency on the database, so
        # override _get_tool_shed_repository here to provide this information.

        return get_installed_repository(
            self.app,
            tool_shed=tool_shed,
            name=name,
            owner=owner,
            installed_changeset_revision=installed_changeset_revision,
            from_cache=True,
        )

    def __build_tool_version_select_field(self, tools, tool_id, set_selected):
        """Build a SelectField whose options are the ids for the received list of tools."""
        options: List[Tuple[str, str]] = []
        for tool in tools:
            options.insert(0, (tool.version, tool.id))
        select_field = SelectField(name='tool_id')
        for option_tup in options:
            selected = set_selected and option_tup[1] == tool_id
            if selected:
                select_field.add_option(f'version {option_tup[0]}', option_tup[1], selected=True)
            else:
                select_field.add_option(f'version {option_tup[0]}', option_tup[1])
        return select_field


class DefaultToolState:
    """
    Keeps track of the state of a users interaction with a tool between
    requests.
    """

    def __init__(self):
        self.page = 0
        self.rerun_remap_job_id = None
        self.inputs = {}

    def initialize(self, trans, tool):
        """
        Create a new `DefaultToolState` for this tool. It will be initialized
        with default values for inputs. Grouping elements are filled in recursively.
        """
        self.inputs = {}
        context = ExpressionContext(self.inputs)
        for input in tool.inputs.values():
            self.inputs[input.name] = input.get_initial_value(trans, context)

    def encode(self, tool, app, nested=False):
        """
        Convert the data to a string
        """
        value = params_to_strings(tool.inputs, self.inputs, app, nested=nested)
        value["__page__"] = self.page
        value["__rerun_remap_job_id__"] = self.rerun_remap_job_id
        return value

    def decode(self, values, tool, app):
        """
        Restore the state from a string
        """
        values = safe_loads(values) or {}
        self.page = values.pop("__page__") if "__page__" in values else None
        self.rerun_remap_job_id = values.pop("__rerun_remap_job_id__") if "__rerun_remap_job_id__" in values else None
        self.inputs = params_from_strings(tool.inputs, values, app, ignore_errors=True)

    def copy(self):
        """
        Shallow copy of the state
        """
        new_state = DefaultToolState()
        new_state.page = self.page
        new_state.rerun_remap_job_id = self.rerun_remap_job_id
        new_state.inputs = self.inputs
        return new_state


class _Options(Bunch):
    sanitize: str
    refresh: str


class Tool(Dictifiable):
    """
    Represents a computational tool that can be executed through Galaxy.
    """

    tool_type = 'default'
    requires_setting_metadata = True
    produces_entry_points = False
    default_tool_action = DefaultToolAction
    tool_action: ToolAction
    tool_type_local = False
    dict_collection_visible_keys = ['id', 'name', 'version', 'description', 'labels']
    __help: Optional[threading.Lock]
    __help_by_page: Union[threading.Lock, List[str]]
    job_search: 'JobSearch'
    version: str

    def __init__(self, config_file, tool_source, app, guid=None, repository_id=None, tool_shed_repository=None, allow_code_files=True, dynamic=False, tool_dir=None):
        """Load a tool from the config named by `config_file`"""
        # Determine the full path of the directory where the tool config is
        if config_file is not None:
            self.config_file = config_file
            self.tool_dir = tool_dir or os.path.dirname(config_file)
        else:
            self.config_file = None
            self.tool_dir = tool_dir

        self.app = app
        self.repository_id = repository_id
        self._allow_code_files = allow_code_files
        # setup initial attribute values
        self.stdio_exit_codes = list()
        self.stdio_regexes = list()
        self.inputs_by_page = list()
        self.display_by_page = list()
        self.action: Union[str, Tuple[str, str]] = "/tool_runner/index"
        self.target = "galaxy_main"
        self.method = "post"
        self.labels = []
        self.check_values = True
        self.nginx_upload = False
        self.input_required = False
        self.display_interface = True
        self.require_login = False
        self.rerun = False
        # This will be non-None for tools loaded from the database (DynamicTool objects).
        self.dynamic_tool = None
        # Define a place to keep track of all input   These
        # differ from the inputs dictionary in that inputs can be page
        # elements like conditionals, but input_params are basic form
        # parameters like SelectField objects.  This enables us to more
        # easily ensure that parameter dependencies like index files or
        # tool_data_table_conf.xml entries exist.
        self.input_params = []
        # Attributes of tools installed from Galaxy tool sheds.
        self.tool_shed = None
        self.repository_name = None
        self.repository_owner = None
        self.changeset_revision = None
        self.installed_changeset_revision = None
        self.sharable_url = None
        # The tool.id value will be the value of guid, but we'll keep the
        # guid attribute since it is useful to have.
        self.guid = guid
        self.old_id = None
        self.python_template_version = None
        self._lineage = None
        self.dependencies = []
        # populate toolshed repository info, if available
        self.populate_tool_shed_info(tool_shed_repository)
        # add tool resource parameters
        self.populate_resource_parameters(tool_source)
        self.tool_errors = None
        # Parse XML element containing configuration
        self.tool_source = tool_source
        self._is_workflow_compatible = None
        self.finalized = False
        try:
            self.parse(tool_source, guid=guid, dynamic=dynamic)
        except Exception as e:
            global_tool_errors.add_error(config_file, "Tool Loading", e)
            raise e
        # The job search is only relevant in a galaxy context, and breaks
        # loading tools into the toolshed for validation.
        if self.app.name == 'galaxy':
            self.job_search = self.app.job_search

    def __getattr__(self, name):
        lazy_attributes = {
            'action',
            'check_values',
            'display_by_page',
            'enctype',
            'has_multiple_pages',
            'inputs',
            'inputs_by_page',
            'last_page',
            'method',
            'npages',
            'nginx_upload',
            'target',
            'template_macro_params',
            'outputs',
            'output_collections'
        }
        if name in lazy_attributes:
            self.assert_finalized()
            return getattr(self, name)
        raise AttributeError(name)

    def assert_finalized(self, raise_if_invalid=False):
        if self.finalized is False:
            try:
                self.parse_inputs(self.tool_source)
                self.parse_outputs(self.tool_source)
                self.finalized = True
            except Exception:
                toolbox = getattr(self.app, 'toolbox', None)
                if toolbox:
                    toolbox.remove_tool_by_id(self.id)
                if raise_if_invalid:
                    raise
                else:
                    log.warning("An error occured while parsing the tool wrapper xml, the tool is not functional", exc_info=True)

    def remove_from_cache(self):
        source_path = self.tool_source._source_path
        if source_path:
            for region in self.app.toolbox.cache_regions.values():
                region.delete(source_path)

    @property
    def history_manager(self):
        return self.app.history_manager

    @property
    def _view(self):
        return self.app.dependency_resolvers_view

    @property
    def version_object(self):
        return packaging.version.parse(self.version)

    @property
    def sa_session(self):
        """Returns a SQLAlchemy session"""
        return self.app.model.context

    @property
    def lineage(self):
        """Return ToolLineage for this tool."""
        return self._lineage

    @property
    def tool_versions(self):
        # If we have versions, return them.
        if self.lineage:
            return list(self.lineage.tool_versions)
        else:
            return []

    @property
    def is_latest_version(self):
        tool_versions = self.tool_versions
        return not tool_versions or self.version == self.tool_versions[-1]

    @property
    def latest_version(self):
        if self.is_latest_version:
            return self
        else:
            return self.app.tool_cache.get_tool_by_id(self.lineage.get_versions()[-1].id)

    @property
    def is_datatype_converter(self):
        return self in self.app.datatypes_registry.converter_tools

    @property
    def tool_shed_repository(self):
        # If this tool is included in an installed tool shed repository, return it.
        if self.tool_shed:
            return get_installed_repository(self.app,
                                            tool_shed=self.tool_shed,
                                            name=self.repository_name,
                                            owner=self.repository_owner,
                                            installed_changeset_revision=self.installed_changeset_revision,
                                            from_cache=True)

    @property
    def produces_collections_with_unknown_structure(self):

        def output_is_dynamic(output):
            if not output.collection:
                return False
            return output.dynamic_structure

        return any(map(output_is_dynamic, self.outputs.values()))

    @property
    def valid_input_states(self):
        return model.Dataset.valid_input_states

    @property
    def requires_galaxy_python_environment(self):
        """Indicates this tool's runtime requires Galaxy's Python environment."""
        # All special tool types (data source, history import/export, etc...)
        # seem to require Galaxy's Python.
        # FIXME: the (instantiated) tool class should emit this behavior, and not
        #        use inspection by string check
        if self.tool_type not in ["default", "manage_data", "interactive", "data_source"]:
            return True

        if self.tool_type == "manage_data" and self.profile < 18.09:
            return True

        if self.tool_type == "data_source" and self.profile < 21.09:
            return True

        config = self.app.config
        preserve_python_environment = config.preserve_python_environment
        if preserve_python_environment == "always":
            return True
        elif preserve_python_environment == "legacy_and_local" and self.tool_shed is None:
            return True
        else:
            unversioned_legacy_tool = self.old_id in GALAXY_LIB_TOOLS_UNVERSIONED
            versioned_legacy_tool = self.old_id in GALAXY_LIB_TOOLS_VERSIONED
            legacy_tool = unversioned_legacy_tool or (
                versioned_legacy_tool
                and self.old_id
                and self.version_object < GALAXY_LIB_TOOLS_VERSIONED[self.old_id]
            )
            return legacy_tool

    def __get_job_tool_configuration(self, job_params=None):
        """Generalized method for getting this tool's job configuration.

        :type job_params: dict or None
        :returns: `galaxy.jobs.JobToolConfiguration` -- JobToolConfiguration that matches this `Tool` and the given `job_params`
        """
        rval = None
        if len(self.job_tool_configurations) == 1:
            # If there's only one config, use it rather than wasting time on comparisons
            rval = self.job_tool_configurations[0]
        elif job_params is None:
            for job_tool_config in self.job_tool_configurations:
                if not job_tool_config.params:
                    rval = job_tool_config
                    break
        else:
            for job_tool_config in self.job_tool_configurations:
                if job_tool_config.params:
                    # There are job params and this config has params defined
                    for param, value in job_params.items():
                        if param not in job_tool_config.params or job_tool_config.params[param] != value:
                            break
                    else:
                        # All params match, use this config
                        rval = job_tool_config
                        break
                else:
                    rval = job_tool_config
        assert rval is not None, f'Could not get a job tool configuration for Tool {self.id} with job_params {job_params}, this is a bug'
        return rval

    def get_configured_job_handler(self, job_params=None):
        """Get the configured job handler for this `Tool` given the provided `job_params`.

        Unlike the former ``get_job_handler()`` method, this does not perform "preassignment" (random selection of
        a configured handler ID from a tag).

        :param job_params: Any params specific to this job (e.g. the job source)
        :type job_params: dict or None

        :returns: str or None -- The configured handler for a job run of this `Tool`
        """
        return self.__get_job_tool_configuration(job_params=job_params).handler

    def get_job_destination(self, job_params=None):
        """
        :returns: galaxy.jobs.JobDestination -- The destination definition and runner parameters.
        """
        return self.app.job_config.get_destination(self.__get_job_tool_configuration(job_params=job_params).destination)

    def get_panel_section(self):
        return self.app.toolbox.get_section_for_tool(self)

    def allow_user_access(self, user, attempting_access=True):
        """
        :returns: bool -- Whether the user is allowed to access the tool.
        """
        if self.require_login and user is None:
            return False
        return True

    def parse(self, tool_source, guid=None, dynamic=False):
        """
        Read tool configuration from the element `root` and fill in `self`.
        """
        self.profile = float(tool_source.parse_profile())
        # Get the UNIQUE id for the tool
        self.old_id = tool_source.parse_id()
        if guid is None:
            self.id = self.old_id
        else:
            self.id = guid

        if not dynamic and not self.id:
            raise Exception(f"Missing tool 'id' for tool at '{tool_source}'")

        profile = packaging.version.parse(str(self.profile))
<<<<<<< HEAD
        if profile >= packaging.version.parse("16.04") and packaging.version.parse(VERSION_MAJOR) < profile:
            message = f"The tool [{self.id}] targets version {self.profile} of Galaxy, you should upgrade Galaxy to ensure proper functioning of this tool."
=======
        if self.app.name == 'galaxy' and profile >= packaging.version.parse("16.04") and packaging.version.parse(VERSION_MAJOR) < profile:
            template = "The tool %s targets version %s of Galaxy, you should upgrade Galaxy to ensure proper functioning of this tool."
            message = template % (self.id, self.profile)
>>>>>>> dd606305
            raise Exception(message)

        self.python_template_version = tool_source.parse_python_template_version()
        if self.python_template_version is None:
            # If python_template_version not specified we assume tools with profile versions >= 19.05 are python 3 ready
            if self.profile >= 19.05:
                self.python_template_version = packaging.version.parse('3.5')
            else:
                self.python_template_version = packaging.version.parse('2.7')

        # Get the (user visible) name of the tool
        self.name = tool_source.parse_name()
        if not self.name and dynamic:
            self.name = self.id
        if not dynamic and not self.name:
            raise Exception(f"Missing tool 'name' for tool with id '{self.id}' at '{tool_source}'")

        self.version = tool_source.parse_version()
        if not self.version:
            if self.profile < 16.04:
                # For backward compatibility, some tools may not have versions yet.
                self.version = "1.0.0"
            else:
                raise Exception(f"Missing tool 'version' for tool with id '{self.id}' at '{tool_source}'")

        # Legacy feature, ignored by UI.
        self.force_history_refresh = False

        self.display_interface = tool_source.parse_display_interface(default=self.display_interface)

        self.require_login = tool_source.parse_require_login(self.require_login)

        request_param_translation_elem = tool_source.parse_request_param_translation_elem()
        if request_param_translation_elem is not None:
            # Load input translator, used by datasource tools to change names/values of incoming parameters
            self.input_translator = ToolInputTranslator.from_element(request_param_translation_elem)
        else:
            self.input_translator = None

        self.parse_command(tool_source)
        self.environment_variables = self.parse_environment_variables(tool_source)
        self.tmp_directory_vars = tool_source.parse_tmp_directory_vars()

        home_target = tool_source.parse_home_target()
        tmp_target = tool_source.parse_tmp_target()
        # If a tool explicitly sets one of these variables just respect that and turn off
        # explicit processing by Galaxy.
        for environment_variable in self.environment_variables:
            if environment_variable.get("name") == "HOME":
                home_target = None
                continue
            for tmp_directory_var in self.tmp_directory_vars:
                if environment_variable.get("name") == tmp_directory_var:
                    tmp_target = None
                    break
        self.home_target = home_target
        self.tmp_target = tmp_target
        self.docker_env_pass_through = tool_source.parse_docker_env_pass_through()
        if self.environment_variables:
            if not self.docker_env_pass_through:
                self.docker_env_pass_through = []
            self.docker_env_pass_through.extend(map(lambda x: x['name'], self.environment_variables))

        # Parameters used to build URL for redirection to external app
        redirect_url_params = tool_source.parse_redirect_url_params_elem()
        if redirect_url_params is not None and redirect_url_params.text is not None:
            # get rid of leading / trailing white space
            redirect_url_params = redirect_url_params.text.strip()
            # Replace remaining white space with something we can safely split on later
            # when we are building the params
            self.redirect_url_params = redirect_url_params.replace(' ', '**^**')
        else:
            self.redirect_url_params = ''

        # Short description of the tool
        self.description = tool_source.parse_description()

        # Versioning for tools
        self.version_string_cmd = None
        version_command = tool_source.parse_version_command()
        if version_command is not None:
            self.version_string_cmd = version_command.strip()

            version_cmd_interpreter = tool_source.parse_version_command_interpreter()
            if version_cmd_interpreter:
                executable = self.version_string_cmd.split()[0]
                abs_executable = os.path.abspath(os.path.join(self.tool_dir, executable))
                command_line = self.version_string_cmd.replace(executable, abs_executable, 1)
                self.version_string_cmd = f"{version_cmd_interpreter} {command_line}"

        # Parallelism for tasks, read from tool config.
        self.parallelism = tool_source.parse_parallelism()

        # Get JobToolConfiguration(s) valid for this particular Tool.  At least
        # a 'default' will be provided that uses the 'default' handler and
        # 'default' destination.  I thought about moving this to the
        # job_config, but it makes more sense to store here. -nate
        if self.id:
            self_ids = [self.id.lower()]
            if self.old_id != self.id:
                # Handle toolshed guids
                self_ids = [self.id.lower(), self.id.lower().rsplit('/', 1)[0], self.old_id.lower()]
        else:
            self_ids = []
        self.all_ids = self_ids

        # In the toolshed context, there is no job config.
        if hasattr(self.app, 'job_config'):
            # Order of this list must match documentation in job_conf.sample_advanced.yml
            tool_classes = []
            if self.tool_type_local:
                tool_classes.append("local")
            elif self.old_id in ['upload1', '__DATA_FETCH__']:
                tool_classes.append("local")
            if self.requires_galaxy_python_environment:
                tool_classes.append("requires_galaxy")

            self.job_tool_configurations = self.app.job_config.get_job_tool_configurations(self_ids, tool_classes)

        # Is this a 'hidden' tool (hidden in tool menu)
        self.hidden = tool_source.parse_hidden()
        self.license = tool_source.parse_license()
        self.creator = tool_source.parse_creator()

        self.__parse_legacy_features(tool_source)

        # Load any tool specific options (optional)
        self.options = _Options(
            **dict(
                sanitize=tool_source.parse_sanitize(),
                refresh=tool_source.parse_refresh(),
            )
        )

        # Read in name of galaxy.json metadata file and how to parse it.
        self.provided_metadata_file = tool_source.parse_provided_metadata_file()
        self.provided_metadata_style = tool_source.parse_provided_metadata_style()

        # Parse tool help
        self.parse_help(tool_source)

        # Parse result handling for tool exit codes and stdout/stderr messages:
        self.parse_stdio(tool_source)

        self.strict_shell = tool_source.parse_strict_shell()

        # Any extra generated config files for the tool
        self.__parse_config_files(tool_source)
        # Action
        action = tool_source.parse_action_module()
        if action is None:
            self.tool_action = self.default_tool_action()
        else:
            module, cls = action
            mod = __import__(module, globals(), locals(), [cls])
            self.tool_action = getattr(mod, cls)()
            if getattr(self.tool_action, "requires_js_runtime", False):
                try:
                    expressions.find_engine(self.app.config)
                except Exception:
                    message = REQUIRES_JS_RUNTIME_MESSAGE % self.tool_id or self.tool_uuid
                    raise Exception(message)
        # Tests
        self.__parse_tests(tool_source)

        # Requirements (dependencies)
        requirements, containers = tool_source.parse_requirements_and_containers()
        self.requirements = requirements
        self.containers = containers

        required_files = tool_source.parse_required_files()
        if required_files is None:
            old_id = self.old_id
            if old_id in IMPLICITLY_REQUIRED_TOOL_FILES:
                lineage_requirement = IMPLICITLY_REQUIRED_TOOL_FILES[old_id]
                lineage_requirement_until = lineage_requirement.get("version")
                if lineage_requirement_until is None or self.version_object < lineage_requirement_until:
                    required_files = RequiredFiles.from_dict(lineage_requirement["required"])
        self.required_files = required_files

        self.citations = self._parse_citations(tool_source)
        xrefs = tool_source.parse_xrefs()
        has_biotools_reference = any(x["reftype"] == "bio.tools" for x in xrefs)
        if not has_biotools_reference:
            legacy_biotools_ref = self.legacy_biotools_external_reference
            if legacy_biotools_ref is not None:
                xrefs.append({"value": legacy_biotools_ref, "reftype": "bio.tools"})
        self.xrefs = xrefs

        edam_operations = tool_source.parse_edam_operations()
        edam_topics = tool_source.parse_edam_topics()
        has_missing_data = len(edam_operations) == 0 or len(edam_topics) == 0
        if has_missing_data:
            biotools_reference = self.biotools_reference
            if biotools_reference:
                biotools_entry = self.app.biotools_metadata_source.get_biotools_metadata(biotools_reference)
                if biotools_entry:
                    edam_info = biotools_entry.edam_info
                    if len(edam_operations) == 0:
                        edam_operations = edam_info.edam_operations
                    if len(edam_topics) == 0:
                        edam_topics = edam_info.edam_topics

        self.edam_operations = edam_operations
        self.edam_topics = edam_topics

        self.__parse_trackster_conf(tool_source)
        # Record macro paths so we can reload a tool if any of its macro has changes
        self._macro_paths = tool_source.macro_paths
        self.ports = tool_source.parse_interactivetool()

    def __parse_legacy_features(self, tool_source):
        self.code_namespace: Dict[str, str] = {}
        self.hook_map: Dict[str, str] = {}
        self.uihints: Dict[str, str] = {}

        if not hasattr(tool_source, 'root'):
            return

        # TODO: Move following logic into XmlToolSource.
        root = tool_source.root
        # Load any tool specific code (optional) Edit: INS 5/29/2007,
        # allow code files to have access to the individual tool's
        # "module" if it has one.  Allows us to reuse code files, etc.
        for code_elem in root.findall("code"):
            for hook_elem in code_elem.findall("hook"):
                for key, value in hook_elem.items():
                    # map hook to function
                    self.hook_map[key] = value
            file_name = code_elem.get("file")
            code_path = os.path.join(self.tool_dir, file_name)
            if self._allow_code_files:
                with open(code_path) as f:
                    code_string = f.read()
                try:
                    compiled_code = compile(code_string, code_path, 'exec')
                    exec(compiled_code, self.code_namespace)
                except Exception:
                    if (
                        refactoring_tool
                        and self.python_template_version
                        and self.python_template_version.release[0] < 3
                    ):
                        # Could be a code file that uses python 2 syntax
                        translated_code = str(refactoring_tool.refactor_string(code_string, name='auto_translated_code_file'))
                        compiled_code = compile(translated_code, f"futurized_{code_path}", 'exec')
                        exec(compiled_code, self.code_namespace)
                    else:
                        raise

        # User interface hints
        uihints_elem = root.find("uihints")
        if uihints_elem is not None:
            for key, value in uihints_elem.attrib.items():
                self.uihints[key] = value

    def __parse_tests(self, tool_source):
        self.__tests_source = tool_source
        self.__tests_populated = False

    def __parse_config_files(self, tool_source):
        self.config_files = []
        if not hasattr(tool_source, 'root'):
            return

        root = tool_source.root
        conf_parent_elem = root.find("configfiles")
        if conf_parent_elem is not None:
            inputs_elem = conf_parent_elem.find("inputs")
            if inputs_elem is not None:
                name = inputs_elem.get("name")
                filename = inputs_elem.get("filename", None)
                format = inputs_elem.get("format", "json")
                data_style = inputs_elem.get("data_style", "skip")
                content = dict(format=format, handle_files=data_style, type="inputs")
                self.config_files.append((name, filename, content))
            file_sources_elem = conf_parent_elem.find("file_sources")
            if file_sources_elem is not None:
                name = file_sources_elem.get("name")
                filename = file_sources_elem.get("filename", None)
                content = dict(type="files")
                self.config_files.append((name, filename, content))
            for conf_elem in conf_parent_elem.findall("configfile"):
                name = conf_elem.get("name")
                filename = conf_elem.get("filename", None)
                content = conf_elem.text
                self.config_files.append((name, filename, content))

    def __parse_trackster_conf(self, tool_source):
        self.trackster_conf = None
        if not hasattr(tool_source, 'root'):
            return

        # Trackster configuration.
        trackster_conf = tool_source.root.find("trackster_conf")
        if trackster_conf is not None:
            self.trackster_conf = TracksterConfig.parse(trackster_conf)

    @property
    def tests(self):
        self.assert_finalized()
        if not self.__tests_populated:
            tests_source = self.__tests_source
            if tests_source:
                try:
                    self.__tests = parse_tests(self, tests_source)
                except Exception:
                    self.__tests = None
                    log.exception("Failed to parse tool tests for tool '%s'", self.id)
            else:
                self.__tests = None
            self.__tests_populated = True
        return self.__tests

    @property
    def _repository_dir(self):
        """If tool shed installed tool, the base directory of the repository installed."""
        repository_base_dir = None

        if getattr(self, 'tool_shed', None):
            tool_dir = Path(self.tool_dir)
            for repo_dir in itertools.chain([tool_dir], tool_dir.parents):
                if repo_dir.name == self.repository_name:
                    return str(repo_dir)
            else:
                log.error(f"Problem finding repository dir for tool '{self.id}'")

        return repository_base_dir

    def test_data_path(self, filename):
        repository_dir = self._repository_dir
        test_data = None
        if repository_dir:
            test_data = self.__walk_test_data(dir=repository_dir, filename=filename)
        else:
            if self.tool_dir:
                tool_dir = self.tool_dir
                if isinstance(self, DataManagerTool):
                    tool_dir = os.path.dirname(self.tool_dir)
                test_data = self.__walk_test_data(tool_dir, filename=filename)
        if not test_data:
            # Fallback to Galaxy test data directory for builtin tools, tools
            # under development, and some older ToolShed published tools that
            # used stock test data.
            test_data = self.app.test_data_resolver.get_filename(filename)
        return test_data

    def __walk_test_data(self, dir, filename):
        for root, dirs, _ in os.walk(dir):
            if '.hg' in dirs:
                dirs.remove('.hg')
            if 'test-data' in dirs:
                test_data_dir = os.path.join(root, 'test-data')
                result = os.path.abspath(os.path.join(test_data_dir, filename))
                if not in_directory(result, test_data_dir):
                    # Don't raise an explicit exception and reveal details about what
                    # files are or are not on the path, simply return None and let the
                    # API raise a 404.
                    return None
                else:
                    if os.path.exists(result):
                        return result

    def tool_provided_metadata(self, job_wrapper):
        meta_file = os.path.join(job_wrapper.tool_working_directory, self.provided_metadata_file)
        return parse_tool_provided_metadata(meta_file, provided_metadata_style=self.provided_metadata_style, job_wrapper=job_wrapper)

    def parse_command(self, tool_source):
        """
        """
        # Command line (template). Optional for tools that do not invoke a local program
        command = tool_source.parse_command()
        if command is not None:
            self.command = command.lstrip()  # get rid of leading whitespace
            # Must pre-pend this AFTER processing the cheetah command template
            self.interpreter = tool_source.parse_interpreter()
        else:
            self.command = ''
            self.interpreter = None

    def parse_environment_variables(self, tool_source):
        return tool_source.parse_environment_variables()

    def parse_inputs(self, tool_source):
        """
        Parse the "<inputs>" element and create appropriate `ToolParameter` s.
        This implementation supports multiple pages and grouping constructs.
        """
        # Load parameters (optional)
        self.inputs = {}
        pages = tool_source.parse_input_pages()
        enctypes: Set[str] = set()
        if pages.inputs_defined:
            if hasattr(pages, "input_elem"):
                input_elem = pages.input_elem
                # Handle properties of the input form
                self.check_values = string_as_bool(input_elem.get("check_values", self.check_values))
                self.nginx_upload = string_as_bool(input_elem.get("nginx_upload", self.nginx_upload))
                self.action = input_elem.get('action', self.action)
                # If we have an nginx upload, save the action as a tuple instead of
                # a string. The actual action needs to get url_for run to add any
                # prefixes, and we want to avoid adding the prefix to the
                # nginx_upload_path.
                if (
                    self.nginx_upload
                    and self.app.config.nginx_upload_path
                    and not isinstance(self.action, tuple)
                ):
                    if "?" in unquote_plus(self.action):
                        raise Exception(
                            "URL parameters in a non-default tool action can not be used "
                            "in conjunction with nginx upload.  Please convert them to "
                            "hidden POST parameters"
                        )
                    self.action = (
                        f"{self.app.config.nginx_upload_path}?nginx_redir=",
                        unquote_plus(self.action),
                    )
                self.target = input_elem.get("target", self.target)
                self.method = input_elem.get("method", self.method)
                # Parse the actual parameters
                # Handle multiple page case
            for page_source in pages.page_sources:
                inputs = self.parse_input_elem(page_source, enctypes)
                display = page_source.parse_display()
                self.inputs_by_page.append(inputs)
                self.inputs.update(inputs)
                self.display_by_page.append(display)
        else:
            self.inputs_by_page.append(self.inputs)
            self.display_by_page.append(None)
        self.display = self.display_by_page[0]
        self.npages = len(self.inputs_by_page)
        self.last_page = len(self.inputs_by_page) - 1
        self.has_multiple_pages = bool(self.last_page)
        # Determine the needed enctype for the form
        if len(enctypes) == 0:
            self.enctype = "application/x-www-form-urlencoded"
        elif len(enctypes) == 1:
            self.enctype = enctypes.pop()
        else:
            raise Exception(f"Conflicting required enctypes: {str(enctypes)}")
        # Check if the tool either has no parameters or only hidden (and
        # thus hardcoded)  FIXME: hidden parameters aren't
        # parameters at all really, and should be passed in a different
        # way, making this check easier.
        template_macros = {}
        if hasattr(tool_source, 'root'):
            template_macros = template_macro_params(tool_source.root)
        self.template_macro_params = template_macros
        for param in self.inputs.values():
            if not isinstance(param, (HiddenToolParameter, BaseURLToolParameter)):
                self.input_required = True
                break

    def parse_help(self, tool_source):
        """
        Parse the help text for the tool. Formatted in reStructuredText, but
        stored as Mako to allow for dynamic image paths.
        This implementation supports multiple pages.
        """
        # TODO: Allow raw HTML or an external link.
        self.__help = HELP_UNINITIALIZED
        self.__help_by_page = HELP_UNINITIALIZED
        self.__help_source = tool_source

    def parse_outputs(self, tool_source):
        """
        Parse <outputs> elements and fill in self.outputs (keyed by name)
        """
        self.outputs, self.output_collections = tool_source.parse_outputs(self)

    # TODO: Include the tool's name in any parsing warnings.
    def parse_stdio(self, tool_source):
        """
        Parse <stdio> element(s) and fill in self.return_codes,
        self.stderr_rules, and self.stdout_rules. Return codes have a range
        and an error type (fault or warning).  Stderr and stdout rules have
        a regular expression and an error level (fault or warning).
        """
        exit_codes, regexes = tool_source.parse_stdio()
        self.stdio_exit_codes = exit_codes
        self.stdio_regexes = regexes

    def _parse_citations(self, tool_source):
        # TODO: Move following logic into ToolSource abstraction.
        if not hasattr(tool_source, 'root'):
            return []

        root = tool_source.root
        citations: List[str] = []
        citations_elem = root.find("citations")
        if citations_elem is None:
            return citations

        for citation_elem in citations_elem:
            if citation_elem.tag != "citation":
                pass
            if hasattr(self.app, 'citations_manager'):
                citation = self.app.citations_manager.parse_citation(citation_elem)
                if citation:
                    citations.append(citation)
        return citations

    def parse_input_elem(self, page_source, enctypes, context=None):
        """
        Parse a parent element whose children are inputs -- these could be
        groups (repeat, conditional) or param elements. Groups will be parsed
        recursively.
        """
        rval: Dict[str, Any] = {}
        context = ExpressionContext(rval, context)
        for input_source in page_source.parse_input_sources():
            # Repeat group
            input_type = input_source.parse_input_type()
            if input_type == "repeat":
                group_r = Repeat()
                group_r.name = input_source.get("name")
                group_r.title = input_source.get("title")
                group_r.help = input_source.get("help", None)
                page_source = input_source.parse_nested_inputs_source()
                group_r.inputs = self.parse_input_elem(page_source, enctypes, context)
                group_r.default = int(input_source.get("default", 0))
                group_r.min = int(input_source.get("min", 0))
                # Use float instead of int so that 'inf' can be used for no max
                group_r.max = float(input_source.get("max", "inf"))
                assert group_r.min <= group_r.max, ValueError(
                    f"Tool with id '{self.id}': min repeat count must be less-than-or-equal to the max."
                )
                # Force default to be within min-max range
                group_r.default = cast(
                    int, min(max(group_r.default, group_r.min), group_r.max)
                )
                rval[group_r.name] = group_r
            elif input_type == "conditional":
                group_c = Conditional()
                group_c.name = input_source.get("name")
                group_c.value_ref = input_source.get("value_ref", None)
                group_c.value_ref_in_group = input_source.get_bool(
                    "value_ref_in_group", True
                )
                value_from = input_source.get("value_from", None)
                if value_from:
                    value_from = value_from.split(':')
                    temp_value_from = locals().get(value_from[0])
                    group_c.test_param = rval[group_c.value_ref]
                    group_c.test_param.refresh_on_change = True
                    for attr in value_from[1].split('.'):
                        temp_value_from = getattr(temp_value_from, attr)
                    group_c.value_from = temp_value_from  # type: ignore[assignment]
                    # ^^ due to https://github.com/python/mypy/issues/2427
                    assert group_c.value_from
                    for case_value, case_inputs in group_c.value_from(
                        context, group_c, self
                    ).items():
                        case = ConditionalWhen()
                        case.value = case_value
                        if case_inputs:
                            page_source = XmlPageSource(XML(f"<when>{case_inputs}</when>"))
                            case.inputs = self.parse_input_elem(page_source, enctypes, context)
                        else:
                            case.inputs = {}
                        group_c.cases.append(case)
                else:
                    # Should have one child "input" which determines the case
                    test_param_input_source = input_source.parse_test_input_source()
                    group_c.test_param = self.parse_param_elem(
                        test_param_input_source, enctypes, context
                    )
                    if group_c.test_param.optional:
                        log.debug(f"Tool with id '{self.id}': declares a conditional test parameter as optional, this is invalid and will be ignored.")
                        group_c.test_param.optional = False
                    possible_cases = list(
                        group_c.test_param.legal_values
                    )  # store possible cases, undefined whens will have no inputs
                    # Must refresh when test_param changes
                    group_c.test_param.refresh_on_change = True
                    # And a set of possible cases
                    for (value, case_inputs_source) in input_source.parse_when_input_sources():
                        case = ConditionalWhen()
                        case.value = value
                        case.inputs = self.parse_input_elem(case_inputs_source, enctypes, context)
                        group_c.cases.append(case)
                        try:
                            possible_cases.remove(case.value)
                        except Exception:
                            log.debug(
                                "Tool with id '%s': a when tag has been defined for '%s (%s) --> %s', but does not appear to be selectable."
                                % (
                                    self.id,
                                    group_c.name,
                                    group_c.test_param.name,
                                    case.value,
                                )
                            )
                    for unspecified_case in possible_cases:
                        log.warning(
                            "Tool with id '%s': a when tag has not been defined for '%s (%s) --> %s', assuming empty inputs."
                            % (
                                self.id,
                                group_c.name,
                                group_c.test_param.name,
                                unspecified_case,
                            )
                        )
                        case = ConditionalWhen()
                        case.value = unspecified_case
                        case.inputs = {}
                        group_c.cases.append(case)
                rval[group_c.name] = group_c
            elif input_type == "section":
                group_s = Section()
                group_s.name = input_source.get("name")
                group_s.title = input_source.get("title")
                group_s.help = input_source.get("help", None)
                group_s.expanded = input_source.get_bool("expanded", False)
                page_source = input_source.parse_nested_inputs_source()
                group_s.inputs = self.parse_input_elem(page_source, enctypes, context)
                rval[group_s.name] = group_s
            elif input_type == "upload_dataset":
                elem = input_source.elem()
                group_u = UploadDataset()
                group_u.name = elem.get("name")
                group_u.title = elem.get("title")
                group_u.file_type_name = elem.get(
                    "file_type_name", group_u.file_type_name
                )
                group_u.default_file_type = elem.get(
                    "default_file_type", group_u.default_file_type
                )
                group_u.metadata_ref = elem.get("metadata_ref", group_u.metadata_ref)
                try:
                    rval[group_u.file_type_name].refresh_on_change = True
                except KeyError:
                    pass
                group_page_source = XmlPageSource(elem)
                group_u.inputs = self.parse_input_elem(
                    group_page_source, enctypes, context
                )
                rval[group_u.name] = group_u
            elif input_type == "param":
                param = self.parse_param_elem(input_source, enctypes, context)
                rval[param.name] = param
                if hasattr(param, 'data_ref'):
                    param.ref_input = context[param.data_ref]
                self.input_params.append(param)
        return rval

    def parse_param_elem(self, input_source, enctypes, context):
        """
        Parse a single "<param>" element and return a ToolParameter instance.
        Also, if the parameter has a 'required_enctype' add it to the set
        enctypes.
        """
        param = ToolParameter.build(self, input_source)
        param_enctype = param.get_required_enctype()
        if param_enctype:
            enctypes.add(param_enctype)
        # If parameter depends on any other paramters, we must refresh the
        # form when it changes
        for name in param.get_dependencies():
            # Let it throw exception, but give some hint what the problem might be
            if name not in context:
                log.error(f"Tool with id '{self.id}': Could not find dependency '{name}' of parameter '{param.name}'")
            context[name].refresh_on_change = True
        return param

    def populate_resource_parameters(self, tool_source):
        root = getattr(tool_source, 'root', None)
        if root is not None and hasattr(self.app, 'job_config') and hasattr(self.app.job_config, 'get_tool_resource_xml'):
            resource_xml = self.app.job_config.get_tool_resource_xml(root.get('id', '').lower(), self.tool_type)
            if resource_xml is not None:
                inputs = root.find('inputs')
                if inputs is None:
                    inputs = parse_xml_string('<inputs/>')
                    root.append(inputs)
                inputs.append(resource_xml)

    def populate_tool_shed_info(self, tool_shed_repository):
        if tool_shed_repository:
            self.tool_shed = tool_shed_repository.tool_shed
            self.repository_name = tool_shed_repository.name
            self.repository_owner = tool_shed_repository.owner
            self.changeset_revision = tool_shed_repository.changeset_revision
            self.installed_changeset_revision = tool_shed_repository.installed_changeset_revision
            self.sharable_url = get_tool_shed_repository_url(
                self.app, self.tool_shed, self.repository_owner, self.repository_name
            )

    @property
    def legacy_biotools_external_reference(self) -> Optional[str]:
        """Return a bio.tools ID if any of tool's IDs are BIOTOOLS_MAPPING."""
        for tool_id in self.all_ids:
            if tool_id in BIOTOOLS_MAPPING:
                return BIOTOOLS_MAPPING[tool_id]
        return None

    @property
    def biotools_reference(self) -> Optional[str]:
        """Return a bio.tools ID if external reference to it is found.

        If multiple bio.tools references are found, return just the first one.
        """
        for xref in self.xrefs:
            if xref["reftype"] == "bio.tools":
                return xref["value"]
        return None

    @property
    def help(self):
        if self.__help is HELP_UNINITIALIZED:
            self.__ensure_help()
        return self.__help

    @property
    def help_by_page(self):
        if self.__help_by_page is HELP_UNINITIALIZED:
            self.__ensure_help()
        return self.__help_by_page

    @property
    def raw_help(self):
        # may return rst (or Markdown in the future)
        tool_source = self.__help_source
        help_text = tool_source.parse_help()
        return help_text

    def __ensure_help(self):
        with HELP_UNINITIALIZED:
            if self.__help is HELP_UNINITIALIZED:
                self.__inititalize_help()

    def __inititalize_help(self):
        tool_source = self.__help_source
        self.__help = None
        __help_by_page = []
        help_footer = ""
        help_text = tool_source.parse_help()
        if help_text is not None:
            try:
                if help_text.find('.. image:: ') >= 0 and (self.tool_shed_repository or self.repository_id):
                    help_text = set_image_paths(
                        self.app, help_text, encoded_repository_id=self.repository_id, tool_shed_repository=self.tool_shed_repository, tool_id=self.old_id, tool_version=self.version
                    )
            except Exception:
                log.exception("Exception in parse_help, so images may not be properly displayed for tool with id '%s'", self.id)
            try:
                self.__help = Template(rst_to_html(help_text), input_encoding='utf-8',
                                       default_filters=['decode.utf8'],
                                       encoding_errors='replace')
            except Exception:
                log.exception("Exception while parsing help for tool with id '%s'", self.id)

            # Handle deprecated multi-page help text in XML case.
            if hasattr(tool_source, "root"):
                help_elem = tool_source.root.find("help")
                help_header = help_text
                help_pages = help_elem.findall("page")
                # Multiple help page case
                if help_pages:
                    for help_page in help_pages:
                        __help_by_page.append(help_page.text)
                        help_footer = help_footer + help_page.tail
                # Each page has to rendered all-together because of backreferences allowed by rst
                try:
                    __help_by_page = [
                        Template(
                            rst_to_html(help_header + x + help_footer),
                            input_encoding="utf-8",
                            default_filters=["decode.utf8"],
                            encoding_errors="replace",
                        )
                        for x in __help_by_page
                    ]
                except Exception:
                    log.exception("Exception while parsing multi-page help for tool with id '%s'", self.id)
        # Pad out help pages to match npages ... could this be done better?
        while len(__help_by_page) < self.npages:
            __help_by_page.append(self.__help)
        self.__help_by_page = __help_by_page

    def find_output_def(self, name):
        # name is JobToOutputDatasetAssociation name.
        # TODO: to defensive, just throw IndexError and catch somewhere
        # up that stack.
        if ToolOutputCollectionPart.is_named_collection_part_name(name):
            collection_name, part = ToolOutputCollectionPart.split_output_name(name)
            collection_def = self.output_collections.get(collection_name, None)
            if not collection_def:
                return None
            return collection_def.outputs.get(part, None)
        else:
            return self.outputs.get(name, None)

    @property
    def is_workflow_compatible(self):
        is_workflow_compatible = self._is_workflow_compatible
        if is_workflow_compatible is None:
            is_workflow_compatible = self.check_workflow_compatible(self.tool_source)
            if self.finalized:
                self._is_workflow_compatible = is_workflow_compatible
        return is_workflow_compatible

    def check_workflow_compatible(self, tool_source):
        """
        Determine if a tool can be used in workflows. External tools and the
        upload tool are currently not supported by workflows.
        """
        # Multiple page tools are not supported -- we're eliminating most
        # of these anyway
        if self.finalized and self.has_multiple_pages:
            return False
        # This is probably the best bet for detecting external web tools
        # right now
        if self.tool_type.startswith('data_source'):
            return False

        if hasattr(tool_source, "root"):
            root = tool_source.root
            if not string_as_bool(root.get("workflow_compatible", "True")):
                return False

        # TODO: Anyway to capture tools that dynamically change their own
        #       outputs?
        return True

    def new_state(self, trans):
        """
        Create a new `DefaultToolState` for this tool. It will be initialized
        with default values for inputs. Grouping elements are filled in recursively.
        """
        state = DefaultToolState()
        state.initialize(trans, self)
        return state

    def get_param(self, key):
        """
        Returns the parameter named `key` or None if there is no such
        parameter.
        """
        return self.inputs.get(key, None)

    def get_hook(self, name):
        """
        Returns an object from the code file referenced by `code_namespace`
        (this will normally be a callable object)
        """
        if self.code_namespace:
            # Try to look up hook in self.hook_map, otherwise resort to default
            if name in self.hook_map and self.hook_map[name] in self.code_namespace:
                return self.code_namespace[self.hook_map[name]]
            elif name in self.code_namespace:
                return self.code_namespace[name]
        return None

    def visit_inputs(self, values, callback):
        """
        Call the function `callback` on each parameter of this tool. Visits
        grouping parameters recursively and constructs unique prefixes for
        each nested set of  The callback method is then called as:

        `callback( level_prefix, parameter, parameter_value )`
        """
        # HACK: Yet another hack around check_values -- WHY HERE?
        if self.check_values:
            visit_input_values(self.inputs, values, callback)

    def expand_incoming(self, trans, incoming, request_context, input_format='legacy'):
        rerun_remap_job_id = None
        if 'rerun_remap_job_id' in incoming:
            try:
                rerun_remap_job_id = trans.app.security.decode_id(incoming['rerun_remap_job_id'])
            except Exception as exception:
                log.error(str(exception))
                raise exceptions.MessageException("Failure executing tool with id '%s' (attempting to rerun invalid job).", self.id)

        set_dataset_matcher_factory(request_context, self)

        # Fixed set of input parameters may correspond to any number of jobs.
        # Expand these out to individual parameters for given jobs (tool executions).
        expanded_incomings, collection_info = expand_meta_parameters(trans, self, incoming)

        # Remapping a single job to many jobs doesn't make sense, so disable
        # remap if multi-runs of tools are being used.
        if rerun_remap_job_id and len(expanded_incomings) > 1:
            raise exceptions.MessageException(
                "Failure executing tool with id '%s' (cannot create multiple jobs when remapping existing job).", self.id)

        # Process incoming data
        validation_timer = self.app.execution_timer_factory.get_timer(
            'internals.galaxy.tools.validation',
            'Validated and populated state for tool request',
        )
        all_errors = []
        all_params = []
        for expanded_incoming in expanded_incomings:
            params = {}
            errors: Dict[str, str] = {}
            if self.input_translator:
                self.input_translator.translate(expanded_incoming)
            if not self.check_values:
                # If `self.check_values` is false we don't do any checking or
                # processing on input  This is used to pass raw values
                # through to/from external sites.
                params = expanded_incoming
            else:
                # Update state for all inputs on the current page taking new
                # values from `incoming`.
                populate_state(request_context, self.inputs, expanded_incoming, params, errors, simple_errors=False, input_format=input_format)
                # If the tool provides a `validate_input` hook, call it.
                validate_input = self.get_hook('validate_input')
                if validate_input:
                    validate_input(request_context, errors, params, self.inputs)
            all_errors.append(errors)
            all_params.append(params)
        unset_dataset_matcher_factory(request_context)

        log.info(validation_timer)
        return all_params, all_errors, rerun_remap_job_id, collection_info

    def handle_input(self, trans, incoming, history=None, use_cached_job=False, input_format='legacy'):
        """
        Process incoming parameters for this tool from the dict `incoming`,
        update the tool state (or create if none existed), and either return
        to the form or execute the tool (only if 'execute' was clicked and
        there were no errors).
        """
        request_context = proxy_work_context_for_history(trans, history=history)
        all_params, all_errors, rerun_remap_job_id, collection_info = self.expand_incoming(trans=trans, incoming=incoming, request_context=request_context, input_format=input_format)
        # If there were errors, we stay on the same page and display them
        if any(all_errors):
            # simple param_key -> message string for tool form.
            err_data = {key: unicodify(value) for d in all_errors for (key, value) in d.items()}
            param_errors = {}
            for d in all_errors:
                for key, value in d.items():
                    if hasattr(value, 'to_dict'):
                        value_obj = value.to_dict()
                    else:
                        value_obj = {"message": unicodify(value)}
                    param_errors[key] = value_obj
            raise exceptions.RequestParameterInvalidException(', '.join(msg for msg in err_data.values()), err_data=err_data, param_errors=param_errors)
        else:
            mapping_params = MappingParameters(incoming, all_params)
            completed_jobs = {}
            for i, param in enumerate(all_params):
                if use_cached_job:
                    completed_jobs[i] = self.job_search.by_tool_input(
                        trans=trans,
                        tool_id=self.id,
                        tool_version=self.version,
                        param=param,
                        param_dump=self.params_to_strings(param, self.app, nested=True),
                        job_state=None,
                    )
                else:
                    completed_jobs[i] = None
            execution_tracker = execute_job(trans, self, mapping_params, history=request_context.history, rerun_remap_job_id=rerun_remap_job_id, collection_info=collection_info, completed_jobs=completed_jobs)
            # Raise an exception if there were jobs to execute and none of them were submitted,
            # if at least one is submitted or there are no jobs to execute - return aggregate
            # information including per-job errors. Arguably we should just always return the
            # aggregate information - we just haven't done that historically.
            raise_execution_exception = not execution_tracker.successful_jobs and len(all_params) > 0

            if raise_execution_exception:
                raise exceptions.MessageException(execution_tracker.execution_errors[0])

            return dict(out_data=execution_tracker.output_datasets,
                        num_jobs=len(execution_tracker.successful_jobs),
                        job_errors=execution_tracker.execution_errors,
                        jobs=execution_tracker.successful_jobs,
                        output_collections=execution_tracker.output_collections,
                        implicit_collections=execution_tracker.implicit_collections)

    def handle_single_execution(self, trans, rerun_remap_job_id, execution_slice, history, execution_cache=None, completed_job=None, collection_info=None, job_callback=None, flush_job=True):
        """
        Return a pair with whether execution is successful as well as either
        resulting output data or an error message indicating the problem.
        """
        try:
            rval = self.execute(
                trans,
                incoming=execution_slice.param_combination,
                history=history,
                rerun_remap_job_id=rerun_remap_job_id,
                execution_cache=execution_cache,
                dataset_collection_elements=execution_slice.dataset_collection_elements,
                completed_job=completed_job,
                collection_info=collection_info,
                job_callback=job_callback,
                flush_job=flush_job,
            )
            job = rval[0]
            out_data = rval[1]
            if len(rval) > 2:
                execution_slice.history = rval[2]
        except (webob.exc.HTTPFound, exceptions.MessageException) as e:
            # if it's a webob redirect exception, pass it up the stack
            raise e
        except ToolInputsNotReadyException as e:
            return False, e
        except Exception as e:
            log.exception("Exception caught while attempting to execute tool with id '%s':", self.id)
            message = f"Error executing tool with id '{self.id}': {unicodify(e)}"
            return False, message
        if isinstance(out_data, dict):
            return job, list(out_data.items())
        else:
            if isinstance(out_data, str):
                message = out_data
            else:
                message = f"Failure executing tool with id '{self.id}' (invalid data returned from tool execution)"
            return False, message

    def find_fieldstorage(self, x):
        if isinstance(x, cgi_FieldStorage):
            raise InterruptedUpload(None)
        elif isinstance(x, dict):
            [self.find_fieldstorage(y) for y in x.values()]
        elif isinstance(x, list):
            [self.find_fieldstorage(y) for y in x]

    @property
    def params_with_missing_data_table_entry(self):
        """
        Return all parameters that are dynamically generated select lists whose
        options require an entry not currently in the tool_data_table_conf.xml file.
        """
        params = []
        for input_param in self.input_params:
            if isinstance(input_param, SelectToolParameter) and input_param.is_dynamic:
                options = input_param.options
                if options and options.missing_tool_data_table_name and input_param not in params:
                    params.append(input_param)
        return params

    @property
    def params_with_missing_index_file(self):
        """
        Return all parameters that are dynamically generated
        select lists whose options refer to a  missing .loc file.
        """
        params = []
        for input_param in self.input_params:
            if isinstance(input_param, SelectToolParameter) and input_param.is_dynamic:
                options = input_param.options
                if options and options.tool_data_table and options.tool_data_table.missing_index_file and input_param not in params:
                    params.append(input_param)
        return params

    def get_static_param_values(self, trans):
        """
        Returns a map of parameter names and values if the tool does not
        require any user input. Will raise an exception if any parameter
        does require input.
        """
        args = dict()
        for key, param in self.inputs.items():
            # BaseURLToolParameter is now a subclass of HiddenToolParameter, so
            # we must check if param is a BaseURLToolParameter first
            if isinstance(param, BaseURLToolParameter):
                args[key] = param.get_initial_value(trans, None)
            elif isinstance(param, HiddenToolParameter):
                args[key] = model.User.expand_user_properties(trans.user, param.value)
            else:
                args[key] = param.get_initial_value(trans, None)
        return args

    def execute(self, trans, incoming=None, set_output_hid=True, history=None, **kwargs):
        """
        Execute the tool using parameter values in `incoming`. This just
        dispatches to the `ToolAction` instance specified by
        `self.tool_action`. In general this will create a `Job` that
        when run will build the tool's outputs, e.g. `DefaultToolAction`.
        """
        if incoming is None:
            incoming = {}
        try:
            return self.tool_action.execute(self, trans, incoming=incoming, set_output_hid=set_output_hid, history=history, **kwargs)
        except exceptions.ToolExecutionError as exc:
            job = exc.job
            job_id = 'unknown'
            if job is not None:
                job.mark_failed(info=exc.err_msg, blurb=exc.err_code.default_error_message)
                job_id = job.id
            log.error("Tool execution failed for job: %s", job_id)
            raise

    def params_to_strings(self, params, app, nested=False):
        return params_to_strings(self.inputs, params, app, nested)

    def params_from_strings(self, params, app, ignore_errors=False):
        return params_from_strings(self.inputs, params, app, ignore_errors)

    def check_and_update_param_values(self, values, trans, update_values=True, workflow_building_mode=False):
        """
        Check that all parameters have values, and fill in with default
        values where necessary. This could be called after loading values
        from a database in case new parameters have been added.
        """
        messages = {}
        request_context = proxy_work_context_for_history(trans, workflow_building_mode=workflow_building_mode)

        def validate_inputs(input, value, error, parent, context, prefixed_name, prefixed_label, **kwargs):
            if not error:
                value, error = check_param(request_context, input, value, context)
            if error:
                if update_values and not hasattr(input, 'data_ref'):
                    try:
                        previous_value = value
                        value = input.get_initial_value(request_context, context)
                        if not prefixed_name.startswith('__'):
                            messages[prefixed_name] = error if previous_value == value else f'{error} Using default: \'{value}\'.'
                        parent[input.name] = value
                    except Exception:
                        messages[prefixed_name] = 'Attempt to replace invalid value for \'%s\' failed.' % (prefixed_label)
                else:
                    messages[prefixed_name] = error

        visit_input_values(self.inputs, values, validate_inputs)
        return messages

    def build_dependency_cache(self, **kwds):
        if isinstance(self.app.toolbox.dependency_manager, CachedDependencyManager):
            self.app.toolbox.dependency_manager.build_cache(
                requirements=self.requirements,
                installed_tool_dependencies=self.installed_tool_dependencies,
                tool_dir=self.tool_dir,
                job_directory=None,
                metadata=False,
                tool_instance=self,
                **kwds
            )

    def build_dependency_shell_commands(self, job_directory=None, metadata=False):
        """
        Return a list of commands to be run to populate the current environment to include this tools requirements.
        """
        return self.app.toolbox.dependency_manager.dependency_shell_commands(
            requirements=self.requirements,
            installed_tool_dependencies=self.installed_tool_dependencies,
            tool_dir=self.tool_dir,
            job_directory=job_directory,
            preserve_python_environment=self.requires_galaxy_python_environment,
            metadata=metadata,
            tool_instance=self
        )

    @property
    def installed_tool_dependencies(self):
        if self.tool_shed_repository:
            installed_tool_dependencies = self.tool_shed_repository.tool_dependencies_installed_or_in_error
        else:
            installed_tool_dependencies = None
        return installed_tool_dependencies

    @property
    def tool_requirements(self):
        """
        Return all requiremens of type package
        """
        return self.requirements.packages

    @property
    def tool_requirements_status(self):
        """
        Return a list of dictionaries for all tool dependencies with their associated status
        """
        return self._view.get_requirements_status({self.id: self.tool_requirements}, self.installed_tool_dependencies)

    @property
    def output_discover_patterns(self):
        # patterns to collect for remote job execution
        patterns = []
        for output in self.outputs.values():
            patterns.extend(output.output_discover_patterns)
        return patterns

    def build_redirect_url_params(self, param_dict):
        """
        Substitute parameter values into self.redirect_url_params
        """
        if not self.redirect_url_params:
            return
        redirect_url_params = None
        # Substituting parameter values into the url params
        redirect_url_params = fill_template(self.redirect_url_params, context=param_dict)
        # Remove newlines
        redirect_url_params = redirect_url_params.replace("\n", " ").replace("\r", " ")
        return redirect_url_params

    def parse_redirect_url(self, data, param_dict):
        """
        Parse the REDIRECT_URL tool param. Tools that send data to an external
        application via a redirect must include the following 3 tool params:

        1) REDIRECT_URL - the url to which the data is being sent

        2) DATA_URL - the url to which the receiving application will send an
           http post to retrieve the Galaxy data

        3) GALAXY_URL - the url to which the external application may post
           data as a response
        """
        redirect_url = param_dict.get('REDIRECT_URL')
        redirect_url_params = self.build_redirect_url_params(param_dict)
        # Add the parameters to the redirect url.  We're splitting the param
        # string on '**^**' because the self.parse() method replaced white
        # space with that separator.
        params = redirect_url_params.split('**^**')
        rup_dict = {}
        for param in params:
            p_list = param.split('=')
            p_name = p_list[0]
            p_val = p_list[1]
            rup_dict[p_name] = p_val
        DATA_URL = param_dict.get('DATA_URL', None)
        assert DATA_URL is not None, "DATA_URL parameter missing in tool config."
        DATA_URL += f"/{str(data.id)}/display"
        redirect_url += f"?DATA_URL={DATA_URL}"
        # Add the redirect_url_params to redirect_url
        for p_name in rup_dict:
            redirect_url += f"&{p_name}={rup_dict[p_name]}"
        # Add the current user email to redirect_url
        if data.history.user:
            USERNAME = str(data.history.user.email)
        else:
            USERNAME = 'Anonymous'
        redirect_url += f"&USERNAME={USERNAME}"
        return redirect_url

    def call_hook(self, hook_name, *args, **kwargs):
        """
        Call the custom code hook function identified by 'hook_name' if any,
        and return the results
        """
        try:
            code = self.get_hook(hook_name)
            if code:
                return code(*args, **kwargs)
        except Exception as e:
            original_message = ''
            if len(e.args):
                original_message = e.args[0]
            e.args = (f"Error in '{self.name}' hook '{hook_name}', original message: {original_message}", )
            raise

    def exec_before_job(self, app, inp_data, out_data, param_dict=None):
        pass

    def exec_after_process(self, app, inp_data, out_data, param_dict, job=None, **kwds):
        pass

    def job_failed(self, job_wrapper, message, exception=False):
        """
        Called when a job has failed
        """

    def discover_outputs(self, out_data, out_collections, tool_provided_metadata, tool_working_directory, job, input_ext, input_dbkey, inp_data=None, final_job_state='ok'):
        """
        Find any additional datasets generated by a tool and attach (for
        cases where number of outputs is not known in advance).
        """
        # given the job_execution import is the only one, probably makes sense to refactor this out
        # into job_wrapper.
        tool = self
        permission_provider = output_collect.PermissionProvider(inp_data, tool.app.security_agent, job)
        metadata_source_provider = output_collect.MetadataSourceProvider(inp_data)
        job_context = output_collect.JobContext(
            tool,
            tool_provided_metadata,
            job,
            tool_working_directory,
            permission_provider,
            metadata_source_provider,
            input_dbkey,
            object_store=tool.app.object_store,
            final_job_state=final_job_state,
            flush_per_n_datasets=tool.app.config.flush_per_n_datasets,
        )
        collected = output_collect.collect_primary_datasets(
            job_context,
            out_data,
            input_ext,
        )
        output_collect.collect_dynamic_outputs(
            job_context,
            out_collections,
        )
        # Return value only used in unit tests. Probably should be returning number of collected
        # bytes instead?
        return collected

    def to_archive(self):
        tool = self
        tarball_files = []
        temp_files = []
        with open(os.path.abspath(tool.config_file)) as fh1:
            tool_xml = fh1.read()
        # Retrieve tool help images and rewrite the tool's xml into a temporary file with the path
        # modified to be relative to the repository root.
        image_found = False
        if tool.help is not None:
            tool_help = tool.help._source
            # Check each line of the rendered tool help for an image tag that points to a location under static/
            for help_line in tool_help.split('\n'):
                image_regex = re.compile(r'img alt="[^"]+" src="\${static_path}/([^"]+)"')
                matches = re.search(image_regex, help_line)
                if matches is not None:
                    tool_help_image = matches.group(1)
                    tarball_path = tool_help_image
                    filesystem_path = os.path.abspath(os.path.join(self.app.config.root, 'static', tool_help_image))
                    if os.path.exists(filesystem_path):
                        tarball_files.append((filesystem_path, tarball_path))
                        image_found = True
                        tool_xml = tool_xml.replace('${static_path}/%s' % tarball_path, tarball_path)
        # If one or more tool help images were found, add the modified tool XML to the tarball instead of the original.
        if image_found:
            with tempfile.NamedTemporaryFile(
                mode="w", suffix=".xml", delete=False
            ) as fh2:
                new_tool_config = fh2.name
                fh2.write(tool_xml)
            tool_tup = (new_tool_config, os.path.split(tool.config_file)[-1])
            temp_files.append(new_tool_config)
        else:
            tool_tup = (os.path.abspath(tool.config_file), os.path.split(tool.config_file)[-1])
        tarball_files.append(tool_tup)
        # TODO: This feels hacky.
        tool_command = tool.command.strip().split()[0]
        tool_path = os.path.dirname(os.path.abspath(tool.config_file))
        # Add the tool XML to the tuple that will be used to populate the tarball.
        if os.path.exists(os.path.join(tool_path, tool_command)):
            tarball_files.append((os.path.join(tool_path, tool_command), tool_command))
        # Find and add macros and code files.
        for external_file in tool.get_externally_referenced_paths(os.path.abspath(tool.config_file)):
            external_file_abspath = os.path.abspath(os.path.join(tool_path, external_file))
            tarball_files.append((external_file_abspath, external_file))
        if os.path.exists(os.path.join(tool_path, "Dockerfile")):
            tarball_files.append((os.path.join(tool_path, "Dockerfile"), "Dockerfile"))
        # Find tests, and check them for test data.
        tests = tool.tests
        if tests is not None:
            for test in tests:
                # Add input file tuples to the list.
                for input in test.inputs:
                    for input_value in test.inputs[input]:
                        input_filename = str(input_value)
                        input_path = os.path.abspath(os.path.join('test-data', input_filename))
                        if os.path.exists(input_path):
                            td_tup = (input_path, os.path.join('test-data', input_filename))
                            tarball_files.append(td_tup)
                # And add output file tuples to the list.
                for _, filename, _ in test.outputs:
                    output_filepath = os.path.abspath(os.path.join('test-data', filename))
                    if os.path.exists(output_filepath):
                        td_tup = (output_filepath, os.path.join('test-data', filename))
                        tarball_files.append(td_tup)
        for param in tool.input_params:
            # Check for tool data table definitions.
            if hasattr(param, 'options'):
                if hasattr(param.options, 'tool_data_table'):
                    data_table = param.options.tool_data_table
                    if hasattr(data_table, 'filenames'):
                        data_table_definitions = []
                        for data_table_filename in data_table.filenames:
                            # FIXME: from_shed_config seems to always be False.
                            if not data_table.filenames[data_table_filename]['from_shed_config']:
                                tar_file = f"{data_table.filenames[data_table_filename]['filename']}.sample"
                                sample_file = os.path.join(data_table.filenames[data_table_filename]['tool_data_path'],
                                                           tar_file)
                                # Use the .sample file, if one exists. If not, skip this data table.
                                if os.path.exists(sample_file):
                                    tarfile_path, tarfile_name = os.path.split(tar_file)
                                    tarfile_path = os.path.join('tool-data', tarfile_name)
                                    tarball_files.append((sample_file, tarfile_path))
                                data_table_definitions.append(data_table.xml_string)
                        if len(data_table_definitions) > 0:
                            # Put the data table definition XML in a temporary file.
                            table_definition = '<?xml version="1.0" encoding="utf-8"?>\n<tables>\n    %s</tables>'
                            table_definition = table_definition % "\n".join(
                                data_table_definitions
                            )
                            with tempfile.NamedTemporaryFile(
                                mode="w", delete=False
                            ) as fh3:
                                table_conf = fh3.name
                                fh3.write(table_definition)
                            tarball_files.append((table_conf, os.path.join('tool-data', 'tool_data_table_conf.xml.sample')))
                            temp_files.append(table_conf)
        # Create the tarball.
        with tempfile.NamedTemporaryFile(suffix=".tgz", delete=False) as fh4:
            tarball_archive = fh4.name
        tarball = tarfile.open(name=tarball_archive, mode='w:gz')
        # Add the files from the previously generated list.
        for fspath, tarpath in tarball_files:
            tarball.add(fspath, arcname=tarpath)
        tarball.close()
        # Delete any temporary files that were generated.
        for temp_file in temp_files:
            os.remove(temp_file)
        return tarball_archive

    def to_dict(self, trans, link_details=False, io_details=False, tool_help=False):
        """ Returns dict of tool. """

        # Basic information
        tool_dict = super().to_dict()

        tool_dict["edam_operations"] = self.edam_operations
        tool_dict["edam_topics"] = self.edam_topics
        tool_dict["hidden"] = self.hidden
        tool_dict["is_workflow_compatible"] = self.is_workflow_compatible
        tool_dict["xrefs"] = self.xrefs

        # Fill in ToolShedRepository info
        if hasattr(self, 'tool_shed') and self.tool_shed:
            tool_dict['tool_shed_repository'] = {
                'name': self.repository_name,
                'owner': self.repository_owner,
                'changeset_revision': self.changeset_revision,
                'tool_shed': self.tool_shed
            }

        # If an admin user, expose the path to the actual tool config XML file.
        if trans.user_is_admin:
            config_file = None if not self.config_file else os.path.abspath(self.config_file)
            tool_dict['config_file'] = config_file

        # Add link details.
        if link_details:
            # Add details for creating a hyperlink to the tool.
            if not isinstance(self, DataSourceTool):
                link = self.app.url_for(controller='tool_runner', tool_id=self.id)
            else:
                link = self.app.url_for(controller='tool_runner', action='data_source_redirect', tool_id=self.id)

            # Basic information
            tool_dict.update({'link': link,
                              'min_width': self.uihints.get('minwidth', -1),
                              'target': self.target})

        # Add input and output details.
        if io_details:
            tool_dict['inputs'] = [input.to_dict(trans) for input in self.inputs.values()]
            tool_dict['outputs'] = [output.to_dict(app=self.app) for output in self.outputs.values()]

        tool_dict['panel_section_id'], tool_dict['panel_section_name'] = self.get_panel_section()

        tool_class = self.__class__
        # FIXME: the Tool class should declare directly, instead of ad hoc inspection
        regular_form = tool_class == Tool or isinstance(self, (DatabaseOperationTool, InteractiveTool))
        tool_dict["form_style"] = "regular" if regular_form else "special"
        if tool_help:
            # create tool help
            help_txt = ''
            if self.help:
                help_txt = self.help.render(static_path=self.app.url_for('/static'), host_url=self.app.url_for('/', qualified=True))
                help_txt = unicodify(help_txt)
            tool_dict['help'] = help_txt

        return tool_dict

    def to_json(self, trans, kwd=None, job=None, workflow_building_mode=False, history=None):
        """
        Recursively creates a tool dictionary containing repeats, dynamic options and updated states.
        """
        if kwd is None:
            kwd = {}
        if workflow_building_mode is workflow_building_modes.USE_HISTORY or workflow_building_mode is workflow_building_modes.DISABLED:
            # We don't need a history when exporting a workflow for the workflow editor or when downloading a workflow
            history = history or trans.get_history()
            if history is None and job is not None:
                history = self.history_manager.get_owned(job.history.id, trans.user, current_history=trans.history)
            if history is None:
                raise exceptions.MessageException('History unavailable. Please specify a valid history id')

        # build request context
        request_context = proxy_work_context_for_history(trans, history, workflow_building_mode=workflow_building_mode)

        # load job parameters into incoming
        tool_message = ''
        tool_warnings = ''
        if job:
            try:
                job_params = job.get_param_values(self.app, ignore_errors=True)
                tool_warnings = self.check_and_update_param_values(job_params, request_context, update_values=True)
                self._map_source_to_history(request_context, self.inputs, job_params)
                tool_message = self._compare_tool_version(job)
                params_to_incoming(kwd, self.inputs, job_params, self.app)
            except Exception as e:
                raise exceptions.MessageException(unicodify(e))

        # create parameter object
        params = Params(kwd, sanitize=False)

        # expand incoming parameters (parameters might trigger multiple tool executions,
        # here we select the first execution only in order to resolve dynamic parameters)
        expanded_incomings, _ = expand_meta_parameters(trans, self, params.__dict__)
        if expanded_incomings:
            params.__dict__ = expanded_incomings[0]

        # do param translation here, used by datasource tools
        if self.input_translator:
            self.input_translator.translate(params)

        set_dataset_matcher_factory(request_context, self)
        # create tool state
        state_inputs: Dict[str, str] = {}
        state_errors: Dict[str, str] = {}
        populate_state(request_context, self.inputs, params.__dict__, state_inputs, state_errors)

        # create tool model
        tool_model = self.to_dict(request_context)
        tool_model['inputs'] = []
        self.populate_model(request_context, self.inputs, state_inputs, tool_model['inputs'])
        unset_dataset_matcher_factory(request_context)

        # create tool help
        tool_help = ''
        if self.help:
            tool_help = self.help.render(static_path=self.app.url_for('/static'), host_url=self.app.url_for('/', qualified=True))
            tool_help = unicodify(tool_help, 'utf-8')

        if isinstance(self.action, tuple):
            action = self.action[0] + self.app.url_for(self.action[1])
        else:
            action = self.app.url_for(self.action)

        # update tool model
        tool_model.update({
            'id': self.id,
            'help': tool_help,
            'citations': bool(self.citations),
            'sharable_url': self.sharable_url,
            'message': tool_message,
            'warnings': tool_warnings,
            'versions': self.tool_versions,
            'requirements': [{'name': r.name, 'version': r.version} for r in self.requirements],
            'errors': state_errors,
            'tool_errors': self.tool_errors,
            'state_inputs': params_to_strings(self.inputs, state_inputs, self.app, use_security=True, nested=True),
            'job_id': trans.security.encode_id(job.id) if job else None,
            'job_remap': job.remappable() if job else None,
            'history_id': trans.security.encode_id(history.id) if history else None,
            'display': self.display_interface,
            'action': action,
            'license': self.license,
            'creator': self.creator,
            'method': self.method,
            'enctype': self.enctype
        })
        return tool_model

    def populate_model(self, request_context, inputs, state_inputs, group_inputs, other_values=None):
        """
        Populates the tool model consumed by the client form builder.
        """
        other_values = ExpressionContext(state_inputs, other_values)
        for input_index, input in enumerate(inputs.values()):
            tool_dict = None
            group_state = state_inputs.get(input.name, {})
            if input.type == 'repeat':
                tool_dict = input.to_dict(request_context)
                group_size = len(group_state)
                tool_dict["cache"] = [None] * group_size
                group_cache: List[List[str]] = tool_dict["cache"]
                for i in range(group_size):
                    group_cache[i] = []
                    self.populate_model(request_context, input.inputs, group_state[i], group_cache[i], other_values)
            elif input.type == 'conditional':
                tool_dict = input.to_dict(request_context)
                if 'test_param' in tool_dict:
                    test_param = tool_dict['test_param']
                    test_param['value'] = input.test_param.value_to_basic(group_state.get(test_param['name'], input.test_param.get_initial_value(request_context, other_values)), self.app)
                    test_param['text_value'] = input.test_param.value_to_display_text(test_param['value'])
                    for i in range(len(tool_dict['cases'])):
                        current_state = {}
                        if i == group_state.get('__current_case__'):
                            current_state = group_state
                        self.populate_model(request_context, input.cases[i].inputs, current_state, tool_dict['cases'][i]['inputs'], other_values)
            elif input.type == 'section':
                tool_dict = input.to_dict(request_context)
                self.populate_model(request_context, input.inputs, group_state, tool_dict['inputs'], other_values)
            else:
                try:
                    initial_value = input.get_initial_value(request_context, other_values)
                    tool_dict = input.to_dict(request_context, other_values=other_values)
                    tool_dict['value'] = input.value_to_basic(state_inputs.get(input.name, initial_value), self.app, use_security=True)
                    tool_dict['default_value'] = input.value_to_basic(initial_value, self.app, use_security=True)
                    tool_dict['text_value'] = input.value_to_display_text(tool_dict['value'])
                except ImplicitConversionRequired:
                    tool_dict = input.to_dict(request_context)
                    # This hack leads client to display a text field
                    tool_dict['textable'] = True
                except Exception:
                    tool_dict = input.to_dict(request_context)
                    log.exception("tools::to_json() - Skipping parameter expansion '%s'", input.name)
            if input_index >= len(group_inputs):
                group_inputs.append(tool_dict)
            else:
                group_inputs[input_index] = tool_dict

    def _map_source_to_history(self, trans, tool_inputs, params):
        # Need to remap dataset parameters. Job parameters point to original
        # dataset used; parameter should be the analygous dataset in the
        # current history.
        history = trans.history

        # Create index for hdas.
        hda_source_dict = {}
        for hda in history.datasets:
            key = f'{hda.hid}_{hda.dataset.id}'
            hda_source_dict[hda.dataset.id] = hda_source_dict[key] = hda

        # Ditto for dataset collections.
        hdca_source_dict = {}
        for hdca in history.dataset_collections:
            key = f'{hdca.hid}_{hdca.collection.id}'
            hdca_source_dict[hdca.collection.id] = hdca_source_dict[key] = hdca

        # Map dataset or collection to current history
        def map_to_history(value):
            id = None
            source = None
            if isinstance(value, self.app.model.HistoryDatasetAssociation):
                id = value.dataset.id
                source = hda_source_dict
            elif isinstance(value, self.app.model.HistoryDatasetCollectionAssociation):
                id = value.collection.id
                source = hdca_source_dict
            else:
                return None
            key = f'{value.hid}_{id}'
            if key in source:
                return source[key]
            elif id in source:
                return source[id]
            else:
                return None

        def mapping_callback(input, value, **kwargs):
            if isinstance(input, DataToolParameter):
                if isinstance(value, list):
                    values = []
                    for val in value:
                        new_val = map_to_history(val)
                        if new_val:
                            values.append(new_val)
                        else:
                            values.append(val)
                    return values
                else:
                    return map_to_history(value)
            elif isinstance(input, DataCollectionToolParameter):
                return map_to_history(value)
        visit_input_values(tool_inputs, params, mapping_callback)

    def _compare_tool_version(self, job):
        """
        Compares a tool version with the tool version from a job (from ToolRunner).
        """
        tool_id = job.tool_id
        tool_version = job.tool_version
        message = ''
        try:
            select_field, tools, tool = self.app.toolbox.get_tool_components(tool_id, tool_version=tool_version, get_loaded_tools_by_lineage=False, set_selected=True)
            if tool is None:
                raise exceptions.MessageException('This dataset was created by an obsolete tool (%s). Can\'t re-run.' % tool_id)
            if (self.id != tool_id and self.old_id != tool_id) or self.version != tool_version:
                if self.id == tool_id:
                    if tool_version:
                        message = f'This job was run with tool version "{tool_version}", which is not available. '
                        if len(tools) > 1:
                            message += 'You can re-run the job with the selected tool or choose another version of the tool. '
                        else:
                            message += 'You can re-run the job with this tool version, which is a different version of the original tool. '
                else:
                    new_tool_shed_url = f'{tool.sharable_url}/{tool.changeset_revision}/'
                    old_tool_shed_url = get_tool_shed_url_from_tool_shed_registry(self.app, tool_id.split('/repos/')[0])
                    old_tool_shed_url = f'{old_tool_shed_url}/view/{tool.repository_owner}/{tool.repository_name}/'
                    message = f'This job was run with <a href=\"{old_tool_shed_url}\" target=\"_blank\">tool id \"{tool_id}\"</a>, version "{tool_version}", which is not available. '
                    if len(tools) > 1:
                        message += f'You can re-run the job with the selected <a href=\"{new_tool_shed_url}\" target=\"_blank\">tool id \"{self.id}\"</a> or choose another derivation of the tool. '
                    else:
                        message += f'You can re-run the job with <a href=\"{new_tool_shed_url}\" target=\"_blank\">tool id \"{self.id}\"</a>, which is a derivation of the original tool. '
            if not self.is_latest_version:
                message += 'There is a newer version of this tool available.'
        except Exception as e:
            raise exceptions.MessageException(unicodify(e))
        return message

    def get_default_history_by_trans(self, trans, create=False):
        return trans.get_history(create=create)

    @classmethod
    def get_externally_referenced_paths(self, path):
        """ Return relative paths to externally referenced files by the tool
        described by file at `path`. External components should not assume things
        about the structure of tool xml files (this is the tool's responsibility).
        """
        tree = raw_tool_xml_tree(path)
        root = tree.getroot()
        external_paths = []
        for code_elem in root.findall('code'):
            external_path = code_elem.get('file')
            if external_path:
                external_paths.append(external_path)
        external_paths.extend(imported_macro_paths(root))
        # May also need to load external citation files as well at some point.
        return external_paths


class OutputParameterJSONTool(Tool):
    """
    Alternate implementation of Tool that provides parameters and other values
    JSONified within the contents of an output dataset
    """
    tool_type = 'output_parameter_json'

    def _prepare_json_list(self, param_list):
        rval = []
        for value in param_list:
            if isinstance(value, dict):
                rval.append(self._prepare_json_param_dict(value))
            elif isinstance(value, list):
                rval.append(self._prepare_json_list(value))
            else:
                rval.append(str(value))
        return rval

    def _prepare_json_param_dict(self, param_dict):
        rval = {}
        for key, value in param_dict.items():
            if isinstance(value, dict):
                rval[key] = self._prepare_json_param_dict(value)
            elif isinstance(value, list):
                rval[key] = self._prepare_json_list(value)
            else:
                rval[key] = str(value)
        return rval

    def exec_before_job(self, app, inp_data, out_data, param_dict=None):
        if param_dict is None:
            param_dict = {}
        json_params = {}
        json_params['param_dict'] = self._prepare_json_param_dict(param_dict)  # it would probably be better to store the original incoming parameters here, instead of the Galaxy modified ones?
        json_params['output_data'] = []
        json_params['job_config'] = dict(GALAXY_DATATYPES_CONF_FILE=param_dict.get('GALAXY_DATATYPES_CONF_FILE'), GALAXY_ROOT_DIR=param_dict.get('GALAXY_ROOT_DIR'), TOOL_PROVIDED_JOB_METADATA_FILE=self.provided_metadata_file)
        json_filename = None
        for out_name, data in out_data.items():
            # use wrapped dataset to access certain values
            wrapped_data = param_dict.get(out_name)
            # allow multiple files to be created
            file_name = str(wrapped_data)
            extra_files_path = str(wrapped_data.files_path)
            data_dict = dict(out_data_name=out_name,
                             ext=data.ext,
                             dataset_id=data.dataset.id,
                             hda_id=data.id,
                             file_name=file_name,
                             extra_files_path=extra_files_path)
            json_params['output_data'].append(data_dict)
            if json_filename is None:
                json_filename = file_name
        if json_filename is None:
            raise Exception(
                "Must call 'exec_before_job' with 'out_data' containing at least one entry."
            )
        with open(json_filename, "w") as out:
            out.write(json.dumps(json_params))


class ExpressionTool(Tool):
    requires_js_runtime = True
    tool_type = 'expression'
    tool_type_local = True
    EXPRESSION_INPUTS_NAME = "_expression_inputs_.json"

    def parse_command(self, tool_source):
        self.command = f"cd ../; {expressions.EXPRESSION_SCRIPT_CALL}"
        self.interpreter = None
        self._expression = tool_source.parse_expression().strip()

    def parse_outputs(self, tool_source):
        # Setup self.outputs and self.output_collections
        super().parse_outputs(tool_source)

        # Validate these outputs for expression tools.
        if len(self.output_collections) != 0:
            message = "Expression tools may not declare output collections at this time."
            raise Exception(message)
        for output in self.outputs.values():
            if not hasattr(output, "from_expression"):
                message = "Expression tools may not declare output datasets at this time."
                raise Exception(message)

    def exec_before_job(self, app, inp_data, out_data, param_dict=None):
        super().exec_before_job(app, inp_data, out_data, param_dict=param_dict)
        local_working_directory = param_dict["__local_working_directory__"]
        expression_inputs_path = os.path.join(local_working_directory, ExpressionTool.EXPRESSION_INPUTS_NAME)

        outputs = []
        for out_name in out_data.keys():
            output_def = self.outputs[out_name]
            wrapped_data = param_dict.get(out_name)
            file_name = str(wrapped_data)

            outputs.append(dict(
                name=out_name,
                from_expression=output_def.from_expression,
                path=file_name,
            ))

        if param_dict is None:
            raise Exception("Internal error - param_dict is empty.")

        job: Dict[str, str] = {}
        json_wrap(self.inputs, param_dict, self.profile, job, handle_files='OBJECT')
        expression_inputs = {
            'job': job,
            'script': self._expression,
            'outputs': outputs,
        }
        expressions.write_evalute_script(os.path.join(local_working_directory))
        with open(expression_inputs_path, "w") as f:
            json.dump(expression_inputs, f)

    def exec_after_process(self, app, inp_data, out_data, param_dict, job=None, **kwds):
        for key, val in self.outputs.items():
            if key not in out_data:
                # Skip filtered outputs
                continue
            if val.output_type == "data":

                with open(out_data[key].file_name) as f:
                    src = json.load(f)
                assert isinstance(src, dict), f"Expected dataset 'src' to be a dictionary - actual type is {type(src)}"
                dataset_id = src["id"]
                copy_object = None
                for input_dataset in inp_data.values():
                    if input_dataset and input_dataset.id == dataset_id:
                        copy_object = input_dataset
                        break
                if copy_object is None:
                    raise Exception("Failed to find dataset output.")
                out_data[key].copy_from(copy_object)

    def parse_environment_variables(self, tool_source):
        """ Setup environment variable for inputs file.
        """
        environmnt_variables_raw = super().parse_environment_variables(tool_source)
        expression_script_inputs = dict(
            name="GALAXY_EXPRESSION_INPUTS",
            template=ExpressionTool.EXPRESSION_INPUTS_NAME,
        )
        environmnt_variables_raw.append(expression_script_inputs)
        return environmnt_variables_raw


class DataSourceTool(OutputParameterJSONTool):
    """
    Alternate implementation of Tool for data_source tools -- those that
    allow the user to query and extract data from another web site.
    """
    tool_type = 'data_source'
    default_tool_action = DataSourceToolAction

    def _build_GALAXY_URL_parameter(self):
        return ToolParameter.build(self, XML(f'<param name="GALAXY_URL" type="baseurl" value="/tool_runner?tool_id={self.id}" />'))

    def parse_inputs(self, tool_source):
        super().parse_inputs(tool_source)
        # Open all data_source tools in _top.
        self.target = '_top'
        if 'GALAXY_URL' not in self.inputs:
            self.inputs['GALAXY_URL'] = self._build_GALAXY_URL_parameter()
            self.inputs_by_page[0]['GALAXY_URL'] = self.inputs['GALAXY_URL']

    def exec_before_job(self, app, inp_data, out_data, param_dict=None):
        if param_dict is None:
            param_dict = {}
        dbkey = param_dict.get('dbkey')
        info = param_dict.get('info')
        data_type = param_dict.get('data_type')
        name = param_dict.get('name')

        json_params = {}
        json_params['param_dict'] = self._prepare_json_param_dict(param_dict)  # it would probably be better to store the original incoming parameters here, instead of the Galaxy modified ones?
        json_params['output_data'] = []
        json_params['job_config'] = dict(GALAXY_DATATYPES_CONF_FILE=param_dict.get('GALAXY_DATATYPES_CONF_FILE'), GALAXY_ROOT_DIR=param_dict.get('GALAXY_ROOT_DIR'), TOOL_PROVIDED_JOB_METADATA_FILE=self.provided_metadata_file)
        json_filename = None
        for out_name, data in out_data.items():
            # use wrapped dataset to access certain values
            wrapped_data = param_dict.get(out_name)
            # allow multiple files to be created
            cur_base_param_name = f'GALAXY|{out_name}|'
            cur_name = param_dict.get(f"{cur_base_param_name}name", name)
            cur_dbkey = param_dict.get(f"{cur_base_param_name}dkey", dbkey)
            cur_info = param_dict.get(f"{cur_base_param_name}info", info)
            cur_data_type = param_dict.get(f"{cur_base_param_name}data_type", data_type)
            if cur_name:
                data.name = cur_name
            if not data.info and cur_info:
                data.info = cur_info
            if cur_dbkey:
                data.dbkey = cur_dbkey
            if cur_data_type:
                data.extension = cur_data_type
            file_name = str(wrapped_data)
            extra_files_path = str(wrapped_data.files_path)
            data_dict = dict(out_data_name=out_name,
                             ext=data.ext,
                             dataset_id=data.dataset.id,
                             hda_id=data.id,
                             file_name=file_name,
                             extra_files_path=extra_files_path)
            json_params['output_data'].append(data_dict)
            if json_filename is None:
                json_filename = file_name
        if json_filename is None:
            raise Exception(
                "Must call 'exec_before_job' with 'out_data' containing at least one entry."
            )
        with open(json_filename, "w") as out:
            out.write(json.dumps(json_params))


class AsyncDataSourceTool(DataSourceTool):
    tool_type = 'data_source_async'

    def _build_GALAXY_URL_parameter(self):
        return ToolParameter.build(self, XML(f'<param name="GALAXY_URL" type="baseurl" value="/async/{self.id}" />'))


class DataDestinationTool(Tool):
    tool_type = 'data_destination'


class SetMetadataTool(Tool):
    """
    Tool implementation for special tool that sets metadata on an existing
    dataset.
    """
    tool_type = 'set_metadata'
    requires_setting_metadata = False
    tool_action: "SetMetadataToolAction"

    def regenerate_imported_metadata_if_needed(self, hda, history, job):
        if hda.has_metadata_files:
            job, *_ = self.tool_action.execute_via_app(
                self, self.app, job.session_id,
                history.id, job.user, incoming={'input1': hda}, overwrite=False
            )
            self.app.job_manager.enqueue(job=job, tool=self)

    def exec_after_process(self, app, inp_data, out_data, param_dict, job=None, **kwds):
        working_directory = app.object_store.get_filename(
            job, base_dir='job_work', dir_only=True, obj_dir=True
        )
        for name, dataset in inp_data.items():
            external_metadata = get_metadata_compute_strategy(app.config, job.id, tool_id=self.id)
            sa_session = app.model.context
            metadata_set_successfully = external_metadata.external_metadata_set_successfully(dataset, name, sa_session, working_directory=working_directory)
            if metadata_set_successfully:
                try:
                    # external_metadata_set_successfully is only an approximation (the metadata json file exists),
                    # things can still go wrong, but we don't want to fail here since it can lead to a resubmission loop
                    external_metadata.load_metadata(dataset, name, sa_session, working_directory=working_directory)
                except Exception:
                    metadata_set_successfully = False
                    log.exception("Exception occured while loading metadata results")
            if not metadata_set_successfully:
                dataset._state = model.Dataset.states.FAILED_METADATA
                self.sa_session.add(dataset)
                self.sa_session.flush()
                return
            # If setting external metadata has failed, how can we inform the
            # user? For now, we'll leave the default metadata and set the state
            # back to its original.
            dataset.datatype.after_setting_metadata(dataset)
            if job and job.tool_id == '1.0.0':
                dataset.state = param_dict.get('__ORIGINAL_DATASET_STATE__')
            else:
                # Revert dataset.state to fall back to dataset.dataset.state
                dataset._state = None
            # Need to reset the peek, which may rely on metadata
            # TODO: move this into metadata setting, setting the peek requires dataset access,
            # and large chunks of the dataset may be read here.
            try:
                dataset.set_peek()
            except Exception:
                log.exception("Exception occured while setting dataset peek")
            self.sa_session.add(dataset)
            self.sa_session.flush()

    def job_failed(self, job_wrapper, message, exception=False):
        job = job_wrapper.sa_session.query(model.Job).get(job_wrapper.job_id)
        if job:
            inp_data = {}
            for dataset_assoc in job.input_datasets:
                inp_data[dataset_assoc.name] = dataset_assoc.dataset
            return self.exec_after_process(job_wrapper.app, inp_data, {}, job_wrapper.get_param_dict(), job=job)


class ExportHistoryTool(Tool):
    tool_type = 'export_history'


class ImportHistoryTool(Tool):
    tool_type = 'import_history'

    def exec_after_process(self, app, inp_data, out_data, param_dict, job, final_job_state=None, **kwds):
        super().exec_after_process(app, inp_data, out_data, param_dict, job=job, **kwds)
        if final_job_state != DETECTED_JOB_STATE.OK:
            return
        JobImportHistoryArchiveWrapper(self.app, job.id).cleanup_after_job()


class InteractiveTool(Tool):
    tool_type = 'interactive'
    produces_entry_points = True

    def __init__(self, config_file, tool_source, app, **kwd):
        assert app.config.interactivetools_enable, ValueError('Trying to load an InteractiveTool, but InteractiveTools are not enabled.')
        super().__init__(config_file, tool_source, app, **kwd)

    def __remove_interactivetool_by_job(self, job):
        if job:
            eps = job.interactivetool_entry_points
            log.debug('__remove_interactivetool_by_job: %s', eps)
            self.app.interactivetool_manager.remove_entry_points(eps)
        else:
            log.warning("Could not determine job to stop InteractiveTool: %s", job)

    def exec_after_process(self, app, inp_data, out_data, param_dict, job=None, **kwds):
        # run original exec_after_process
        super().exec_after_process(app, inp_data, out_data, param_dict, job=job, **kwds)
        self.__remove_interactivetool_by_job(job)

    def job_failed(self, job_wrapper, message, exception=False):
        super().job_failed(job_wrapper, message, exception=exception)
        job = job_wrapper.sa_session.query(model.Job).get(job_wrapper.job_id)
        self.__remove_interactivetool_by_job(job)


class DataManagerTool(OutputParameterJSONTool):
    tool_type = 'manage_data'
    default_tool_action = DataManagerToolAction

    def __init__(self, config_file, root, app, guid=None, data_manager_id=None, **kwds):
        self.data_manager_id = data_manager_id
        super().__init__(config_file, root, app, guid=guid, **kwds)
        if self.data_manager_id is None:
            self.data_manager_id = self.id

    def exec_after_process(self, app, inp_data, out_data, param_dict, job=None, final_job_state=None, **kwds):
        assert self.allow_user_access(job.user), "You must be an admin to access this tool."
        if final_job_state != DETECTED_JOB_STATE.OK:
            return
        # run original exec_after_process
        super().exec_after_process(app, inp_data, out_data, param_dict, job=job, **kwds)
        # process results of tool
        data_manager_id = job.data_manager_association.data_manager_id
        data_manager = self.app.data_managers.get_manager(data_manager_id, None)
        assert data_manager is not None, f"Invalid data manager ({data_manager_id}) requested. It may have been removed before the job completed."
        data_manager.process_result(out_data)

    def get_default_history_by_trans(self, trans, create=False):
        def _create_data_manager_history(user):
            history = trans.app.model.History(name='Data Manager History (automatically created)', user=user)
            data_manager_association = trans.app.model.DataManagerHistoryAssociation(user=user, history=history)
            trans.sa_session.add_all((history, data_manager_association))
            trans.sa_session.flush()
            return history
        user = trans.user
        assert user, 'You must be logged in to use this tool.'
        assert self.allow_user_access(user), "You must be an admin to access this tool."
        dm_history_associations = user.data_manager_histories
        if not dm_history_associations:
            # create
            if create:
                history = _create_data_manager_history(user)
            else:
                history = None
        else:
            for dm_history_association in reversed(dm_history_associations):
                history = dm_history_association.history
                if not history.deleted:
                    break
            if history.deleted:
                if create:
                    history = _create_data_manager_history(user)
                else:
                    history = None
        return history

    def allow_user_access(self, user, attempting_access=True) -> bool:
        """Check user access to this tool.

        :param user: model object representing user.
        :type user: galaxy.model.User
        :param attempting_access: is the user attempting to do something with the
                                  the tool (set false for incidental checks like toolbox
                                  listing)
        :type attempting_access:  bool

        :returns: Whether the user is allowed to access the tool.
                  Data Manager tools are only accessible to admins.
        """
        if super().allow_user_access(user) and self.app.config.is_admin_user(user):
            return True
        # If this is just an incidental check - do not log the scary message
        # about users attempting to do something problematic.
        if attempting_access:
            if user:
                user = user.id
            log.debug("User (%s) attempted to access a data manager tool (%s), but is not an admin.", user, self.id)
        return False


class DatabaseOperationTool(Tool):
    default_tool_action = ModelOperationToolAction
    require_dataset_ok = True
    tool_type_local = True

    @property
    def valid_input_states(self):
        if self.require_dataset_ok:
            return (model.Dataset.states.OK,)
        else:
            return model.Dataset.terminal_states

    @property
    def allow_errored_inputs(self):
        return not self.require_dataset_ok

    def check_inputs_ready(self, input_datasets, input_dataset_collections):
        def check_dataset_state(state):
            if state in model.Dataset.non_ready_states:
                raise ToolInputsNotReadyException("An input dataset is pending.")

            if self.require_dataset_ok:
                if state != model.Dataset.states.OK:
                    raise ValueError(f"Tool requires inputs to be in valid state, but dataset {input_dataset} is in state '{input_dataset.state}'")

        for input_dataset in input_datasets.values():
            check_dataset_state(input_dataset.state)

        for input_dataset_collection_pairs in input_dataset_collections.values():
            for input_dataset_collection, _ in input_dataset_collection_pairs:
                if not input_dataset_collection.collection.populated_optimized:
                    raise ToolInputsNotReadyException("An input collection is not populated.")

            states, _ = input_dataset_collection.collection.dataset_states_and_extensions_summary
            for state in states:
                check_dataset_state(state)

    def _add_datasets_to_history(self, history, elements, datasets_visible=False):
        for element_object in elements:
            if getattr(element_object, "history_content_type", None) == "dataset":
                element_object.visible = datasets_visible
                history.stage_addition(element_object)

    def produce_outputs(self, trans, out_data, output_collections, incoming, history, **kwds):
        return self._outputs_dict()

    def _outputs_dict(self):
        return {}


class UnzipCollectionTool(DatabaseOperationTool):
    tool_type = 'unzip_collection'

    def produce_outputs(self, trans, out_data, output_collections, incoming, history, **kwds):
        has_collection = incoming["input"]
        if hasattr(has_collection, "element_type"):
            # It is a DCE
            collection = has_collection.element_object
        else:
            # It is an HDCA
            collection = has_collection.collection

        assert collection.collection_type == "paired"
        forward_o, reverse_o = collection.dataset_instances
        forward, reverse = forward_o.copy(copy_tags=forward_o.tags), reverse_o.copy(copy_tags=reverse_o.tags)
        self._add_datasets_to_history(history, [forward, reverse])

        out_data["forward"] = forward
        out_data["reverse"] = reverse


class ZipCollectionTool(DatabaseOperationTool):
    tool_type = 'zip_collection'

    def produce_outputs(self, trans, out_data, output_collections, incoming, history, **kwds):
        forward_o = incoming["input_forward"]
        reverse_o = incoming["input_reverse"]

        forward, reverse = forward_o.copy(copy_tags=forward_o.tags), reverse_o.copy(copy_tags=reverse_o.tags)
        new_elements = {}
        new_elements["forward"] = forward
        new_elements["reverse"] = reverse
        self._add_datasets_to_history(history, [forward, reverse])
        output_collections.create_collection(
            next(iter(self.outputs.values())), "output", elements=new_elements, propagate_hda_tags=False
        )


class BuildListCollectionTool(DatabaseOperationTool):
    tool_type = 'build_list'

    def produce_outputs(self, trans, out_data, output_collections, incoming, history, **kwds):
        new_elements = {}

        for i, incoming_repeat in enumerate(incoming["datasets"]):
            if incoming_repeat["input"]:
                try:
                    id_select = incoming_repeat["id_cond"]["id_select"]
                except KeyError:
                    # Prior to tool version 1.2.0
                    id_select = 'idx'
                if id_select == 'idx':
                    identifier = str(i)
                elif id_select == 'identifier':
                    identifier = getattr(incoming_repeat["input"], 'element_identifier', incoming_repeat["input"].name)
                elif id_select == 'manual':
                    identifier = incoming_repeat["id_cond"]["identifier"]
                new_elements[identifier] = incoming_repeat["input"].copy(copy_tags=incoming_repeat["input"].tags)

        self._add_datasets_to_history(history, new_elements.values())
        output_collections.create_collection(
            next(iter(self.outputs.values())), "output", elements=new_elements, propagate_hda_tags=False
        )


class ExtractDatasetCollectionTool(DatabaseOperationTool):
    tool_type = 'extract_dataset'

    def produce_outputs(self, trans, out_data, output_collections, incoming, history, tags=None, **kwds):
        has_collection = incoming["input"]
        if hasattr(has_collection, "element_type"):
            # It is a DCE
            collection = has_collection.element_object
        else:
            # It is an HDCA
            collection = has_collection.collection

        collection_type = collection.collection_type
        assert collection_type in ["list", "paired"]
        how = incoming["which"]["which_dataset"]
        if how == "first":
            extracted_element = collection.first_dataset_element
        elif how == "by_identifier":
            extracted_element = collection[incoming["which"]["identifier"]]
        elif how == "by_index":
            extracted_element = collection[int(incoming["which"]["index"])]
        else:
            raise Exception("Invalid tool parameters.")
        extracted = extracted_element.element_object
        extracted_o = extracted.copy(copy_tags=extracted.tags, new_name=extracted_element.element_identifier)
        self._add_datasets_to_history(history, [extracted_o], datasets_visible=True)

        out_data["output"] = extracted_o


class MergeCollectionTool(DatabaseOperationTool):
    tool_type = 'merge_collection'

    def produce_outputs(self, trans, out_data, output_collections, incoming, history, **kwds):
        input_lists = []

        for incoming_repeat in incoming["inputs"]:
            input_lists.append(incoming_repeat["input"])

        advanced = incoming.get("advanced", None)
        dupl_actions = "keep_first"
        suffix_pattern = None
        if advanced is not None:
            dupl_actions = advanced["conflict"]['duplicate_options']

            if dupl_actions in ['suffix_conflict', 'suffix_every', 'suffix_conflict_rest']:
                suffix_pattern = advanced['conflict']['suffix_pattern']

        new_element_structure = {}

        # Which inputs does the identifier appear in.
        identifiers_map: Dict[str, List[int]] = {}
        for input_num, input_list in enumerate(input_lists):
            for dce in input_list.collection.elements:
                element_identifier = dce.element_identifier
                if element_identifier not in identifiers_map:
                    identifiers_map[element_identifier] = []
                elif dupl_actions == "fail":
                    raise Exception(f"Duplicate collection element identifiers found for [{element_identifier}]")
                identifiers_map[element_identifier].append(input_num)

        for copy, input_list in enumerate(input_lists):
            for dce in input_list.collection.elements:
                element = dce.element_object
                valid = False

                # dealing with a single element
                if hasattr(element, "is_ok"):
                    if element.is_ok:
                        valid = True
                elif hasattr(element, "dataset_instances"):
                    # we are probably a list:paired dataset, both need to be in non error state
                    forward_o, reverse_o = element.dataset_instances
                    if forward_o.is_ok and reverse_o.is_ok:
                        valid = True

                if valid:
                    element_identifier = dce.element_identifier
                    identifier_seen = element_identifier in new_element_structure
                    appearances = identifiers_map[element_identifier]
                    add_suffix = False
                    if dupl_actions == "suffix_every":
                        add_suffix = True
                    elif dupl_actions == "suffix_conflict" and len(appearances) > 1:
                        add_suffix = True
                    elif dupl_actions == "suffix_conflict_rest" and len(appearances) > 1 and appearances[0] != copy:
                        add_suffix = True

                    if dupl_actions == "keep_first" and identifier_seen:
                        continue

                    if add_suffix and suffix_pattern:
                        suffix = suffix_pattern.replace("#", str(copy + 1))
                        effective_identifer = f"{element_identifier}{suffix}"
                    else:
                        effective_identifer = element_identifier

                    new_element_structure[effective_identifer] = element

        # Don't copy until we know everything is fine and we have the structure of the list ready to go.
        new_elements = {}
        for key, value in new_element_structure.items():
            if getattr(value, "history_content_type", None) == "dataset":
                copied_value = value.copy(copy_tags=value.tags, flush=False)
            else:
                copied_value = value.copy()
            new_elements[key] = copied_value

        self._add_datasets_to_history(history, new_elements.values())
        output_collections.create_collection(
            next(iter(self.outputs.values())), "output", elements=new_elements, propagate_hda_tags=False
        )


class FilterDatasetsTool(DatabaseOperationTool):

    def _get_new_elements(self, history, elements_to_copy):
        new_elements = {}
        for dce in elements_to_copy:
            element_identifier = dce.element_identifier
            if getattr(dce.element_object, "history_content_type", None) == "dataset":
                copied_value = dce.element_object.copy(copy_tags=dce.element_object.tags, flush=False)
            else:
                copied_value = dce.element_object.copy()
            new_elements[element_identifier] = copied_value
        return new_elements

    def produce_outputs(self, trans, out_data, output_collections, incoming, history, **kwds):
        collection = incoming["input"]

        if hasattr(collection, 'element_object'):
            # A list
            elements = collection.element_object.elements
            collection_type = collection.element_object.collection_type
        else:
            # A list of pairs
            elements = collection.collection.elements
            collection_type = collection.collection.collection_type
        # We only process list or list of pair collections. Higher order collection will be mapped over
        assert collection_type in ("list", "list:paired")

        elements_to_copy = []
        for element in elements:
            if collection_type == 'list':
                if self.element_is_valid(element):
                    elements_to_copy.append(element)
            else:
                valid = True
                for child_element in element.child_collection.elements:
                    if not self.element_is_valid(child_element):
                        valid = False
                if valid:
                    elements_to_copy.append(element)

        new_elements = self._get_new_elements(history=history, elements_to_copy=elements_to_copy)
        self._add_datasets_to_history(history, new_elements.values())
        output_collections.create_collection(
            next(iter(self.outputs.values())),
            "output",
            elements=new_elements,
            propagate_hda_tags=False
        )


class FilterFailedDatasetsTool(FilterDatasetsTool):
    tool_type = 'filter_failed_datasets_collection'
    require_dataset_ok = False

    def element_is_valid(self, element):
        return element.element_object.is_ok


class FilterEmptyDatasetsTool(FilterDatasetsTool):
    tool_type = 'filter_empty_datasets_collection'
    require_dataset_ok = False

    def element_is_valid(self, element):
        return element.element_object.has_data()


class FlattenTool(DatabaseOperationTool):
    tool_type = 'flatten_collection'

    def produce_outputs(self, trans, out_data, output_collections, incoming, history, **kwds):
        hdca = incoming["input"]
        join_identifier = incoming["join_identifier"]
        new_elements = {}
        copied_datasets = []

        def add_elements(collection, prefix=""):
            for dce in collection.elements:
                dce_object = dce.element_object
                dce_identifier = dce.element_identifier
                identifier = f"{prefix}{join_identifier}{dce_identifier}" if prefix else dce_identifier
                if dce.is_collection:
                    add_elements(dce_object, prefix=identifier)
                else:
                    copied_dataset = dce_object.copy(copy_tags=dce_object.tags, flush=False)
                    new_elements[identifier] = copied_dataset
                    copied_datasets.append(copied_dataset)

        add_elements(hdca.collection)
        self._add_datasets_to_history(history, copied_datasets)
        output_collections.create_collection(
            next(iter(self.outputs.values())), "output", elements=new_elements, propagate_hda_tags=False
        )


class SortTool(DatabaseOperationTool):
    tool_type = 'sort_collection'

    def produce_outputs(self, trans, out_data, output_collections, incoming, history, **kwds):
        hdca = incoming["input"]
        sorttype = incoming["sort_type"]["sort_type"]
        new_elements = {}
        elements = hdca.collection.elements
        presort_elements = []
        if sorttype == 'alpha':
            presort_elements = [(dce.element_identifier, dce) for dce in elements]
        elif sorttype == 'numeric':
            presort_elements = [(int(re.sub('[^0-9]', '', dce.element_identifier)), dce) for dce in elements]
        if presort_elements:
            sorted_elements = [x[1] for x in sorted(presort_elements, key=lambda x: x[0])]
        if sorttype == 'file':
            hda = incoming["sort_type"]["sort_file"]
            data_lines = hda.metadata.get('data_lines', 0)
            if data_lines == len(elements):
                old_elements_dict = {}
                for element in elements:
                    old_elements_dict[element.element_identifier] = element
                try:
                    with open(hda.file_name) as fh:
                        sorted_elements = [old_elements_dict[line.strip()] for line in fh]
                except KeyError:
                    hdca_history_name = f"{hdca.hid}: {hdca.name}"
                    message = f"List of element identifiers does not match element identifiers in collection '{hdca_history_name}'"
                    raise Exception(message)
            else:
                message = "Number of lines must match number of list elements (%i), but file has %i lines"
                raise Exception(message % (data_lines, len(elements)))

        for dce in sorted_elements:
            dce_object = dce.element_object
            if getattr(dce_object, "history_content_type", None) == "dataset":
                copied_dataset = dce_object.copy(copy_tags=dce_object.tags, flush=False)
            else:
                copied_dataset = dce_object.copy(flush=False)
            new_elements[dce.element_identifier] = copied_dataset

        self._add_datasets_to_history(history, new_elements.values())
        output_collections.create_collection(
            next(iter(self.outputs.values())), "output", elements=new_elements, propagate_hda_tags=False
        )


class RelabelFromFileTool(DatabaseOperationTool):
    tool_type = 'relabel_from_file'

    def produce_outputs(self, trans, out_data, output_collections, incoming, history, **kwds):
        hdca = incoming["input"]
        how_type = incoming["how"]["how_select"]
        new_labels_dataset_assoc = incoming["how"]["labels"]
        strict = string_as_bool(incoming["how"]["strict"])
        new_elements = {}

        def add_copied_value_to_new_elements(new_label, dce_object):
            new_label = new_label.strip()
            if new_label in new_elements:
                raise Exception(f"New identifier [{new_label}] appears twice in resulting collection, these values must be unique.")
            if getattr(dce_object, "history_content_type", None) == "dataset":
                copied_value = dce_object.copy(copy_tags=dce_object.tags, flush=False)
            else:
                copied_value = dce_object.copy()
            new_elements[new_label] = copied_value

        new_labels_path = new_labels_dataset_assoc.file_name
        with open(new_labels_path) as fh:
            new_labels = fh.readlines(1024 * 1000000)
        if strict and len(hdca.collection.elements) != len(new_labels):
            raise Exception("Relabel mapping file contains incorrect number of identifiers")
        if how_type == "tabular":
            # We have a tabular file, where the first column is an existing element identifier,
            # and the second column is the new element identifier.
            source_new_label = (line.strip().split('\t') for line in new_labels)
            new_labels_dict = {source: new_label for source, new_label in source_new_label}
            for dce in hdca.collection.elements:
                dce_object = dce.element_object
                element_identifier = dce.element_identifier
                default = None if strict else element_identifier
                new_label = new_labels_dict.get(element_identifier, default)
                if not new_label:
                    raise Exception(f"Failed to find new label for identifier [{element_identifier}]")
                add_copied_value_to_new_elements(new_label, dce_object)
        else:
            # If new_labels_dataset_assoc is not a two-column tabular dataset we label with the current line of the dataset
            for i, dce in enumerate(hdca.collection.elements):
                dce_object = dce.element_object
                add_copied_value_to_new_elements(new_labels[i], dce_object)
        for key in new_elements.keys():
            if not re.match(r"^[\w\- \.,]+$", key):
                raise Exception(f"Invalid new colleciton identifier [{key}]")
        self._add_datasets_to_history(history, new_elements.values())
        output_collections.create_collection(
            next(iter(self.outputs.values())), "output", elements=new_elements, propagate_hda_tags=False
        )


class ApplyRulesTool(DatabaseOperationTool):
    tool_type = 'apply_rules'

    def produce_outputs(self, trans, out_data, output_collections, incoming, history, tag_handler, **kwds):
        hdca = incoming["input"]
        rule_set = RuleSet(incoming["rules"])
        copied_datasets = []

        def copy_dataset(dataset, tags):
            copied_dataset = dataset.copy(copy_tags=dataset.tags, flush=False)
            if tags is not None:
                tag_handler.set_tags_from_list(trans.get_user(), copied_dataset, tags, flush=False)
            copied_dataset.history_id = history.id
            copied_datasets.append(copied_dataset)
            return copied_dataset

        new_elements = self.app.dataset_collection_manager.apply_rules(
            hdca, rule_set, copy_dataset
        )
        self._add_datasets_to_history(history, copied_datasets)
        output_collections.create_collection(
            next(iter(self.outputs.values())), "output", collection_type=rule_set.collection_type, elements=new_elements, propagate_hda_tags=False
        )


class TagFromFileTool(DatabaseOperationTool):
    tool_type = 'tag_from_file'

    def produce_outputs(self, trans, out_data, output_collections, incoming, history, tag_handler, **kwds):
        hdca = incoming["input"]
        how = incoming['how']
        new_tags_dataset_assoc = incoming["tags"]
        new_elements = {}
        new_datasets = []

        def add_copied_value_to_new_elements(new_tags_dict, dce):
            if getattr(dce.element_object, "history_content_type", None) == "dataset":
                copied_value = dce.element_object.copy(copy_tags=dce.element_object.tags, flush=False)
                # copy should never be visible, since part of a collection
                copied_value.visble = False
                new_datasets.append(copied_value)
                new_tags = new_tags_dict.get(dce.element_identifier)
                if new_tags:
                    if how in ('add', 'remove') and dce.element_object.tags:
                        # We need get the original tags and update them with the new tags
                        old_tags = {tag for tag in tag_handler.get_tags_str(dce.element_object.tags).split(',') if tag}
                        if how == 'add':
                            old_tags.update(set(new_tags))
                        elif how == 'remove':
                            old_tags = old_tags - set(new_tags)
                        new_tags = old_tags
                    tag_handler.add_tags_from_list(user=history.user, item=copied_value, new_tags_list=new_tags, flush=False)
            else:
                # We have a collection, and we copy the elements so that we don't manipulate the original tags
                copied_value = dce.element_object.copy(element_destination=history)
                for new_element, old_element in zip(copied_value.dataset_elements, dce.element_object.dataset_elements):
                    # TODO: This should be eliminated, but collections created by the collection builder
                    # don't set `visible` to `False` if you don't hide the original elements.
                    new_element.element_object.visible = False
                    new_tags = new_tags_dict.get(new_element.element_identifier)
                    if how in ('add', 'remove'):
                        old_tags = {tag for tag in tag_handler.get_tags_str(old_element.element_object.tags).split(',') if tag}
                        if new_tags:
                            if how == 'add':
                                old_tags.update(set(new_tags))
                            elif how == 'remove':
                                old_tags = old_tags - set(new_tags)
                        new_tags = old_tags
                    tag_handler.add_tags_from_list(user=history.user, item=new_element.element_object, new_tags_list=new_tags, flush=False)
            new_elements[dce.element_identifier] = copied_value

        new_tags_path = new_tags_dataset_assoc.file_name
        with open(new_tags_path) as fh:
            new_tags = fh.readlines(1024 * 1000000)
        # We have a tabular file, where the first column is an existing element identifier,
        # and the remaining columns represent new tags.
        source_new_tags = (line.strip().split('\t') for line in new_tags)
        new_tags_dict = {item[0]: item[1:] for item in source_new_tags}
        for dce in hdca.collection.elements:
            add_copied_value_to_new_elements(new_tags_dict, dce)
        self._add_datasets_to_history(history, new_datasets)
        output_collections.create_collection(
            next(iter(self.outputs.values())), "output", elements=new_elements, propagate_hda_tags=False
        )


class FilterFromFileTool(DatabaseOperationTool):
    tool_type = 'filter_from_file'

    def produce_outputs(self, trans, out_data, output_collections, incoming, history, **kwds):
        hdca = incoming["input"]
        how_filter = incoming["how"]["how_filter"]
        filter_dataset_assoc = incoming["how"]["filter_source"]
        filtered_elements = {}
        discarded_elements = {}

        filtered_path = filter_dataset_assoc.file_name
        with open(filtered_path) as fh:
            filtered_identifiers = [i.strip() for i in fh.readlines(1024 * 1000000)]

        # If filtered_dataset_assoc is not a two-column tabular dataset we label with the current line of the dataset
        for dce in hdca.collection.elements:
            dce_object = dce.element_object
            element_identifier = dce.element_identifier
            in_filter_file = element_identifier in filtered_identifiers
            passes_filter = in_filter_file if how_filter == "remove_if_absent" else not in_filter_file

            if getattr(dce_object, "history_content_type", None) == "dataset":
                copied_value = dce_object.copy(copy_tags=dce_object.tags, flush=False)
            else:
                copied_value = dce_object.copy()

            if passes_filter:
                filtered_elements[element_identifier] = copied_value
            else:
                discarded_elements[element_identifier] = copied_value

        self._add_datasets_to_history(history, filtered_elements.values())
        output_collections.create_collection(
            self.outputs["output_filtered"], "output_filtered", elements=filtered_elements, propagate_hda_tags=False
        )
        self._add_datasets_to_history(history, discarded_elements.values())
        output_collections.create_collection(
            self.outputs["output_discarded"], "output_discarded", elements=discarded_elements, propagate_hda_tags=False
        )


# Populate tool_type to ToolClass mappings
tool_types = {}
TOOL_CLASSES: List[Type[Tool]] = [
    Tool,
    SetMetadataTool,
    OutputParameterJSONTool,
    ExpressionTool,
    InteractiveTool,
    DataManagerTool,
    DataSourceTool,
    AsyncDataSourceTool,
    UnzipCollectionTool,
    ZipCollectionTool,
    MergeCollectionTool,
    RelabelFromFileTool,
    FilterFromFileTool,
    BuildListCollectionTool,
    ExtractDatasetCollectionTool,
    DataDestinationTool
]
for tool_class in TOOL_CLASSES:
    tool_types[tool_class.tool_type] = tool_class


# ---- Utility classes to be factored out -----------------------------------
class TracksterConfig:
    """ Trackster configuration encapsulation. """

    def __init__(self, actions):
        self.actions = actions

    @staticmethod
    def parse(root):
        actions = []
        for action_elt in root.findall("action"):
            actions.append(SetParamAction.parse(action_elt))
        return TracksterConfig(actions)


class SetParamAction:
    """ Set parameter action. """

    def __init__(self, name, output_name):
        self.name = name
        self.output_name = output_name

    @staticmethod
    def parse(elt):
        """ Parse action from element. """
        return SetParamAction(elt.get("name"), elt.get("output_name"))


class BadValue:
    def __init__(self, value):
        self.value = value


class InterruptedUpload(Exception):
    pass<|MERGE_RESOLUTION|>--- conflicted
+++ resolved
@@ -832,14 +832,8 @@
             raise Exception(f"Missing tool 'id' for tool at '{tool_source}'")
 
         profile = packaging.version.parse(str(self.profile))
-<<<<<<< HEAD
-        if profile >= packaging.version.parse("16.04") and packaging.version.parse(VERSION_MAJOR) < profile:
+        if self.app.name == 'galaxy' and profile >= packaging.version.parse("16.04") and packaging.version.parse(VERSION_MAJOR) < profile:
             message = f"The tool [{self.id}] targets version {self.profile} of Galaxy, you should upgrade Galaxy to ensure proper functioning of this tool."
-=======
-        if self.app.name == 'galaxy' and profile >= packaging.version.parse("16.04") and packaging.version.parse(VERSION_MAJOR) < profile:
-            template = "The tool %s targets version %s of Galaxy, you should upgrade Galaxy to ensure proper functioning of this tool."
-            message = template % (self.id, self.profile)
->>>>>>> dd606305
             raise Exception(message)
 
         self.python_template_version = tool_source.parse_python_template_version()
