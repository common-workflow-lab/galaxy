import json
import logging
import os
import re
from abc import abstractmethod
from json import dumps
from typing import (
    Any,
    cast,
    Dict,
    List,
    Set,
    Union,
)

from galaxy import model
from galaxy.exceptions import ItemAccessibilityException
from galaxy.job_execution.actions.post import ActionBox
from galaxy.model import (
    LibraryDatasetDatasetAssociation,
    WorkflowRequestInputParameter,
)
from galaxy.model.dataset_collections.builder import CollectionBuilder
from galaxy.model.none_like import NoneDataset
from galaxy.tools.parameters import update_dataset_ids
from galaxy.tools.parameters.basic import (
    DataCollectionToolParameter,
    DataToolParameter,
    RuntimeValue,
)
from galaxy.tools.parameters.wrapped import WrappedParameters
from galaxy.util import ExecutionTimer
from galaxy.util.template import fill_template
from galaxy.web import url_for

log = logging.getLogger(__name__)


class ToolExecutionCache:
    """An object mean to cache calculation caused by repeatedly evaluting
    the same tool by the same user with slightly different parameters.
    """

    def __init__(self, trans):
        self.trans = trans
        self.current_user_roles = trans.get_current_user_roles()
        self.chrom_info = {}
        self.cached_collection_elements = {}

    def get_chrom_info(self, tool_id, input_dbkey):
        genome_builds = self.trans.app.genome_builds
        custom_build_hack_get_len_from_fasta_conversion = tool_id != "CONVERTER_fasta_to_len"
        if custom_build_hack_get_len_from_fasta_conversion and input_dbkey in self.chrom_info:
            return self.chrom_info[input_dbkey]

        chrom_info_pair = genome_builds.get_chrom_info(
            input_dbkey,
            trans=self.trans,
            custom_build_hack_get_len_from_fasta_conversion=custom_build_hack_get_len_from_fasta_conversion,
        )
        if custom_build_hack_get_len_from_fasta_conversion:
            self.chrom_info[input_dbkey] = chrom_info_pair

        return chrom_info_pair


class ToolAction:
    """
    The actions to be taken when a tool is run (after parameters have
    been converted and validated).
    """

    @abstractmethod
    def execute(self, tool, trans, incoming=None, set_output_hid=True, **kwargs):
        pass


class DefaultToolAction(ToolAction):
    """Default tool action is to run an external command"""

    produces_real_jobs = True

    def _collect_input_datasets(
        self,
        tool,
        param_values,
        trans,
        history,
        current_user_roles=None,
        dataset_collection_elements=None,
        collection_info=None,
    ):
        """
        Collect any dataset inputs from incoming. Returns a mapping from
        parameter name to Dataset instance for each tool parameter that is
        of the DataToolParameter type.
        """
        if current_user_roles is None:
            current_user_roles = trans.get_current_user_roles()
        input_datasets = {}
        all_permissions: Dict[str, Set[str]] = {}

        def record_permission(action, role_id):
            if action not in all_permissions:
                all_permissions[action] = set()
            all_permissions[action].add(role_id)

        def visitor(input, value, prefix, parent=None, **kwargs):
            def process_dataset(data, formats=None):
                if not data or isinstance(data, RuntimeValue):
                    return None
                if formats is None:
                    formats = input.formats

                direct_match, target_ext, converted_dataset = data.find_conversion_destination(formats)
                if not direct_match and target_ext:
                    if converted_dataset:
                        data = converted_dataset
                    else:
                        data = data.get_converted_dataset(trans, target_ext, target_context=parent, history=history)

                input_name = prefix + input.name
                # Checked security of whole collection all at once if mapping over this input, else
                # fetch dataset details for this input from the database.
                if collection_info and collection_info.is_mapped_over(input_name):
                    action_tuples = collection_info.map_over_action_tuples(input_name)
<<<<<<< HEAD
                    if not trans.app.security_agent.can_access_datasets(current_user_roles, action_tuples):
                        raise ItemAccessibilityException(
                            "User does not have permission to use a dataset provided for input."
                        )
                    for action, role_id in action_tuples:
                        record_permission(action, role_id)
                else:
                    if not trans.app.security_agent.can_access_dataset(current_user_roles, data.dataset):
                        raise ItemAccessibilityException(
                            f"User does not have permission to use a dataset ({data.id}) provided for input."
                        )
=======
                    if not trans.user_is_admin and not trans.app.security_agent.can_access_datasets(current_user_roles, action_tuples):
                        raise ItemAccessibilityException("User does not have permission to use a dataset provided for input.")
                    for action, role_id in action_tuples:
                        record_permission(action, role_id)
                else:
                    if not trans.user_is_admin and not trans.app.security_agent.can_access_dataset(current_user_roles, data.dataset):
                        raise ItemAccessibilityException(f"User does not have permission to use dataset ({data.name}) provided for input.")
>>>>>>> 8adc7ec8
                    permissions = trans.app.security_agent.get_permissions(data.dataset)
                    for action, roles in permissions.items():
                        for role in roles:
                            record_permission(action.action, model.cached_id(role))
                return data

            if isinstance(input, DataToolParameter):
                if isinstance(value, list):
                    # If there are multiple inputs with the same name, they
                    # are stored as name1, name2, ...
                    for i, v in enumerate(value):
                        processed_dataset = process_dataset(v)
                        if i == 0:
                            # Allow copying metadata to output, first item will be source.
                            input_datasets[prefix + input.name] = processed_dataset
                        input_datasets[prefix + input.name + str(i + 1)] = processed_dataset
                        conversions = []
                        for conversion_name, conversion_extensions, conversion_datatypes in input.conversions:
                            new_data = process_dataset(
                                input_datasets[prefix + input.name + str(i + 1)], conversion_datatypes
                            )
                            if not new_data or new_data.datatype.matches_any(conversion_datatypes):
                                input_datasets[prefix + conversion_name + str(i + 1)] = new_data
                                conversions.append((conversion_name, new_data))
                            else:
                                raise Exception(
                                    f"A path for explicit datatype conversion has not been found: {input_datasets[prefix + input.name + str(i + 1)].extension} --/--> {conversion_extensions}"
                                )
                        if parent:
                            parent[input.name][i] = input_datasets[prefix + input.name + str(i + 1)]
                            for conversion_name, conversion_data in conversions:
                                # allow explicit conversion to be stored in job_parameter table
                                parent[conversion_name][
                                    i
                                ] = conversion_data.id  # a more robust way to determine JSONable value is desired
                        else:
                            param_values[input.name][i] = input_datasets[prefix + input.name + str(i + 1)]
                            for conversion_name, conversion_data in conversions:
                                # allow explicit conversion to be stored in job_parameter table
                                param_values[conversion_name][
                                    i
                                ] = conversion_data.id  # a more robust way to determine JSONable value is desired
                else:
                    input_datasets[prefix + input.name] = process_dataset(value)
                    conversions = []
                    for conversion_name, conversion_extensions, conversion_datatypes in input.conversions:
                        new_data = process_dataset(input_datasets[prefix + input.name], conversion_datatypes)
                        if not new_data or new_data.datatype.matches_any(conversion_datatypes):
                            input_datasets[prefix + conversion_name] = new_data
                            conversions.append((conversion_name, new_data))
                        else:
                            raise Exception(
                                f"A path for explicit datatype conversion has not been found: {input_datasets[prefix + input.name].extension} --/--> {conversion_extensions}"
                            )
                    target_dict = parent
                    if not target_dict:
                        target_dict = param_values
                    target_dict[input.name] = input_datasets[prefix + input.name]
                    for conversion_name, conversion_data in conversions:
                        # allow explicit conversion to be stored in job_parameter table
                        target_dict[
                            conversion_name
                        ] = conversion_data.id  # a more robust way to determine JSONable value is desired
            elif isinstance(input, DataCollectionToolParameter):
                if not value:
                    return

                collection = None
                child_collection = False
                if hasattr(value, "child_collection"):
                    # if we are mapping a collection over a tool, we only require the child_collection
                    child_collection = True
                    collection = value.child_collection
                else:
                    # else the tool takes a collection as input so we need everything
                    collection = value.collection

                action_tuples = collection.dataset_action_tuples
<<<<<<< HEAD
                if not trans.app.security_agent.can_access_datasets(current_user_roles, action_tuples):
                    raise ItemAccessibilityException(
                        "User does not have permission to use a dataset provided for input."
                    )
=======
                if not trans.user_is_admin and not trans.app.security_agent.can_access_datasets(current_user_roles, action_tuples):
                    raise ItemAccessibilityException("User does not have permission to use a dataset provided for input.")
>>>>>>> 8adc7ec8
                for action, role_id in action_tuples:
                    record_permission(action, role_id)

                _, extensions = collection.dataset_states_and_extensions_summary
                conversion_required = False
                for ext in extensions:
                    if ext:
                        datatype = trans.app.datatypes_registry.get_datatype_by_extension(ext)
                        if not datatype.matches_any(input.formats):
                            conversion_required = True
                            break
                processed_dataset_dict = {}
                for i, v in enumerate(collection.dataset_instances):
                    processed_dataset = None
                    if conversion_required:
                        processed_dataset = process_dataset(v)
                        if processed_dataset is not v:
                            processed_dataset_dict[v] = processed_dataset
                    input_datasets[prefix + input.name + str(i + 1)] = processed_dataset or v
                if conversion_required:
                    collection_type_description = (
                        trans.app.dataset_collection_manager.collection_type_descriptions.for_collection_type(
                            collection.collection_type
                        )
                    )
                    collection_builder = CollectionBuilder(collection_type_description)
                    collection_builder.replace_elements_in_collection(
                        template_collection=collection,
                        replacement_dict=processed_dataset_dict,
                    )
                    new_collection = collection_builder.build()
                    if child_collection:
                        value.child_collection = new_collection
                    else:
                        value.collection = new_collection

        tool.visit_inputs(param_values, visitor)
        return input_datasets, all_permissions

    def collect_input_dataset_collections(self, tool, param_values):
        def append_to_key(the_dict, key, value):
            if key not in the_dict:
                the_dict[key] = []
            the_dict[key].append(value)

        input_dataset_collections: Dict[str, str] = {}

        def visitor(input, value, prefix, parent=None, prefixed_name=None, **kwargs):
            if isinstance(input, DataToolParameter):
                values = value
                if not isinstance(values, list):
                    values = [value]
                for i, value in enumerate(values):
                    if isinstance(value, model.HistoryDatasetCollectionAssociation) or isinstance(
                        value, model.DatasetCollectionElement
                    ):
                        append_to_key(input_dataset_collections, prefixed_name, (value, True))
                        target_dict = parent
                        if not target_dict:
                            target_dict = param_values
                        # This is just a DataToolParameter, so replace this
                        # collection with individual datasets. Database will still
                        # record collection which should be enought for workflow
                        # extraction and tool rerun.
                        if isinstance(value, model.DatasetCollectionElement):
                            # if we are mapping a collection over a tool, we only require the child_collection
                            dataset_instances = value.child_collection.dataset_instances
                        else:
                            # else the tool takes a collection as input so we need everything
                            dataset_instances = value.collection.dataset_instances
                        if i == 0:
                            target_dict[input.name] = []
                        target_dict[input.name].extend(dataset_instances)
            elif isinstance(input, DataCollectionToolParameter):
                append_to_key(input_dataset_collections, prefix + input.name, (value, False))

        tool.visit_inputs(param_values, visitor)
        return input_dataset_collections

    def _check_access(self, tool, trans):
        assert tool.allow_user_access(trans.user), f"User ({trans.user}) is not allowed to access this tool."

    def _collect_inputs(self, tool, trans, incoming, history, current_user_roles, collection_info):
        """Collect history as well as input datasets and collections."""
        # Set history.
        if not history:
            history = tool.get_default_history_by_trans(trans, create=True)

        # Track input dataset collections - but replace with simply lists so collect
        # input datasets can process these normally.
        inp_dataset_collections = self.collect_input_dataset_collections(tool, incoming)
        # Collect any input datasets from the incoming parameters
        inp_data, all_permissions = self._collect_input_datasets(
            tool,
            incoming,
            trans,
            history=history,
            current_user_roles=current_user_roles,
            collection_info=collection_info,
        )

        preserved_tags = {}
        preserved_hdca_tags = {}
        # grab tags from incoming HDAs
        for data in inp_data.values():
            if not data:
                continue
            for tag in data.auto_propagated_tags:
                preserved_tags[tag.value] = tag
        # grab tags from incoming HDCAs
        for collection_pairs in inp_dataset_collections.values():
            for collection, _ in collection_pairs:
                # if sub-collection mapping, this will be an DC not an HDCA
                # (e.g. part of collection not a collection instance) and thus won't have tags.
                if hasattr(collection, "tags"):
                    for tag in collection.auto_propagated_tags:
                        preserved_hdca_tags[tag.value] = tag
        preserved_tags.update(preserved_hdca_tags)
        return history, inp_data, inp_dataset_collections, preserved_tags, preserved_hdca_tags, all_permissions

    def execute(
        self,
        tool,
        trans,
        incoming=None,
        return_job=False,
        set_output_hid=True,
        history=None,
        job_params=None,
        rerun_remap_job_id=None,
        execution_cache=None,
        dataset_collection_elements=None,
        completed_job=None,
        collection_info=None,
        job_callback=None,
        flush_job=True,
    ):
        """
        Executes a tool, creating job and tool outputs, associating them, and
        submitting the job to the job queue. If history is not specified, use
        trans.history as destination for tool's output datasets.
        """
        trans.check_user_activation()
        incoming = incoming or {}
        self._check_access(tool, trans)
        app = trans.app
        if execution_cache is None:
            execution_cache = ToolExecutionCache(trans)
        current_user_roles = execution_cache.current_user_roles
        (
            history,
            inp_data,
            inp_dataset_collections,
            preserved_tags,
            preserved_hdca_tags,
            all_permissions,
        ) = self._collect_inputs(tool, trans, incoming, history, current_user_roles, collection_info)
        # Build name for output datasets based on tool name and input names
        on_text = self._get_on_text(inp_data)

        # format='input" previously would give you a random extension from
        # the input extensions, now it should just give "input" as the output
        # format.
        input_ext = "data" if tool.profile < 16.04 else "input"
        input_dbkey = incoming.get("dbkey", "?")
        for name, data in reversed(list(inp_data.items())):
            if not data:
                data = NoneDataset(datatypes_registry=app.datatypes_registry)
                continue

            # Convert LDDA to an HDA.
            if isinstance(data, LibraryDatasetDatasetAssociation) and not completed_job:
                data = data.to_history_dataset_association(None)
                inp_data[name] = data

            if tool.profile < 16.04:
                input_ext = data.ext

            if data.dbkey not in [None, "?"]:
                input_dbkey = data.dbkey

            identifier = getattr(data, "element_identifier", None)
            if identifier is not None:
                incoming[f"{name}|__identifier__"] = identifier

        # Collect chromInfo dataset and add as parameters to incoming
        (chrom_info, db_dataset) = execution_cache.get_chrom_info(tool.id, input_dbkey)

        if db_dataset:
            inp_data.update({"chromInfo": db_dataset})
        incoming["chromInfo"] = chrom_info

        if not completed_job:
            # Determine output dataset permission/roles list
            if all_permissions:
                output_permissions = app.security_agent.guess_derived_permissions(all_permissions)
            else:
                # No valid inputs, we will use history defaults
                output_permissions = app.security_agent.history_get_default_permissions(history)

        # Add the dbkey to the incoming parameters
        incoming["dbkey"] = input_dbkey
        incoming["__input_ext"] = input_ext
        # wrapped params are used by change_format action and by output.label; only perform this wrapping once, as needed
        wrapped_params = self._wrapped_params(trans, tool, incoming, inp_data)

        out_data = {}
        input_collections = {k: v[0][0] for k, v in inp_dataset_collections.items()}
        output_collections = OutputCollections(
            trans,
            history,
            tool=tool,
            tool_action=self,
            input_collections=input_collections,
            dataset_collection_elements=dataset_collection_elements,
            on_text=on_text,
            incoming=incoming,
            params=wrapped_params.params,
            job_params=job_params,
            tags=preserved_tags,
            hdca_tags=preserved_hdca_tags,
        )

        # Keep track of parent / child relationships, we'll create all the
        # datasets first, then create the associations
        parent_to_child_pairs = []
        child_dataset_names = set()
        async_tool = tool.tool_type == "data_source_async"

        def handle_output(name, output, hidden=None):
            if output.parent:
                parent_to_child_pairs.append((output.parent, name))
                child_dataset_names.add(name)
            if async_tool and name in incoming:
                # HACK: output data has already been created as a result of the async controller
                dataid = incoming[name]
                data = trans.sa_session.query(app.model.HistoryDatasetAssociation).get(dataid)
                assert data is not None
                out_data[name] = data
            else:
                ext = determine_output_format(
                    output,
                    wrapped_params.params,
                    inp_data,
                    inp_dataset_collections,
                    input_ext,
                    python_template_version=tool.python_template_version,
                    execution_cache=execution_cache,
                )
                create_datasets = True
                dataset = None

                if completed_job:
                    for output_dataset in completed_job.output_datasets:
                        if output_dataset.name == name:
                            create_datasets = False
                            completed_data = output_dataset.dataset
                            dataset = output_dataset.dataset.dataset
                            break

                data = app.model.HistoryDatasetAssociation(
                    extension=ext, dataset=dataset, create_dataset=create_datasets, flush=False
                )
                if create_datasets:
                    from_work_dir = output.from_work_dir
                    if from_work_dir is not None:
                        data.dataset.created_from_basename = os.path.basename(from_work_dir)
                if hidden is None:
                    hidden = output.hidden
                if not hidden and dataset_collection_elements is not None:  # Mapping over a collection - hide datasets
                    hidden = True
                if hidden:
                    data.visible = False
                if dataset_collection_elements is not None and name in dataset_collection_elements:
                    dataset_collection_elements[name].hda = data
                trans.sa_session.add(data)
                if not completed_job:
                    trans.app.security_agent.set_all_dataset_permissions(
                        data.dataset, output_permissions, new=True, flush=False
                    )
            data.copy_tags_to(preserved_tags.values())

            # This may not be neccesary with the new parent/child associations
            data.designation = name
            # Copy metadata from one of the inputs if requested.

            # metadata source can be either a string referencing an input
            # or an actual object to copy.
            metadata_source = output.metadata_source
            if metadata_source:
                if isinstance(metadata_source, str):
                    metadata_source = inp_data.get(metadata_source)

            if metadata_source is not None:
                data.init_meta(copy_from=metadata_source)
            else:
                data.init_meta()
            # Take dbkey from LAST input
            data.dbkey = str(input_dbkey)
            # Set state
            if completed_job:
                data.blurb = completed_data.blurb
                data.peek = completed_data.peek
                data._metadata = completed_data._metadata
            else:
                data.blurb = "queued"
            # Set output label
            data.name = self.get_output_name(
                output, data, tool, on_text, trans, incoming, history, wrapped_params.params, job_params
            )
            # Store output
            out_data[name] = data
            if output.actions:
                # Apply pre-job tool-output-dataset actions; e.g. setting metadata, changing format
                output_action_params = dict(out_data)
                output_action_params.update(incoming)
                output.actions.apply_action(data, output_action_params)
            # Also set the default values of actions of type metadata
            self.set_metadata_defaults(
                output, data, tool, on_text, trans, incoming, history, wrapped_params.params, job_params
            )
            # Flush all datasets at once.
            return data

        for name, output in tool.outputs.items():
            if not filter_output(tool, output, incoming):
                handle_output_timer = ExecutionTimer()
                if output.collection:
                    if completed_job and dataset_collection_elements and name in dataset_collection_elements:
                        # Output collection is mapped over and has already been copied from original job
                        continue
                    collections_manager = app.dataset_collection_manager
                    element_identifiers: List[Dict[str, Union[str, List[Dict[str, Union[str, List[Any]]]]]]] = []
                    # mypy doesn't yet support recursive type definitions
                    known_outputs = output.known_outputs(input_collections, collections_manager.type_registry)
                    # Just to echo TODO elsewhere - this should be restructured to allow
                    # nested collections.
                    for output_part_def in known_outputs:
                        # Add elements to top-level collection, unless nested...
                        current_element_identifiers = element_identifiers
                        current_collection_type = output.structure.collection_type

                        for parent_id in output_part_def.parent_ids or []:
                            # TODO: replace following line with formal abstractions for doing this.
                            current_collection_type = ":".join(current_collection_type.split(":")[1:])
                            name_to_index = {
                                value["name"]: index for (index, value) in enumerate(current_element_identifiers)
                            }
                            if parent_id not in name_to_index:
                                if parent_id not in current_element_identifiers:
                                    index = len(current_element_identifiers)
                                    current_element_identifiers.append(
                                        dict(
                                            name=parent_id,
                                            collection_type=current_collection_type,
                                            src="new_collection",
                                            element_identifiers=[],
                                        )
                                    )
                                else:
                                    index = name_to_index[parent_id]
                            current_element_identifiers = cast(
                                List[
                                    Dict[
                                        str,
                                        Union[str, List[Dict[str, Union[str, List[Any]]]]],
                                    ]
                                ],
                                current_element_identifiers[index]["element_identifiers"],
                            )

                        effective_output_name = output_part_def.effective_output_name
                        element = handle_output(effective_output_name, output_part_def.output_def, hidden=True)
                        history.stage_addition(element)
                        # TODO: this shouldn't exist in the top-level of the history at all
                        # but for now we are still working around that by hiding the contents
                        # there.
                        # Following hack causes dataset to no be added to history...
                        child_dataset_names.add(effective_output_name)
                        trans.sa_session.add(element)
                        current_element_identifiers.append(
                            {
                                "__object__": element,
                                "name": output_part_def.element_identifier,
                            }
                        )

                    if output.dynamic_structure:
                        assert not element_identifiers  # known_outputs must have been empty
                        element_kwds = dict(elements=collections_manager.ELEMENTS_UNINITIALIZED)
                    else:
                        element_kwds = dict(element_identifiers=element_identifiers)
                    output_collections.create_collection(
                        output=output, name=name, completed_job=completed_job, **element_kwds
                    )
                    log.info(f"Handled collection output named {name} for tool {tool.id} {handle_output_timer}")
                else:
                    handle_output(name, output)
                    log.info(f"Handled output named {name} for tool {tool.id} {handle_output_timer}")

        add_datasets_timer = tool.app.execution_timer_factory.get_timer(
            "internals.galaxy.tools.actions.add_datasets",
            "Added output datasets to history",
        )
        # Add all the top-level (non-child) datasets to the history unless otherwise specified
        for name, data in out_data.items():
            if (
                name not in child_dataset_names and name not in incoming
            ):  # don't add children; or already existing datasets, i.e. async created
                history.stage_addition(data)
        history.add_pending_items(set_output_hid=set_output_hid)

        # Add all the children to their parents
        for parent_name, child_name in parent_to_child_pairs:
            parent_dataset = out_data[parent_name]
            child_dataset = out_data[child_name]
            parent_dataset.children.append(child_dataset)

        log.info(add_datasets_timer)
        job_setup_timer = ExecutionTimer()
        # Create the job object
        job, galaxy_session = self._new_job_for_session(trans, tool, history)
        self._record_inputs(trans, tool, job, incoming, inp_data, inp_dataset_collections)
        self._record_outputs(job, out_data, output_collections)
        # execute immediate post job actions and associate post job actions that are to be executed after the job is complete
        if job_callback:
            job_callback(job)
        if job_params:
            job.params = dumps(job_params)
        if completed_job:
            job.set_copied_from_job_id(completed_job.id)
        trans.sa_session.add(job)
        # Remap any outputs if this is a rerun and the user chose to continue dependent jobs
        # This functionality requires tracking jobs in the database.
        if app.config.track_jobs_in_database and rerun_remap_job_id is not None:
            # Need to flush here so that referencing outputs by id works
            session = trans.sa_session()
            try:
                session.expire_on_commit = False
                session.flush()
            finally:
                session.expire_on_commit = True
            self._remap_job_on_rerun(
                trans=trans,
                galaxy_session=galaxy_session,
                rerun_remap_job_id=rerun_remap_job_id,
                current_job=job,
                out_data=out_data,
            )
        log.info(f"Setup for job {job.log_str()} complete, ready to be enqueued {job_setup_timer}")

        # Some tools are not really executable, but jobs are still created for them ( for record keeping ).
        # Examples include tools that redirect to other applications ( epigraph ).  These special tools must
        # include something that can be retrieved from the params ( e.g., REDIRECT_URL ) to keep the job
        # from being queued.
        if "REDIRECT_URL" in incoming:
            # Get the dataset - there should only be 1
            for name in inp_data.keys():
                dataset = inp_data[name]
            redirect_url = tool.parse_redirect_url(dataset, incoming)
            # GALAXY_URL should be include in the tool params to enable the external application
            # to send back to the current Galaxy instance
            GALAXY_URL = incoming.get("GALAXY_URL", None)
            assert GALAXY_URL is not None, "GALAXY_URL parameter missing in tool config."
            redirect_url += f"&GALAXY_URL={GALAXY_URL}"
            # Job should not be queued, so set state to ok
            job.set_state(app.model.Job.states.OK)
            job.info = f"Redirected to: {redirect_url}"
            trans.sa_session.add(job)
            trans.sa_session.flush()
            trans.response.send_redirect(
                url_for(controller="tool_runner", action="redirect", redirect_url=redirect_url)
            )
        else:
            if flush_job:
                # Set HID and add to history.
                job_flush_timer = ExecutionTimer()
                trans.sa_session.flush()
                log.info(f"Flushed transaction for job {job.log_str()} {job_flush_timer}")

            return job, out_data, history

    def _remap_job_on_rerun(self, trans, galaxy_session, rerun_remap_job_id, current_job, out_data):
        """
        Re-connect dependent datasets for a job that is being rerun (because it failed initially).

        If a job fails, the user has the option to try the job again with changed parameters.
        To be able to resume jobs that depend on this jobs output datasets we change the dependent's job
        input datasets to be those of the job that is being rerun.
        """
        try:
            old_job = trans.sa_session.query(trans.app.model.Job).get(rerun_remap_job_id)
            assert old_job is not None, f"({rerun_remap_job_id}/{current_job.id}): Old job id is invalid"
            assert (
                old_job.tool_id == current_job.tool_id
            ), f"({old_job.id}/{current_job.id}): Old tool id ({old_job.tool_id}) does not match rerun tool id ({current_job.tool_id})"
            if trans.user is not None:
                assert (
                    old_job.user_id == trans.user.id
                ), f"({old_job.id}/{current_job.id}): Old user id ({old_job.user_id}) does not match rerun user id ({trans.user.id})"
            elif trans.user is None and type(galaxy_session) == trans.model.GalaxySession:
                assert (
                    old_job.session_id == galaxy_session.id
                ), f"({old_job.id}/{current_job.id}): Old session id ({old_job.session_id}) does not match rerun session id ({galaxy_session.id})"
            else:
                raise Exception(f"({old_job.id}/{current_job.id}): Remapping via the API is not (yet) supported")
            # Start by hiding current job outputs before taking over the old job's (implicit) outputs.
            current_job.hide_outputs(flush=False)
            # Duplicate PJAs before remap.
            for pjaa in old_job.post_job_actions:
                current_job.add_post_job_action(pjaa.post_job_action)
            if old_job.workflow_invocation_step:
                replacement_dict = {}
                for parameter in old_job.workflow_invocation_step.workflow_invocation.input_parameters:
                    if parameter.type == WorkflowRequestInputParameter.types.REPLACEMENT_PARAMETERS:
                        replacement_dict[parameter.name] = parameter.value
                for pja in old_job.workflow_invocation_step.workflow_step.post_job_actions:
                    # execute immediate actions here, with workflow context.
                    if pja.action_type in ActionBox.immediate_actions:
                        ActionBox.execute(trans.app, trans.sa_session, pja, current_job, replacement_dict)
            for p in old_job.parameters:
                if p.name.endswith("|__identifier__"):
                    current_job.parameters.append(p.copy())
            remapped_hdas = self.__remap_data_inputs(old_job=old_job, current_job=current_job)
            for jtod in old_job.output_datasets:
                for (job_to_remap, jtid) in [(jtid.job, jtid) for jtid in jtod.dataset.dependent_jobs]:
                    if (trans.user is not None and job_to_remap.user_id == trans.user.id) or (
                        trans.user is None and job_to_remap.session_id == galaxy_session.id
                    ):
                        self.__remap_parameters(job_to_remap, jtid, jtod, out_data)
                        trans.sa_session.add(job_to_remap)
                        trans.sa_session.add(jtid)
                        job_to_remap.resume()
                jtod.dataset.visible = False
                trans.sa_session.add(jtod)
            for jtodc in old_job.output_dataset_collection_instances:
                # Update JobToOutputDatasetCollectionAssociation to the current job
                jtodc.job = current_job
                hdca = jtodc.dataset_collection_instance
                hdca.collection.replace_failed_elements(remapped_hdas)
                if hdca.implicit_collection_jobs:
                    for job in hdca.implicit_collection_jobs.jobs:
                        if job.job_id == old_job.id:
                            job.job_id = current_job.id
                hdca.update()
            for jtoidca in old_job.output_dataset_collections:
                jtoidca.dataset_collection.replace_failed_elements(remapped_hdas)
        except Exception:
            log.exception("Cannot remap rerun dependencies.")

    def __remap_data_inputs(self, old_job, current_job):
        """Record output datasets from old_job and build a dictionary that maps the old output HDAs to the new output HDAs."""
        remapped_hdas = {}
        old_output_datasets = {jtod.name: jtod.dataset for jtod in old_job.output_datasets}
        for jtod in current_job.output_datasets:
            remapped_hdas[old_output_datasets[jtod.name]] = jtod.dataset
        return remapped_hdas

    def __remap_parameters(self, job_to_remap, jtid, jtod, out_data):
        input_values = {p.name: json.loads(p.value) for p in job_to_remap.parameters if p.value is not None}
        old_dataset_id = jtod.dataset_id
        new_dataset_id = out_data[jtod.name].id
        input_values = update_dataset_ids(input_values, {old_dataset_id: new_dataset_id}, src="hda")
        for p in job_to_remap.parameters:
            if p.name in input_values:
                p.value = json.dumps(input_values[p.name])
        jtid.dataset = out_data[jtod.name]
        jtid.dataset.hid = jtod.dataset.hid
        log.info(f"Job {job_to_remap.id} input HDA {jtod.dataset.id} remapped to new HDA {jtid.dataset.id}")

    def _wrapped_params(self, trans, tool, incoming, input_datasets=None):
        wrapped_params = WrappedParameters(trans, tool, incoming, input_datasets=input_datasets)
        return wrapped_params

    def _get_on_text(self, inp_data):
        input_names = []
        for data in reversed(list(inp_data.values())):
            if getattr(data, "hid", None):
                input_names.append(f"data {data.hid}")

        return on_text_for_names(input_names)

    def _new_job_for_session(self, trans, tool, history):
        job = trans.app.model.Job()
        job.galaxy_version = trans.app.config.version_major
        galaxy_session = None

        if hasattr(trans, "get_galaxy_session"):
            galaxy_session = trans.get_galaxy_session()
            # If we're submitting from the API, there won't be a session.
            if type(galaxy_session) == trans.model.GalaxySession:
                job.session_id = model.cached_id(galaxy_session)
        if trans.user is not None:
            job.user_id = model.cached_id(trans.user)
        if history:
            job.history_id = model.cached_id(history)
        job.tool_id = tool.id
        try:
            # For backward compatibility, some tools may not have versions yet.
            job.tool_version = tool.version
        except AttributeError:
            job.tool_version = "1.0.0"
        job.dynamic_tool = tool.dynamic_tool
        return job, galaxy_session

    def _record_inputs(self, trans, tool, job, incoming, inp_data, inp_dataset_collections):
        # FIXME: Don't need all of incoming here, just the defined parameters
        #        from the tool. We need to deal with tools that pass all post
        #        parameters to the command as a special case.
        reductions: Dict[str, List[str]] = {}
        for name, dataset_collection_info_pairs in inp_dataset_collections.items():
            for (dataset_collection, reduced) in dataset_collection_info_pairs:
                if reduced:
                    if name not in reductions:
                        reductions[name] = []
                    reductions[name].append(dataset_collection)

                # TODO: verify can have multiple with same name, don't want to lose traceability
                if isinstance(dataset_collection, model.HistoryDatasetCollectionAssociation):
                    job.add_input_dataset_collection(name, dataset_collection)
                elif isinstance(dataset_collection, model.DatasetCollectionElement):
                    job.add_input_dataset_collection_element(name, dataset_collection)

        # If this an input collection is a reduction, we expanded it for dataset security, type
        # checking, and such, but the persisted input must be the original collection
        # so we can recover things like element identifier during tool command evaluation.
        def restore_reduction_visitor(input, value, prefix, parent=None, prefixed_name=None, **kwargs):
            if prefixed_name in reductions and isinstance(input, DataToolParameter):
                target_dict = parent
                if not target_dict:
                    target_dict = incoming

                target_dict[input.name] = []
                for reduced_collection in reductions[prefixed_name]:
                    if hasattr(reduced_collection, "child_collection"):
                        target_dict[input.name].append({"id": model.cached_id(reduced_collection), "src": "dce"})
                    else:
                        target_dict[input.name].append({"id": model.cached_id(reduced_collection), "src": "hdca"})

        if reductions:
            tool.visit_inputs(incoming, restore_reduction_visitor)

        for name, value in tool.params_to_strings(incoming, trans.app).items():
            job.add_parameter(name, value)
        self._record_input_datasets(trans, job, inp_data)

    def _record_outputs(self, job, out_data, output_collections):
        out_collections = output_collections.out_collections
        out_collection_instances = output_collections.out_collection_instances
        for name, dataset in out_data.items():
            job.add_output_dataset(name, dataset)
        for name, dataset_collection in out_collections.items():
            job.add_implicit_output_dataset_collection(name, dataset_collection)
        for name, dataset_collection_instance in out_collection_instances.items():
            job.add_output_dataset_collection(name, dataset_collection_instance)
            dataset_collection_instance.job = job

    def _record_input_datasets(self, trans, job, inp_data):
        for name, dataset in inp_data.items():
            # TODO: figure out why can't pass dataset_id here.
            job.add_input_dataset(name, dataset=dataset)

    def get_output_name(
        self,
        output,
        dataset=None,
        tool=None,
        on_text=None,
        trans=None,
        incoming=None,
        history=None,
        params=None,
        job_params=None,
    ):
        if output.label:
            params["tool"] = tool
            params["on_string"] = on_text
            return fill_template(output.label, context=params, python_template_version=tool.python_template_version)
        else:
            return self._get_default_data_name(
                dataset,
                tool,
                on_text=on_text,
                trans=trans,
                incoming=incoming,
                history=history,
                params=params,
                job_params=job_params,
            )

    def set_metadata_defaults(self, output, dataset, tool, on_text, trans, incoming, history, params, job_params):
        """
        This allows to map names of input files to metadata default values. Example:

        .. code-block::

            <data format="tabular" name="output" label="Tabular output, aggregates data from individual_inputs" >
                <actions>
                    <action name="column_names" type="metadata" default="${','.join(input.name for input in $individual_inputs)}" />
                </actions>
            </data>
        """
        if output.actions:
            for action in output.actions.actions:
                if action.tag == "metadata" and action.default:
                    metadata_new_value = fill_template(
                        action.default, context=params, python_template_version=tool.python_template_version
                    ).split(",")
                    dataset.metadata.__setattr__(str(action.name), metadata_new_value)

    def _get_default_data_name(
        self, dataset, tool, on_text=None, trans=None, incoming=None, history=None, params=None, job_params=None, **kwd
    ):
        name = tool.name
        if on_text:
            name += f" on {on_text}"
        return name


class OutputCollections:
    """Keeps track of collections (DC or HDCA) created by actions.

    Actions do fairly different things depending on whether we are creating
    just part of an collection or a whole output collection (mapping_over_collection
    parameter).
    """

    def __init__(
        self,
        trans,
        history,
        tool,
        tool_action,
        input_collections,
        dataset_collection_elements,
        on_text,
        incoming,
        params,
        job_params,
        tags,
        hdca_tags,
    ):
        self.trans = trans
        self.tag_handler = trans.app.tag_handler.create_tag_handler_session()
        self.history = history
        self.tool = tool
        self.tool_action = tool_action
        self.input_collections = input_collections
        self.dataset_collection_elements = dataset_collection_elements
        self.on_text = on_text
        self.incoming = incoming
        self.params = params
        self.job_params = job_params
        self.out_collections = {}
        self.out_collection_instances = {}
        self.tags = tags  # all inherited tags
        self.hdca_tags = hdca_tags  # only tags inherited from input HDCAs

    def create_collection(
        self, output, name, collection_type=None, completed_job=None, propagate_hda_tags=True, **element_kwds
    ):
        input_collections = self.input_collections
        collections_manager = self.trans.app.dataset_collection_manager
        collection_type = collection_type or output.structure.collection_type
        if collection_type is None:
            collection_type_source = output.structure.collection_type_source
            if collection_type_source is None:
                # TODO: Not a new problem, but this should be determined
                # sooner.
                raise Exception("Could not determine collection type to create.")
            if collection_type_source not in input_collections:
                raise Exception(f"Could not find collection type source with name [{collection_type_source}].")

            # Using the collection_type_source string we get the DataCollectionToolParameter
            data_param = self.tool.inputs
            groups = collection_type_source.split("|")
            for group in groups:
                values = group.split("_")
                if values[-1].isdigit():
                    key = "_".join(values[0:-1])
                    # We don't care about the repeat index, we just need to find the correct DataCollectionToolParameter
                else:
                    key = group
                if isinstance(data_param, dict):
                    data_param = data_param.get(key)
                else:
                    data_param = data_param.inputs.get(key)
            collection_type_description = data_param._history_query(self.trans).can_map_over(
                input_collections[collection_type_source]
            )
            if collection_type_description:
                collection_type = collection_type_description.collection_type
            else:
                collection_type = input_collections[collection_type_source].collection.collection_type

        if "elements" in element_kwds:

            def check_elements(elements):
                if hasattr(elements, "items"):  # else it is ELEMENTS_UNINITIALIZED object.
                    for value in elements.values():
                        # Either a HDA (if) or a DatasetCollection or a recursive dict.
                        if getattr(value, "history_content_type", None) == "dataset":
                            assert value.history is not None or value.history_id is not None
                        elif hasattr(value, "dataset_instances"):
                            for dataset in value.dataset_instances:
                                assert dataset.history is not None or dataset.history_id is not None
                        else:
                            assert value["src"] == "new_collection"
                            check_elements(value["elements"])

            elements = element_kwds["elements"]
            check_elements(elements)

        if self.dataset_collection_elements is not None:
            dc = collections_manager.create_dataset_collection(
                self.trans, collection_type=collection_type, **element_kwds
            )
            if name in self.dataset_collection_elements:
                self.dataset_collection_elements[name].child_collection = dc
                # self.trans.sa_session.add(self.dataset_collection_elements[name])
            self.out_collections[name] = dc
        else:
            hdca_name = self.tool_action.get_output_name(
                output,
                None,
                self.tool,
                self.on_text,
                self.trans,
                self.incoming,
                self.history,
                self.params,
                self.job_params,
            )
            hdca = collections_manager.create(
                self.trans,
                self.history,
                name=hdca_name,
                collection_type=collection_type,
                trusted_identifiers=True,
                tags=self.tags if propagate_hda_tags else self.hdca_tags,
                set_hid=False,
                flush=False,
                completed_job=completed_job,
                output_name=name,
                **element_kwds,
            )
            # name here is name of the output element - not name
            # of the hdca.
            self.history.stage_addition(hdca)
            self.out_collection_instances[name] = hdca


def on_text_for_names(input_names):
    # input_names may contain duplicates... this is because the first value in
    # multiple input dataset parameters will appear twice once as param_name
    # and once as param_name1.
    unique_names = []
    for name in input_names:
        if name not in unique_names:
            unique_names.append(name)
    input_names = unique_names

    # Build name for output datasets based on tool name and input names
    if len(input_names) == 1:
        on_text = input_names[0]
    elif len(input_names) == 2:
        on_text = "%s and %s" % tuple(input_names[0:2])
    elif len(input_names) == 3:
        on_text = "%s, %s, and %s" % tuple(input_names[0:3])
    elif len(input_names) > 3:
        on_text = "%s, %s, and others" % tuple(input_names[0:2])
    else:
        on_text = ""
    return on_text


def filter_output(tool, output, incoming):
    for filter in output.filters:
        try:
            if not eval(filter.text.strip(), globals(), incoming):
                return True  # do not create this dataset
        except Exception as e:
            log.debug(f"Tool {tool.id} output {output.name}: dataset output filter ({filter.text}) failed: {e}")
    return False


def get_ext_or_implicit_ext(hda):
    if hda.implicitly_converted_parent_datasets:
        # implicitly_converted_parent_datasets is a list of ImplicitlyConvertedDatasetAssociation
        # objects, and their type is the target_ext, so this should be correct even if there
        # are multiple ImplicitlyConvertedDatasetAssociation objects (meaning 2 datasets had been converted
        # to produce a dataset with the required datatype)
        return hda.implicitly_converted_parent_datasets[0].type
    return hda.ext


def determine_output_format(
    output,
    parameter_context,
    input_datasets,
    input_dataset_collections,
    random_input_ext,
    python_template_version="3",
    execution_cache=None,
):
    """Determines the output format for a dataset based on an abstract
    description of the output (galaxy.tool_util.parser.ToolOutput), the parameter
    wrappers, a map of the input datasets (name => HDA), and the last input
    extensions in the tool form.

    TODO: Don't deal with XML here - move this logic into ToolOutput.
    TODO: Make the input extension used deterministic instead of random.
    """
    # the type should match the input
    ext = output.format
    if ext == "input":
        if input_datasets and random_input_ext in {"data", "auto"}:
            # Probably dealing with an implicitly converted dataset
            try:
                first_input_dataset = next(iter(input_datasets.values()))
                random_input_ext = get_ext_or_implicit_ext(first_input_dataset)
            except Exception:
                pass
        ext = random_input_ext
    format_source = output.format_source
    if format_source is not None and format_source in input_datasets:
        try:
            input_dataset = input_datasets[output.format_source]
            ext = get_ext_or_implicit_ext(input_dataset)
        except Exception:
            pass
    elif format_source is not None:
        element_index = None
        collection_name = format_source
        if re.match(r"^[^\[\]]*\[[^\[\]]*\]$", format_source):
            collection_name, element_index = format_source[0:-1].split("[")
            # Treat as json to interpret "forward" vs 0 with type
            # Make it feel more like Python, single quote better in XML also.
            element_index = element_index.replace("'", '"')
            element_index = json.loads(element_index)

        if collection_name in input_dataset_collections:
            try:
                input_collection = input_dataset_collections[collection_name][0][0]
                input_collection_collection = input_collection.collection
                if element_index is None:
                    # just pick the first HDA
                    input_dataset = input_collection_collection.dataset_instances[0]
                else:
                    try:
                        input_element = input_collection_collection[element_index]
                    except KeyError:
                        if execution_cache:
                            dataset_elements = execution_cache.cached_collection_elements.get(
                                input_collection_collection.id
                            )
                            if dataset_elements is None:
                                dataset_elements = execution_cache.cached_collection_elements[
                                    input_collection_collection.id
                                ] = input_collection_collection.dataset_elements
                        else:
                            dataset_elements = input_collection_collection.dataset_elements
                        for element in dataset_elements:
                            if element.element_identifier == element_index:
                                input_element = element
                                break
                    input_dataset = input_element.element_object
                ext = get_ext_or_implicit_ext(input_dataset)
            except Exception as e:
                log.debug("Exception while trying to determine format_source: %s", e)

    # process change_format tags
    if output.change_format is not None:
        new_format_set = False
        for change_elem in output.change_format:
            for when_elem in change_elem.findall("when"):
                check = when_elem.get("input", None)
                if check is not None:
                    try:
                        if "$" not in check:
                            # allow a simple name or more complex specifications
                            check = "${%s}" % check
                        if fill_template(
                            check, context=parameter_context, python_template_version=python_template_version
                        ) == when_elem.get("value", None):
                            ext = when_elem.get("format", ext)
                    except Exception:  # bad tag input value; possibly referencing a param within a different conditional when block or other nonexistent grouping construct
                        continue
                else:
                    check = when_elem.get("input_dataset", None)
                    if check is not None:
                        check = input_datasets.get(check, None)
                        # At this point check is a HistoryDatasetAssociation object.
                        check_format = when_elem.get("format", ext)
                        check_value = when_elem.get("value", None)
                        check_attribute = when_elem.get("attribute", None)
                        if check is not None and check_value is not None and check_attribute is not None:
                            # See if the attribute to be checked belongs to the HistoryDatasetAssociation object.
                            if hasattr(check, check_attribute):
                                if str(getattr(check, check_attribute)) == str(check_value):
                                    ext = check_format
                                    new_format_set = True
                                    break
                            # See if the attribute to be checked belongs to the metadata associated with the
                            # HistoryDatasetAssociation object.
                            if check.metadata is not None:
                                metadata_value = check.metadata.get(check_attribute, None)
                                if metadata_value is not None:
                                    if str(metadata_value) == str(check_value):
                                        ext = check_format
                                        new_format_set = True
                                        break
            if new_format_set:
                break
    return ext<|MERGE_RESOLUTION|>--- conflicted
+++ resolved
@@ -124,27 +124,21 @@
                 # fetch dataset details for this input from the database.
                 if collection_info and collection_info.is_mapped_over(input_name):
                     action_tuples = collection_info.map_over_action_tuples(input_name)
-<<<<<<< HEAD
-                    if not trans.app.security_agent.can_access_datasets(current_user_roles, action_tuples):
+                    if not trans.user_is_admin and not trans.app.security_agent.can_access_datasets(
+                        current_user_roles, action_tuples
+                    ):
                         raise ItemAccessibilityException(
                             "User does not have permission to use a dataset provided for input."
                         )
                     for action, role_id in action_tuples:
                         record_permission(action, role_id)
                 else:
-                    if not trans.app.security_agent.can_access_dataset(current_user_roles, data.dataset):
+                    if not trans.user_is_admin and not trans.app.security_agent.can_access_dataset(
+                        current_user_roles, data.dataset
+                    ):
                         raise ItemAccessibilityException(
-                            f"User does not have permission to use a dataset ({data.id}) provided for input."
+                            f"User does not have permission to use dataset ({data.name}) provided for input."
                         )
-=======
-                    if not trans.user_is_admin and not trans.app.security_agent.can_access_datasets(current_user_roles, action_tuples):
-                        raise ItemAccessibilityException("User does not have permission to use a dataset provided for input.")
-                    for action, role_id in action_tuples:
-                        record_permission(action, role_id)
-                else:
-                    if not trans.user_is_admin and not trans.app.security_agent.can_access_dataset(current_user_roles, data.dataset):
-                        raise ItemAccessibilityException(f"User does not have permission to use dataset ({data.name}) provided for input.")
->>>>>>> 8adc7ec8
                     permissions = trans.app.security_agent.get_permissions(data.dataset)
                     for action, roles in permissions.items():
                         for role in roles:
@@ -223,15 +217,12 @@
                     collection = value.collection
 
                 action_tuples = collection.dataset_action_tuples
-<<<<<<< HEAD
-                if not trans.app.security_agent.can_access_datasets(current_user_roles, action_tuples):
+                if not trans.user_is_admin and not trans.app.security_agent.can_access_datasets(
+                    current_user_roles, action_tuples
+                ):
                     raise ItemAccessibilityException(
                         "User does not have permission to use a dataset provided for input."
                     )
-=======
-                if not trans.user_is_admin and not trans.app.security_agent.can_access_datasets(current_user_roles, action_tuples):
-                    raise ItemAccessibilityException("User does not have permission to use a dataset provided for input.")
->>>>>>> 8adc7ec8
                 for action, role_id in action_tuples:
                     record_permission(action, role_id)
 
