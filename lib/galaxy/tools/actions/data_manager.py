--- conflicted
+++ resolved
@@ -9,13 +9,8 @@
     """Tool action used for Data Manager Tools"""
 
     def execute(self, tool, trans, **kwds):
-<<<<<<< HEAD
-        rval = super().execute(tool, trans, **kwds)
-        if isinstance(rval, tuple) and len(rval) == 2 and isinstance(rval[0], trans.app.model.Job):
-=======
         rval = super(DataManagerToolAction, self).execute(tool, trans, **kwds)
         if isinstance(rval, tuple) and len(rval) >= 2 and isinstance(rval[0], trans.app.model.Job):
->>>>>>> a8817489
             assoc = trans.app.model.DataManagerJobAssociation(job=rval[0], data_manager_id=tool.data_manager_id)
             trans.sa_session.add(assoc)
             trans.sa_session.flush()
