#!/usr/bin/env python
"""Build a mulled image for specified conda targets.

Examples

Build a mulled image with:

    mulled-build build 'samtools=1.3.1--4,bedtools=2.22'

"""
from __future__ import print_function

import json
import os
import shutil
import string
import subprocess
import sys
from sys import platform as _platform

try:
    import yaml
except ImportError:
    yaml = None

from galaxy.tools.deps import commands, installable

from galaxy.util import safe_makedirs

from ._cli import arg_parser
from .util import (
    build_target,
    conda_build_target_str,
    create_repository,
    quay_repository,
    v1_image_name,
    v2_image_name,
)
from ..conda_compat import MetaData

DIRNAME = os.path.dirname(__file__)
DEFAULT_CHANNEL = "bioconda"
DEFAULT_EXTRA_CHANNELS = ["conda-forge", "r"]
DEFAULT_CHANNELS = [DEFAULT_CHANNEL] + DEFAULT_EXTRA_CHANNELS
DEFAULT_REPOSITORY_TEMPLATE = "quay.io/${namespace}/${image}"
DEFAULT_BINDS = ["build/dist:/usr/local/"]
DEFAULT_WORKING_DIR = '/source/'
IS_OS_X = _platform == "darwin"
INVOLUCRO_VERSION = "1.1.2"
DEST_BASE_IMAGE = os.environ.get('DEST_BASE_IMAGE', None)

SINGULARITY_TEMPLATE = """Bootstrap: docker
From: bgruening/busybox-bash:0.1

%%setup

    echo "Copying conda environment"
    mkdir -p /tmp/conda
    cp -r /data/dist/* /tmp/conda/

%%post
    mkdir -p /usr/local
    cp -R /tmp/conda/* /usr/local/

%%test
    %(container_test)s
"""


def involucro_link():
    if IS_OS_X:
        url = "https://github.com/involucro/involucro/releases/download/v%s/involucro.darwin" % INVOLUCRO_VERSION
    else:
        url = "https://github.com/involucro/involucro/releases/download/v%s/involucro" % INVOLUCRO_VERSION
    return url


def get_tests(args, pkg_path):
    """Extract test cases given a recipe's meta.yaml file."""
    recipes_dir = args.recipes_dir

    tests = []
    input_dir = os.path.dirname(os.path.join(recipes_dir, pkg_path))
    recipe_meta = MetaData(input_dir)

    tests_commands = recipe_meta.get_value('test/commands')
    tests_imports = recipe_meta.get_value('test/imports')
    requirements = recipe_meta.get_value('requirements/run')

    if tests_imports or tests_commands:
        if tests_commands:
            tests.append(' && '.join(tests_commands))
        if tests_imports and 'python' in requirements:
            tests.append(' && '.join('python -c "import %s"' % imp for imp in tests_imports))
        elif tests_imports and ('perl' in requirements or 'perl-threaded' in requirements):
            tests.append(' && '.join('''perl -e "use %s;"''' % imp for imp in tests_imports))

    tests = ' && '.join(tests)
    tests = tests.replace('$R ', 'Rscript ')
    return tests


def get_pkg_name(args, pkg_path):
    """Extract the package name from a given meta.yaml file."""
    recipes_dir = args.recipes_dir

    input_dir = os.path.dirname(os.path.join(recipes_dir, pkg_path))
    recipe_meta = MetaData(input_dir)
    return recipe_meta.get_value('package/name')


def get_affected_packages(args):
    """Return a list of all meta.yaml file that where modified/created recently.

    Length of time to check for indicated by the ``hours`` parameter.
    """
    recipes_dir = args.recipes_dir
    hours = args.diff_hours
<<<<<<< HEAD
    cmd = """cd '%s' && git log --diff-filter=ACMRTUXB --name-only --pretty="" --since="%s hours ago" | grep -E '^recipes/.*/meta.yaml' | sort | uniq""" % (recipes_dir, hours)
    pkg_list = check_output(cmd, shell=True)
    ret = list()
    for pkg in pkg_list.strip().split('\n'):
        if pkg and os.path.exists(os.path.join(recipes_dir, pkg)):
            ret.append((get_pkg_name(args, pkg), get_tests(args, pkg)))
    return ret


def check_output(cmd, shell=True):
    return subprocess.check_output(cmd, shell=shell)
=======
    cmd = ['git', 'log', '--diff-filter=ACMRTUXB', '--name-only', '--pretty=""', '--since="%s hours ago"' % hours]
    changed_files = subprocess.check_output(cmd, cwd=recipes_dir).strip().split('\n')
    pkg_list = set([x for x in changed_files if x.startswith('recipes/') and x.endswith('meta.yaml')])
    for pkg in pkg_list:
        if pkg and os.path.exists(os.path.join(recipes_dir, pkg)):
            yield (get_pkg_name(args, pkg), get_tests(args, pkg))
>>>>>>> 2f2acb98


def conda_versions(pkg_name, file_name):
    """Return all conda version strings for a specified package name."""
    j = json.load(open(file_name))
    ret = list()
    for pkg in j['packages'].values():
        if pkg['name'] == pkg_name:
            ret.append('%s--%s' % (pkg['version'], pkg['build']))
    return ret


class BuildExistsException(Exception):
    """Exception indicating mull_targets is skipping an existing build.

    If mull_targets is called with rebuild=False and the target built is already published
    an instance of this exception is thrown.
    """


def mull_targets(
    targets, involucro_context=None,
    command="build", channels=DEFAULT_CHANNELS, namespace="biocontainers",
    test='true', test_files=None, image_build=None, name_override=None,
    repository_template=DEFAULT_REPOSITORY_TEMPLATE, dry_run=False,
    conda_version=None, verbose=False, binds=DEFAULT_BINDS, rebuild=True,
    oauth_token=None, hash_func="v2", singularity=False,
    singularity_image_dir="singularity_import",
):
    targets = list(targets)
    if involucro_context is None:
        involucro_context = InvolucroContext()

    image_function = v1_image_name if hash_func == "v1" else v2_image_name
    if len(targets) > 1 and image_build is None:
        # Force an image build in this case - this seems hacky probably
        # shouldn't work this way but single case broken else wise.
        image_build = "0"

    repo_template_kwds = {
        "namespace": namespace,
        "image": image_function(targets, image_build=image_build, name_override=name_override)
    }
    repo = string.Template(repository_template).safe_substitute(repo_template_kwds)

    if not rebuild or "push" in command:
        repo_name = repo_template_kwds["image"].split(":", 1)[0]
        repo_data = quay_repository(repo_template_kwds["namespace"], repo_name)
        if not rebuild:
            tags = repo_data.get("tags", [])

            target_tag = None
            if ":" in repo_template_kwds["image"]:
                image_name_parts = repo_template_kwds["image"].split(":")
                assert len(image_name_parts) == 2, ": not allowed in image name [%s]" % repo_template_kwds["image"]
                target_tag = image_name_parts[1]

            if tags and (target_tag is None or target_tag in tags):
                raise BuildExistsException()
        if "push" in command and "error_type" in repo_data and oauth_token:
            # Explicitly create the repository so it can be built as public.
            create_repository(repo_template_kwds["namespace"], repo_name, oauth_token)

    for channel in channels:
        if channel.startswith('file://'):
            bind_path = channel.lstrip('file://')
            binds.append('/%s:/%s' % (bind_path, bind_path))

    channels = ",".join(channels)
    target_str = ",".join(map(conda_build_target_str, targets))
    bind_str = ",".join(binds)
    involucro_args = [
        '-f', '%s/invfile.lua' % DIRNAME,
        '-set', "CHANNELS='%s'" % channels,
        '-set', "TEST='%s'" % test,
        '-set', "TARGETS='%s'" % target_str,
        '-set', "REPO='%s'" % repo,
        '-set', "BINDS='%s'" % bind_str,
    ]

    if DEST_BASE_IMAGE:
        involucro_args.extend(["-set", "DEST_BASE_IMAGE='%s'" % DEST_BASE_IMAGE])
    if verbose:
        involucro_args.extend(["-set", "VERBOSE='1'"])
    if singularity:
        singularity_image_name = repo_template_kwds['image']
        involucro_args.extend(["-set", "SINGULARITY='1'"])
        involucro_args.extend(["-set", "SINGULARITY_IMAGE_NAME='%s'" % singularity_image_name])
        involucro_args.extend(["-set", "SINGULARITY_IMAGE_DIR='%s'" % singularity_image_dir])
        involucro_args.extend(["-set", "USER_ID='%s:%s'" % (os.getuid(), os.getgid())])
    if conda_version is not None:
        verbose = "--verbose" if verbose else "--quiet"
        involucro_args.extend(["-set", "PREINSTALL='conda install %s --yes conda=%s'" % (verbose, conda_version)])
    involucro_args.append(command)
    if test_files:
        test_bind = []
        for test_file in test_files:
            if ':' not in test_file:
                if os.path.exists(test_file):
                    test_bind.append("%s:%s/%s" % (test_file, DEFAULT_WORKING_DIR, test_file))
            else:
                if os.path.exists(test_file.split(':')[0]):
                    test_bind.append(test_file)
        if test_bind:
            involucro_args.insert(6, '-set')
            involucro_args.insert(7, "TEST_BINDS='%s'" % ",".join(test_bind))
    print(" ".join(involucro_context.build_command(involucro_args)))
    if not dry_run:
        ensure_installed(involucro_context, True)
        if singularity:
            if not os.path.exists(singularity_image_dir):
                safe_makedirs(singularity_image_dir)
            with open(os.path.join(singularity_image_dir, 'Singularity'), 'w+') as sin_def:
                fill_template = SINGULARITY_TEMPLATE % {'container_test': test}
                sin_def.write(fill_template)
        ret = involucro_context.exec_command(involucro_args)
        if singularity:
            # we can not remove this folder as it contains the image wich is owned by root
            pass
            # shutil.rmtree('./singularity_import')
        return ret
    return 0


def context_from_args(args):
    verbose = "2" if not args.verbose else "3"
    return InvolucroContext(involucro_bin=args.involucro_path, verbose=verbose)


class InvolucroContext(installable.InstallableContext):

    installable_description = "Involucro"

    def __init__(self, involucro_bin=None, shell_exec=None, verbose="3"):
        if involucro_bin is None:
            if os.path.exists("./involucro"):
                self.involucro_bin = "./involucro"
            else:
                self.involucro_bin = "involucro"
        else:
            self.involucro_bin = involucro_bin
        self.shell_exec = shell_exec or commands.shell
        self.verbose = verbose

    def build_command(self, involucro_args):
        return [self.involucro_bin, "-v=%s" % self.verbose] + involucro_args

    def exec_command(self, involucro_args):
        cmd = self.build_command(involucro_args)
        # Create ./build dir manually, otherwise Docker will do it as root
        os.mkdir('./build')
        try:
            res = self.shell_exec(" ".join(cmd))
        finally:
            # delete build directory in any case
            shutil.rmtree('./build')
        return res

    def is_installed(self):
        return os.path.exists(self.involucro_bin)

    def can_install(self):
        return True

    @property
    def parent_path(self):
        return os.path.dirname(os.path.abspath(self.involucro_bin))


def ensure_installed(involucro_context, auto_init):
    return installable.ensure_installed(involucro_context, install_involucro, auto_init)


def install_involucro(involucro_context=None, to_path=None):
    install_path = os.path.abspath(involucro_context.involucro_bin)
    involucro_context.involucro_bin = install_path
    download_cmd = " ".join(commands.download_command(involucro_link(), to=install_path, quote_url=True))
    full_cmd = "%s && chmod +x %s" % (download_cmd, install_path)
    return involucro_context.shell_exec(full_cmd)


def add_build_arguments(parser):
    """Base arguments describing how to 'mull'."""
    parser.add_argument('--involucro-path', dest="involucro_path", default=None,
                        help="Path to involucro (if not set will look in working directory and on PATH).")
    parser.add_argument('--dry-run', dest='dry_run', action="store_true",
                        help='Just print commands instead of executing them.')
    parser.add_argument('--verbose', dest='verbose', action="store_true",
                        help='Cause process to be verbose.')
    parser.add_argument('--singularity', action="store_true",
                        help='Additionally build a singularity image.')
    parser.add_argument('--singularity-image-dir', dest="singularity_image_dir",
                        help="Directory to write singularity images too.")
    parser.add_argument('-n', '--namespace', dest='namespace', default="biocontainers",
                        help='quay.io namespace.')
    parser.add_argument('-r', '--repository_template', dest='repository_template', default=DEFAULT_REPOSITORY_TEMPLATE,
                        help='Docker repository target for publication (only quay.io or compat. API is currently supported).')
    parser.add_argument('-c', '--channel', dest='channel', default=DEFAULT_CHANNEL,
                        help='Target conda channel')
    parser.add_argument('--extra-channels', dest='extra_channels', default=",".join(DEFAULT_EXTRA_CHANNELS),
                        help='Dependent conda channels.')
    parser.add_argument('--conda-version', dest="conda_version", default=None,
                        help="Change to specified version of Conda before installing packages.")
    parser.add_argument('--oauth-token', dest="oauth_token", default=None,
                        help="If set, use this token when communicating with quay.io API.")
    parser.add_argument('--check-published', dest="rebuild", action='store_false')
    parser.add_argument('--hash', dest="hash", choices=["v1", "v2"], default="v2")


def add_single_image_arguments(parser):
    parser.add_argument("--name-override", dest="name_override", default=None,
                        help="Override mulled image name - this is not recommended since metadata will not be detectable from the name of resulting images")
    parser.add_argument("--image-build", dest="image_build", default=None,
                        help="Build a versioned variant of this image.")


def target_str_to_targets(targets_raw):
    def parse_target(target_str):
        if "=" in target_str:
            package_name, version = target_str.split("=", 1)
            build = None
            if "--" in version:
                version, build = version.split('--')
            target = build_target(package_name, version, build)
        else:
            target = build_target(target_str)
        return target

    targets = [parse_target(_) for _ in targets_raw.split(",")]
    return targets


def args_to_mull_targets_kwds(args):
    kwds = {}
    if hasattr(args, "image_build"):
        kwds["image_build"] = args.image_build
    if hasattr(args, "name_override"):
        kwds["name_override"] = args.name_override
    if hasattr(args, "namespace"):
        kwds["namespace"] = args.namespace
    if hasattr(args, "dry_run"):
        kwds["dry_run"] = args.dry_run
    if hasattr(args, "singularity"):
        kwds["singularity"] = args.singularity
    if hasattr(args, "test"):
        kwds["test"] = args.test
    if hasattr(args, "test_files"):
        if args.test_files:
            kwds["test_files"] = args.test_files.split(",")
    if hasattr(args, "channel"):
        channels = [args.channel]
        if hasattr(args, "extra_channels"):
            channels += args.extra_channels.split(",")
        kwds["channels"] = channels
    if hasattr(args, "command"):
        kwds["command"] = args.command
    if hasattr(args, "repository_template"):
        kwds["repository_template"] = args.repository_template
    if hasattr(args, "conda_version"):
        kwds["conda_version"] = args.conda_version
    if hasattr(args, "oauth_token"):
        kwds["oauth_token"] = args.oauth_token
    if hasattr(args, "rebuild"):
        kwds["rebuild"] = args.rebuild
    if hasattr(args, "hash"):
        kwds["hash_func"] = args.hash
    if hasattr(args, "singularity_image_dir") and args.singularity_image_dir:
        kwds["singularity_image_dir"] = args.singularity_image_dir

    kwds["involucro_context"] = context_from_args(args)

    return kwds


def main(argv=None):
    """Main entry-point for the CLI tool."""
    parser = arg_parser(argv, globals())
    add_build_arguments(parser)
    add_single_image_arguments(parser)
    parser.add_argument('command', metavar='COMMAND', help='Command (build-and-test, build, all)')
    parser.add_argument('targets', metavar="TARGETS", default=None, help="Build a single container with specific package(s).")
    parser.add_argument('--repository-name', dest="repository_name", default=None, help="Name of mulled container (leave blank to auto-generate based on packages - recommended).")
    parser.add_argument('--test', help='Provide a test command for the container.')
    parser.add_argument('--test-files', help='Provide test-files that may be required to run the test command. Individual mounts are separated by comma.'
                                             'The source:dest docker syntax is respected. If relative file paths are given, files will be mounted in /source/<relative_file_path>')
    args = parser.parse_args()
    targets = target_str_to_targets(args.targets)
    sys.exit(mull_targets(targets, **args_to_mull_targets_kwds(args)))


__all__ = ("main", )


if __name__ == '__main__':
    main()<|MERGE_RESOLUTION|>--- conflicted
+++ resolved
@@ -116,26 +116,12 @@
     """
     recipes_dir = args.recipes_dir
     hours = args.diff_hours
-<<<<<<< HEAD
-    cmd = """cd '%s' && git log --diff-filter=ACMRTUXB --name-only --pretty="" --since="%s hours ago" | grep -E '^recipes/.*/meta.yaml' | sort | uniq""" % (recipes_dir, hours)
-    pkg_list = check_output(cmd, shell=True)
-    ret = list()
-    for pkg in pkg_list.strip().split('\n'):
-        if pkg and os.path.exists(os.path.join(recipes_dir, pkg)):
-            ret.append((get_pkg_name(args, pkg), get_tests(args, pkg)))
-    return ret
-
-
-def check_output(cmd, shell=True):
-    return subprocess.check_output(cmd, shell=shell)
-=======
     cmd = ['git', 'log', '--diff-filter=ACMRTUXB', '--name-only', '--pretty=""', '--since="%s hours ago"' % hours]
     changed_files = subprocess.check_output(cmd, cwd=recipes_dir).strip().split('\n')
     pkg_list = set([x for x in changed_files if x.startswith('recipes/') and x.endswith('meta.yaml')])
     for pkg in pkg_list:
         if pkg and os.path.exists(os.path.join(recipes_dir, pkg)):
             yield (get_pkg_name(args, pkg), get_tests(args, pkg))
->>>>>>> 2f2acb98
 
 
 def conda_versions(pkg_name, file_name):
