--- conflicted
+++ resolved
@@ -330,13 +330,10 @@
             self.value = None
         else:
             self.value = ""
-<<<<<<< HEAD
-=======
 
     def to_json(self, value, app, use_security):
         """Convert a value to a string representation suitable for persisting"""
         return unicodify(value)
->>>>>>> eb420329
 
     def get_initial_value(self, trans, other_values):
         return self.value
@@ -618,11 +615,7 @@
             if "session_id" in value:
                 # handle api upload
                 session_id = value["session_id"]
-<<<<<<< HEAD
-                upload_store = trans.app.config.new_file_path
-=======
                 upload_store = trans.app.config.tus_upload_store or trans.app.config.new_file_path
->>>>>>> eb420329
                 if re.match(r"^[\w-]+$", session_id) is None:
                     raise ValueError("Invalid session id format.")
                 local_filename = os.path.abspath(os.path.join(upload_store, session_id))
