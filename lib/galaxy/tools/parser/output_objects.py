--- conflicted
+++ resolved
@@ -21,11 +21,7 @@
       (format, metadata_source, parent)
     """
 
-<<<<<<< HEAD
-    dict_collection_visible_keys = ('name', 'format', 'label', 'hidden')
-=======
     dict_collection_visible_keys = ['name', 'format', 'label', 'hidden']
->>>>>>> 2f2acb98
 
     def __init__(self, name, format=None, format_source=None, metadata_source=None,
                  parent=None, label=None, filters=None, actions=None, hidden=False,
