--- conflicted
+++ resolved
@@ -50,11 +50,7 @@
     group in the user interface.
     """
 
-<<<<<<< HEAD
-    dict_collection_visible_keys = ('id', 'name', 'version')
-=======
     dict_collection_visible_keys = ['id', 'name', 'version']
->>>>>>> 2f2acb98
 
     def __init__(self, item=None):
         """ Build a ToolSection from an ElementTree element or a dictionary.
@@ -99,11 +95,7 @@
     and sections in the user interface
     """
 
-<<<<<<< HEAD
-    dict_collection_visible_keys = ('id', 'text', 'version')
-=======
     dict_collection_visible_keys = ['id', 'text', 'version']
->>>>>>> 2f2acb98
 
     def __init__(self, item):
         """ Build a ToolSectionLabel from an ElementTree element or a
