--- conflicted
+++ resolved
@@ -1,8 +1,3 @@
-<<<<<<< HEAD
 VERSION_MAJOR = "15.07"
-VERSION_MINOR = "dev"
-=======
-VERSION_MAJOR = "15.05"
-VERSION_MINOR = "1"
->>>>>>> f01300d7
+VERSION_MINOR = None
 VERSION = VERSION_MAJOR + ('.' + VERSION_MINOR if VERSION_MINOR else '')