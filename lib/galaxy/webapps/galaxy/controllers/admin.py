--- conflicted
+++ resolved
@@ -963,23 +963,6 @@
                                          .filter( trans.app.model.Group.table.c.deleted == false() ) \
                                          .order_by( trans.app.model.Group.table.c.name ):
                 all_groups.append( ( group.name, trans.security.encode_id( group.id ) ) )
-<<<<<<< HEAD
-            return { 'title'  : 'Create Role',
-                     'inputs' : [{
-                                    'name'  : 'name',
-                                    'label' : 'Name'
-                                },{
-                                    'name'  : 'description',
-                                    'label' : 'Description'
-                                },
-                                build_select_input( 'in_groups', 'Groups', all_groups, [] ),
-                                build_select_input( 'in_users', 'Users', all_users, [] ),
-                                {
-                                    'name'  : 'auto_create',
-                                    'label' : 'Create a new group of the same name for this role:',
-                                    'type'  : 'boolean'
-                                } ] }
-=======
             return {
                 'title'  : 'Create Role',
                 'inputs' : [{
@@ -989,13 +972,12 @@
                     'name'  : 'description',
                     'label' : 'Description'
                 },
-                    build_select_input( 'groups', 'Groups', all_groups, [] ),
-                    build_select_input( 'users', 'Users', all_users, [] ), {
+                    build_select_input( 'in_groups', 'Groups', all_groups, [] ),
+                    build_select_input( 'in_users', 'Users', all_users, [] ), {
                     'name'  : 'create_group_for_role',
                     'label' : 'Create a new role of the same name for this group:',
                     'type'  : 'boolean'
                 } ] }
->>>>>>> ad2f39c1
         else:
             name = util.restore_text( payload.get( 'name', '' ) )
             description = util.restore_text( payload.get( 'description', '' ) )
@@ -1191,11 +1173,7 @@
         if 'operation' in kwargs:
             id = kwargs.get( 'id' )
             if not id:
-<<<<<<< HEAD
                 return message_exception( trans, 'Invalid group id (%s) received.' % str( id ) )
-=======
-                return message_exception( 'Invalid group id (%s) received.' % str( id ) )
->>>>>>> ad2f39c1
             ids = util.listify( id )
             operation = kwargs[ 'operation' ].lower().replace( '+', ' ' )
             if operation == 'delete':
@@ -1294,34 +1272,19 @@
                                         .filter( trans.app.model.Role.table.c.deleted == false() ) \
                                         .order_by( trans.app.model.Role.table.c.name ):
                 all_roles.append( ( role.name, trans.security.encode_id( role.id ) ) )
-<<<<<<< HEAD
-            return { 'title'  : 'Create Group',
-                     'inputs' : [{
-                                    'name'  : 'name',
-                                    'label' : 'Name'
-                                },
-                                build_select_input( 'in_roles', 'Roles', all_roles, [] ),
-                                build_select_input( 'in_users', 'Users', all_users, [] ),
-                                {
-                                    'name'  : 'auto_create',
-                                    'label' : 'Create a new role of the same name for this group:',
-                                    'type'  : 'boolean'
-                                } ] }
-=======
             return {
                 'title'  : 'Create Group',
                 'inputs' : [{
                     'name'  : 'name',
                     'label' : 'Name'
                 },
-                    build_select_input( 'roles', 'Roles', all_roles, [] ),
-                    build_select_input( 'users', 'Users', all_users, [] ), {
+                    build_select_input( 'in_roles', 'Roles', all_roles, [] ),
+                    build_select_input( 'in_users', 'Users', all_users, [] ), {
                     'name'  : 'auto_create',
                     'label' : 'Create a new role of the same name for this group:',
                     'type'  : 'boolean'
                 } ]
             }
->>>>>>> ad2f39c1
         else:
             name = util.restore_text( payload.get( 'name', '' ) )
             auto_create_checked = payload.get( 'auto_create' ) == 'true'
