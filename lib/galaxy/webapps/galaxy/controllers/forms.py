import copy
import logging
import re

import six
from markupsafe import escape

from galaxy import model, util
from galaxy.web.base.controller import BaseUIController, web
from galaxy.web.framework.helpers import grids, iff, time_ago

log = logging.getLogger(__name__)

VALID_FIELDNAME_RE = re.compile("^[a-zA-Z0-9\_]+$")


class FormsGrid(grids.Grid):
    # Custom column types
    class NameColumn(grids.TextColumn):
        def get_value(self, trans, grid, form):
            return escape(form.latest_form.name)

    class DescriptionColumn(grids.TextColumn):
        def get_value(self, trans, grid, form):
            return escape(form.latest_form.desc)

    class TypeColumn(grids.TextColumn):
        def get_value(self, trans, grid, form):
            return form.latest_form.type

    class StatusColumn(grids.GridColumn):
        def get_value(self, trans, grid, user):
            if user.deleted:
                return "deleted"
            return "active"

    # Grid definition
    title = "Forms"
    model_class = model.FormDefinitionCurrent
    default_sort_key = "-update_time"
    num_rows_per_page = 50
    preserve_state = True
    use_paging = True
    default_filter = dict(deleted="False")
    columns = [
        NameColumn("Name",
                   key="name",
                   model_class=model.FormDefinition,
<<<<<<< HEAD
                   link=(lambda item: iff(item.deleted, None, dict(operation="view_latest_form_definition",
                                                                   id=item.id))),
                   attach_popup=True,
                   filterable="advanced"),
        DescriptionColumn("Description",
                          key='desc',
                          model_class=model.FormDefinition,
                          filterable="advanced"),
        TypeColumn("Type"),
=======
                   link=(lambda item: iff(item.deleted, None, dict(controller="admin", action="form/edit_form", id=item.id))),
                   attach_popup=True,
                   filterable="advanced"),
        DescriptionColumn("Description",
                          key="desc",
                          model_class=model.FormDefinition,
                          filterable="advanced"),
        TypeColumn("Type"),
        grids.GridColumn("Last Updated", key="update_time", format=time_ago),
        StatusColumn("Status"),
>>>>>>> 2f2acb98
        grids.DeletedColumn("Deleted",
                            key="deleted",
                            visible=False,
                            filterable="advanced")
    ]
    columns.append(grids.MulticolFilterColumn("Search",
                                              cols_to_filter=[columns[0], columns[1]],
                                              key="free-text-search",
                                              visible=False,
                                              filterable="standard"))
    operations = [
<<<<<<< HEAD
        grids.GridOperation("Edit", allow_multiple=False, condition=(lambda item: not item.deleted)),
=======
>>>>>>> 2f2acb98
        grids.GridOperation("Delete", allow_multiple=True, condition=(lambda item: not item.deleted)),
        grids.GridOperation("Undelete", condition=(lambda item: item.deleted)),
    ]
    global_actions = [
<<<<<<< HEAD
        grids.GridAction("Create new form", dict(controller='forms', action='create_form_definition'))
=======
        grids.GridAction("Create new form", dict(controller="admin", action="form/create_form"))
>>>>>>> 2f2acb98
    ]

    def build_initial_query(self, trans, **kwargs):
        return trans.sa_session.query(self.model_class).join(model.FormDefinition, self.model_class.latest_form_id == model.FormDefinition.id)


class Forms(BaseUIController):
<<<<<<< HEAD
    # Empty TextField
    empty_field = {'name': '',
                   'label': '',
                   'helptext': '',
                   'visible': True,
                   'required': False,
                   'type': model.TextField.__name__,
                   'selectlist': [],
                   'layout': 'none',
                   'default': ''}
=======
>>>>>>> 2f2acb98
    forms_grid = FormsGrid()

    @web.expose_api
    @web.require_admin
<<<<<<< HEAD
    def browse_form_definitions(self, trans, **kwd):
=======
    def forms_list(self, trans, payload=None, **kwd):
        message = kwd.get('message', '')
        status = kwd.get('status', '')
>>>>>>> 2f2acb98
        if 'operation' in kwd:
            id = kwd.get('id')
            if not id:
                return self.message_exception(trans, 'Invalid form id (%s) received.' % str(id))
            ids = util.listify(id)
            operation = kwd['operation'].lower()
<<<<<<< HEAD
            if not kwd.get('id', None):
                return trans.response.send_redirect(web.url_for(controller='forms',
                                                                action='browse_form_definitions',
                                                                status='error',
                                                                message="Invalid form ID"))
            if operation == "view_latest_form_definition":
                return self.view_latest_form_definition(trans, **kwd)
            elif operation == "delete":
                return self.delete_form_definition(trans, **kwd)
            elif operation == "undelete":
                return self.undelete_form_definition(trans, **kwd)
            elif operation == "edit":
                return self.edit_form_definition(trans, **kwd)
=======
            if operation == 'delete':
                message, status = self._delete_form(trans, ids)
            elif operation == 'undelete':
                message, status = self._undelete_form(trans, ids)
        if message and status:
            kwd['message'] = util.sanitize_text(message)
            kwd['status'] = status
        kwd['dict_format'] = True
>>>>>>> 2f2acb98
        return self.forms_grid(trans, **kwd)

    @web.expose_api
    @web.require_admin
<<<<<<< HEAD
    def view_latest_form_definition(self, trans, **kwd):
        '''Displays the layout of the latest version of the form definition'''
        form_definition_current_id = kwd.get('id', None)
        try:
            form_definition_current = trans.sa_session.query(trans.app.model.FormDefinitionCurrent) \
                                                      .get(trans.security.decode_id(form_definition_current_id))
        except:
            return trans.response.send_redirect(web.url_for(controller='forms',
                                                            action='browse_form_definitions',
                                                            message='Invalid form',
                                                            status='error'))
        return trans.fill_template('/admin/forms/view_form_definition.mako',
                                   form_definition=form_definition_current.latest_form)

    @web.expose
    @web.require_admin
    def create_form_definition(self, trans, **kwd):
        params = util.Params(kwd)
        message = util.restore_text(params.get('message', ''))
        status = params.get('status', 'done')
        self.__imported_from_file = False
        if params.get('create_form_button', False):
            form_definition, message = self.save_form_definition(trans, form_definition_current_id=None, **kwd)
            if not form_definition:
                return trans.response.send_redirect(web.url_for(controller='forms',
                                                                action='create_form_definition',
                                                                message=message,
                                                                status='error',
                                                                name=util.restore_text(params.get('name', '')),
                                                                description=util.restore_text(params.get('description', ''))))
            if self.__imported_from_file:
                return trans.response.send_redirect(web.url_for(controller='forms',
                                                                action='edit_form_definition',
                                                                id=trans.security.encode_id(form_definition.current.id)))
            else:
                return trans.response.send_redirect(web.url_for(controller='forms',
                                                                action='edit_form_definition',
                                                                id=trans.security.encode_id(form_definition.current.id),
                                                                add_field_button='Add field',
                                                                name=form_definition.name,
                                                                description=form_definition.desc,
                                                                form_type_select_field=form_definition.type))
        inputs = [('Name', TextField('name', 40, util.restore_text(params.get('name', '')))),
                  ('Description', TextField('description', 40, util.restore_text(params.get('description', '')))),
                  ('Type', self.__build_form_types_widget(trans, selected=params.get('form_type', 'none'))),
                  ('Import from csv file (Optional)', FileField('file_data', 40, ''))]
        return trans.fill_template('/admin/forms/create_form.mako',
                                   inputs=inputs,
                                   message=message,
                                   status=status)
=======
    def create_form(self, trans, payload=None, **kwd):
        if trans.request.method == 'GET':
            fd_types = sorted(trans.app.model.FormDefinition.types.items())
            return {
                'title'         : 'Create new form',
                'submit_title'  : 'Create',
                'inputs'        : [{
                    'name'    : 'name',
                    'label'   : 'Name'
                }, {
                    'name'    : 'desc',
                    'label'   : 'Description'
                }, {
                    'name'    : 'type',
                    'type'    : 'select',
                    'options' : [('None', 'none')] + [(ft[1], ft[1]) for ft in fd_types],
                    'label'   : 'Type'
                }, {
                    'name'    : 'csv_file',
                    'label'   : 'Import from CSV',
                    'type'    : 'upload',
                    'help'    : 'Import fields from CSV-file with the following format: Label, Help, Type, Value, Options, Required=True/False.'
                }]
            }
        else:
            # csv-file format: label, helptext, type, default, selectlist, required '''
            csv_file = payload.get('csv_file')
            index = 0
            if csv_file:
                lines = csv_file.splitlines()
                for line in lines:
                    row = line.split(',')
                    if len(row) >= 6:
                        prefix = 'fields_%i|' % index
                        payload['%s%s' % (prefix, 'name')] = '%i_imported_field' % (index + 1)
                        payload['%s%s' % (prefix, 'label')] = row[0]
                        payload['%s%s' % (prefix, 'helptext')] = row[1]
                        payload['%s%s' % (prefix, 'type')] = row[2]
                        payload['%s%s' % (prefix, 'default')] = row[3]
                        payload['%s%s' % (prefix, 'selectlist')] = row[4].split(',')
                        payload['%s%s' % (prefix, 'required')] = row[5].lower() == 'true'
                    index = index + 1
            new_form, message = self.save_form_definition(trans, None, payload)
            if new_form is None:
                return self.message_exception(trans, message)
            imported = (' with %i imported fields' % index) if index > 0 else ''
            message = 'The form \'%s\' has been created%s.' % (payload.get('name'), imported)
            return {'message': util.sanitize_text(message)}
>>>>>>> 2f2acb98

    @web.expose_api
    @web.require_admin
<<<<<<< HEAD
    def edit_form_definition(self, trans, response_redirect=None, **kwd):
        '''
        This callback method is for handling form editing.  The value of response_redirect
        should be an URL that is defined by the caller.  This allows for redirecting as desired
        when the form changes have been saved.  For an example of how this works, see the
        edit_template() method in the base controller.
        '''
        params = util.Params(kwd)
        message = util.restore_text(params.get('message', ''))
        status = params.get('status', 'done')
        try:
            form_definition_current = trans.sa_session.query(trans.app.model.FormDefinitionCurrent).get(trans.security.decode_id(kwd['id']))
        except:
            return trans.response.send_redirect(web.url_for(controller='forms',
                                                            action='browse_form_definitions',
                                                            message='Invalid form',
                                                            status='error'))
        form_definition = form_definition_current.latest_form
        # TODO: eliminate the need for this refresh param.
        if params.get('refresh', False):
            # Refresh
            current_form = self.get_current_form(trans, **kwd)
        else:
            # Show the saved form for editing
            current_form = self.get_saved_form(form_definition)
        # Save changes
        if params.get('save_changes_button', False):
            new_form_definition, message = self.save_form_definition(trans, form_definition_current_id=form_definition.form_definition_current.id, **kwd)
            # if validation error encountered while saving the form, show the
            # unsaved form, with the error message
            if not new_form_definition:
                status = 'error'
            else:
                # everything went fine. form saved successfully. Show the saved form or redirect
                # to response_redirect if appropriate.
                if response_redirect:
                    return trans.response.send_redirect(response_redirect)
                form_definition = new_form_definition
                current_form = self.get_saved_form(form_definition)
                message = "The form '%s' has been updated with the changes." % form_definition.name
        # Add a layout grid
        elif params.get('add_layout_grid_button', False):
            current_form['layout'].append('')
        # Delete a layout grid
        elif params.get('remove_layout_grid_button', False):
            index = int(kwd['remove_layout_grid_button'].split(' ')[2]) - 1
            del current_form['layout'][index]
        # Add a field
        elif params.get('add_field_button', False):
            field_index = len(current_form['fields']) + 1
            self.empty_field['name'] = '%i_field_name' % field_index
            self.empty_field['label'] = 'Field label %i' % field_index
            current_form['fields'].append(self.empty_field)
        # Delete a field
        elif params.get('remove_button', False):
            # find the index of the field to be removed from the remove button label
            index = int(kwd['remove_button'].split(' ')[2]) - 1
            del current_form['fields'][index]
        # Add SelectField option
        elif 'Add' in kwd.values():
            current_form, status, message = self.__add_select_field_option(trans=trans,
                                                                           current_form=current_form,
                                                                           **kwd)
        # Remove SelectField option
        elif 'Remove' in kwd.values():
            current_form, status, message = self.__remove_select_field_option(trans=trans,
                                                                              current_form=current_form,
                                                                              **kwd)
        return self.show_editable_form_definition(trans=trans,
                                                  form_definition=form_definition,
                                                  current_form=current_form,
                                                  message=message,
                                                  status=status,
                                                  response_redirect=response_redirect,
                                                  **kwd)

    def get_saved_form(self, form_definition):
        '''
        This retrieves the saved form and returns a dictionary containing the name,
        desc, type, layout & fields of the form
        '''
        if form_definition.type == form_definition.types.SAMPLE:
            return dict(name=form_definition.name,
                        desc=form_definition.desc,
                        type=form_definition.type,
                        layout=list(copy.deepcopy(form_definition.layout)),
                        fields=list(copy.deepcopy(form_definition.fields)))
        return dict(name=form_definition.name,
                    desc=form_definition.desc,
                    type=form_definition.type,
                    layout=[],
                    fields=list(copy.deepcopy(form_definition.fields)))

    def get_current_form(self, trans, **kwd):
=======
    def edit_form(self, trans, payload=None, **kwd):
        id = kwd.get('id')
        if not id:
            return self.message_exception(trans, 'No form id received for editing.')
        form = get_form(trans, id)
        latest_form = form.latest_form
        if trans.request.method == 'GET':
            fd_types = sorted(trans.app.model.FormDefinition.types.items())
            ff_types = [(t.__name__.replace('Field', ''), t.__name__) for t in trans.model.FormDefinition.supported_field_types]
            field_cache = []
            field_inputs = [{
                'name'    : 'name',
                'label'   : 'Name',
                'value'   : 'field_name',
                'help'    : 'The field name must be unique for each field and must contain only alphanumeric characters and underscore.'
            }, {
                'name'    : 'label',
                'label'   : 'Label',
                'value'   : 'Field label'
            }, {
                'name'    : 'helptext',
                'label'   : 'Help text'
            }, {
                'name'    : 'type',
                'label'   : 'Type',
                'type'    : 'select',
                'options' : ff_types
            }, {
                'name'    : 'default',
                'label'   : 'Default value'
            }, {
                'name'    : 'selectlist',
                'label'   : 'Options',
                'help'    : '*Only for fields which allow multiple selections, provide comma-separated values.'
            }, {
                'name'    : 'required',
                'label'   : 'Required',
                'type'    : 'boolean',
                'value'   : 'false'
            }]
            form_dict = {
                'title'  : 'Edit form for \'%s\'' % (util.sanitize_text(latest_form.name)),
                'inputs' : [{
                    'name'    : 'name',
                    'label'   : 'Name',
                    'value'   : latest_form.name
                }, {
                    'name'    : 'desc',
                    'label'   : 'Description',
                    'value'   : latest_form.desc
                }, {
                    'name'    : 'type',
                    'type'    : 'select',
                    'options' : [('None', 'none')] + [(ft[1], ft[1]) for ft in fd_types],
                    'label'   : 'Type',
                    'value'   : latest_form.type
                }, {
                    'name'    : 'fields',
                    'title'   : 'Field',
                    'type'    : 'repeat',
                    'cache'   : field_cache,
                    'inputs'  : field_inputs
                }]
            }
            for field in latest_form.fields:
                new_field = copy.deepcopy(field_inputs)
                for field_input in new_field:
                    field_value = field.get(field_input['name'])
                    if field_value:
                        if isinstance(field_value, list):
                            field_value = ','.join(field_value)
                        field_input['value'] = str(field_value)
                field_cache.append(new_field)
            return form_dict
        else:
            new_form, message = self.save_form_definition(trans, id, payload)
            if new_form is None:
                return self.message_exception(trans, message)
            message = 'The form \'%s\' has been updated.' % payload.get('name')
            return {'message': util.sanitize_text(message)}

    def get_current_form(self, trans, payload=None, **kwd):
>>>>>>> 2f2acb98
        '''
        This method gets all the unsaved user-entered form details and returns a
        dictionary containing the name, desc, type, layout & fields of the form
        '''
<<<<<<< HEAD
        params = util.Params(kwd)
        name = util.restore_text(params.name)
        desc = util.restore_text(params.description) or ""
        form_type = util.restore_text(params.form_type_select_field)
        # get the user entered layout grids in it is a sample form definition
        layout = []
        if form_type == trans.model.FormDefinition.types.SAMPLE:
            index = 0
            while True:
                if 'grid_layout%i' % index in kwd:
                    grid_name = util.restore_text(params.get('grid_layout%i' % index, ''))
                    layout.append(grid_name)
                    index = index + 1
                else:
                    break
        # for csv file import
        csv_file = params.get('file_data', '')
        fields = []
        if csv_file == '':
            # get the user entered fields
            index = 0
            while True:
                if 'field_label_%i' % index in kwd:
                    fields.append(self.__get_field(index, **kwd))
                    index = index + 1
=======
        name = payload.get('name')
        desc = payload.get('desc') or ''
        type = payload.get('type')
        fields = []
        index = 0
        while True:
            prefix = 'fields_%i|' % index
            if '%s%s' % (prefix, 'label') in payload:
                field_attributes = ['name', 'label', 'helptext', 'required', 'type', 'selectlist', 'default']
                field_dict = {attr: payload.get('%s%s' % (prefix, attr)) for attr in field_attributes}
                field_dict['visible'] = True
                field_dict['required'] = field_dict['required'] == 'true'
                if isinstance(field_dict['selectlist'], six.string_types):
                    field_dict['selectlist'] = field_dict['selectlist'].split(',')
>>>>>>> 2f2acb98
                else:
                    field_dict['selectlist'] = []
                fields.append(field_dict)
                index = index + 1
            else:
                break
        return dict(name=name,
                    desc=desc,
                    type=type,
                    layout=[],
                    fields=fields)

<<<<<<< HEAD
    def save_form_definition(self, trans, form_definition_current_id=None, **kwd):
=======
    def save_form_definition(self, trans, form_id=None, payload=None, **kwd):
>>>>>>> 2f2acb98
        '''
        This method saves a form given an id
        '''
<<<<<<< HEAD
        # check the form for invalid inputs
        flag, message = self.__validate_form(**kwd)
        if not flag:
            return None, message
        current_form = self.get_current_form(trans, **kwd)
=======
        if not payload.get('name'):
            return None, 'Please provide a form name.'
        if payload.get('type') == 'none':
            return None, 'Please select a form type.'
        current_form = self.get_current_form(trans, payload)
>>>>>>> 2f2acb98
        # validate fields
        field_names_dict = {}
        for field in current_form['fields']:
            if not field['label']:
<<<<<<< HEAD
                return None, "All the field labels must be completed."
            if not VALID_FIELDNAME_RE.match(field['name']):
                return None, "'%s' is not a valid field name." % field['name']
            if field['name'] in field_names_dict:
                return None, "Each field name must be unique in the form definition. '%s' is not unique." % field['name']
            else:
                field_names_dict[field['name']] = 1
        # if type is sample form, it should have at least one layout grid
        if current_form['type'] == trans.app.model.FormDefinition.types.SAMPLE and not len(current_form['layout']):
            current_form['layout'] = ['Layout1']
=======
                return None, 'All the field labels must be completed.'
            if not VALID_FIELDNAME_RE.match(field['name']):
                return None, '%s is not a valid field name.' % field['name']
            if field['name'] in field_names_dict:
                return None, 'Each field name must be unique in the form definition. %s is not unique.' % field['name']
            else:
                field_names_dict[field['name']] = 1
>>>>>>> 2f2acb98
        # create a new form definition
        form_definition = trans.app.model.FormDefinition(name=current_form['name'],
                                                         desc=current_form['desc'],
                                                         fields=current_form['fields'],
                                                         form_definition_current=None,
                                                         form_type=current_form['type'],
                                                         layout=current_form['layout'])
<<<<<<< HEAD
        if form_definition_current_id:  # save changes to the existing form
            # change the pointer in the form_definition_current table to point
            # to this new record
            form_definition_current = trans.sa_session.query(trans.app.model.FormDefinitionCurrent).get(form_definition_current_id)
        else:  # create a new form
=======
        # save changes to the existing form
        if form_id:
            form_definition_current = trans.sa_session.query(trans.app.model.FormDefinitionCurrent).get(trans.security.decode_id(form_id))
            if form_definition_current is None:
                return None, 'Invalid form id (%s) provided. Cannot save form.' % form_id
        else:
>>>>>>> 2f2acb98
            form_definition_current = trans.app.model.FormDefinitionCurrent()
        # create corresponding row in the form_definition_current table
        form_definition.form_definition_current = form_definition_current
        form_definition_current.latest_form = form_definition
        trans.sa_session.add(form_definition_current)
        trans.sa_session.flush()
<<<<<<< HEAD
        message = "The new form named '%s' has been created. " % (form_definition.name)
        return form_definition, message

    def show_editable_form_definition(self, trans, form_definition, current_form, message='', status='done', response_redirect=None, **kwd):
        """
        Displays the form and any of the changes made to it in edit mode. In this method
        all the widgets are build for all name, description and all the fields of a form
        definition.
        """
        util.Params(kwd)
        # name & description
        form_details = [('Name', TextField('name', 40, current_form['name'])),
                        ('Description', TextField('description', 40, current_form['desc'])),
                        ('Type', HiddenField('form_type_select_field', current_form['type']))]
        form_layout = []
        if current_form['type'] == trans.app.model.FormDefinition.types.SAMPLE:
            for index, layout_name in enumerate(current_form['layout']):
                form_layout.append(TextField('grid_layout%i' % index, 40, layout_name))
        # fields
        field_details = []
        for field_index, field in enumerate(current_form['fields']):
            field_widgets = self.build_form_definition_field_widgets(trans=trans,
                                                                     layout_grids=current_form['layout'],
                                                                     field_index=field_index,
                                                                     field=field,
                                                                     form_type=current_form['type'])
            field_details.append(field_widgets)
        return trans.fill_template('/admin/forms/edit_form_definition.mako',
                                   form_details=form_details,
                                   field_details=field_details,
                                   form_definition=form_definition,
                                   field_types=trans.model.FormDefinition.supported_field_types,
                                   message=message,
                                   status=status,
                                   current_form_type=current_form['type'],
                                   layout_grids=form_layout,
                                   response_redirect=response_redirect)

    @web.expose
    @web.require_admin
    def delete_form_definition(self, trans, **kwd):
        id_list = util.listify(kwd['id'])
        for id in id_list:
            try:
                form_definition_current = trans.sa_session.query(trans.app.model.FormDefinitionCurrent).get(trans.security.decode_id(id))
            except:
                return trans.response.send_redirect(web.url_for(controller='forms',
                                                                action='browse_form_definitions',
                                                                message='Invalid form',
                                                                status='error'))
            form_definition_current.deleted = True
            trans.sa_session.add(form_definition_current)
            trans.sa_session.flush()
        return trans.response.send_redirect(web.url_for(controller='forms',
                                                        action='browse_form_definitions',
                                                        message='%i forms have been deleted.' % len(id_list),
                                                        status='done'))

    @web.expose
    @web.require_admin
    def undelete_form_definition(self, trans, **kwd):
        id_list = util.listify(kwd['id'])
        for id in id_list:
            try:
                form_definition_current = trans.sa_session.query(trans.app.model.FormDefinitionCurrent).get(trans.security.decode_id(id))
            except:
                return trans.response.send_redirect(web.url_for(controller='forms',
                                                                action='browse_form_definitions',
                                                                message='Invalid form',
                                                                status='error'))
            form_definition_current.deleted = False
            trans.sa_session.add(form_definition_current)
            trans.sa_session.flush()
        return trans.response.send_redirect(web.url_for(controller='forms',
                                                        action='browse_form_definitions',
                                                        message='%i forms have been undeleted.' % len(id_list),
                                                        status='done'))

    def build_form_definition_field_widgets(self, trans, layout_grids, field_index, field, form_type):
        '''
        This method returns a list of widgets which describes a form definition field. This
        includes the field label, helptext, type, selectfield options, required/optional & layout
        '''
        # field label
        label = TextField('field_label_' + str(field_index), 40, field['label'])
        # help text
        helptext = TextField('field_helptext_' + str(field_index), 40, field['helptext'])
        # field type
        field_type_select_field = SelectField('field_type_' + str(field_index),
                                              refresh_on_change=True,
                                              refresh_on_change_values=[SelectField.__name__])
        # fill up the field type selectfield options
        field_type_options = []
        # if the form is for defining samples, then use the sample field types
        # which does not include TextArea & AddressField
        if form_type == trans.model.FormDefinition.types.SAMPLE:
            for supported_field_type in trans.model.Sample.supported_field_types:
                if supported_field_type.__name__ == field['type']:
                    field_type_select_field.add_option(supported_field_type.__name__,
                                                       supported_field_type.__name__,
                                                       selected=True)
                    if supported_field_type.__name__ == SelectField.__name__:
                        # when field type is Selectfield, add option Textfields
                        field_type_options = self.__build_field_type_select_field_options(field, field_index)
                else:
                    field_type_select_field.add_option(supported_field_type.__name__,
                                                       supported_field_type.__name__)
        else:
            for supported_field_type in trans.model.FormDefinition.supported_field_types:
                if supported_field_type.__name__ == field['type']:
                    field_type_select_field.add_option(supported_field_type.__name__,
                                                       supported_field_type.__name__,
                                                       selected=True)
                    if supported_field_type.__name__ == SelectField.__name__:
                        # when field type is Selectfield, add option Textfields
                        field_type_options = self.__build_field_type_select_field_options(field, field_index)
                else:
                    field_type_select_field.add_option(supported_field_type.__name__,
                                                       supported_field_type.__name__)
        # required/optional radio button
        required = SelectField('field_required_' + str(field_index), display='radio')
        if field['required'] == 'required':
            required.add_option('Required', 'required', selected=True)
            required.add_option('Optional', 'optional')
        else:
            required.add_option('Required', 'required')
            required.add_option('Optional', 'optional', selected=True)
        # layout grid option select_field
        if layout_grids and form_type == trans.model.FormDefinition.types.SAMPLE:
            layout_select_field = SelectField('field_layout_' + str(field_index))
            for index, grid_name in enumerate(layout_grids):
                if str(field.get('layout', None)) == str(index):  # existing behavior: integer indexes are stored as strings.
                    grid_selected = True
                else:
                    grid_selected = False
                layout_select_field.add_option("%i. %s" % (index + 1, grid_name), index, selected=grid_selected)
        # default value
        default_value = TextField('field_default_' + str(field_index),
                                  40,
                                  field.get('default', ''))
        # field name
        name = TextField('field_name_' + str(field_index), 40, field['name'])
        name_helptext = "The field name must be unique for each field and must contain only alphanumeric characters and underscore ."
        if layout_grids and form_type == trans.model.FormDefinition.types.SAMPLE:
            return [('Field label', label),
                    ('Help text', helptext),
                    ('Type', field_type_select_field, "Add options below", field_type_options),
                    ('Default value', default_value),
                    ('', required),
                    ('Select the grid layout to place this field', layout_select_field),
                    ('Field name', name, name_helptext)]
        return [('Field label', label),
                ('Help text', helptext),
                ('Type', field_type_select_field, "Add options below", field_type_options),
                ('Default value', default_value),
                ('', required),
                ('Field name', name, name_helptext)]

    def __build_field_type_select_field_options(self, field, field_index):
        '''
        Returns a list of TextFields, one for each select field option
        '''
        field_type_options = []
        if field['selectlist']:
            for ctr, option in enumerate(field['selectlist']):
                option_textfield = TextField('field_' + str(field_index) + '_option_' + str(ctr), 40, option)
                field_type_options.append(('Option ' + str(ctr + 1), option_textfield))
        return field_type_options

    def __add_select_field_option(self, trans, current_form, **kwd):
        '''
        This method adds a select_field option. The kwd dict searched for
        the field index which needs to be removed
        '''
        message = ''
        status = 'ok',
        index = -1
        for k, v in kwd.items():
            if v == 'Add':
                # extract the field index from the
                # button name of format: 'addoption_<field>'
                index = int(k.split('_')[1])
                break
        if index == -1:
            # something wrong happened
            message = 'Error in adding selectfield option',
            status = 'error',
            return current_form, status, message
        # add an empty option
        current_form['fields'][index]['selectlist'].append('')
        return current_form, status, message

    def __remove_select_field_option(self, trans, current_form, **kwd):
        '''
        This method removes a select_field option. The kwd dict searched for
        the field index and option index which needs to be removed
        '''
        message = ''
        status = 'ok',
        option = -1
        for k, v in kwd.items():
            if v == 'Remove':
                # extract the field & option indices from the
                # button name of format: 'removeoption_<field>_<option>'
                index = int(k.split('_')[1])
                option = int(k.split('_')[2])
                break
        if option == -1:
            # something wrong happened
            message = 'Error in removing selectfield option',
            status = 'error',
            return current_form, status, message
        # remove the option
        del current_form['fields'][index]['selectlist'][option]
        return current_form, status, message

    def __get_select_field_options(self, index, **kwd):
        '''
        This method gets all the options entered by the user for field when
        the fieldtype is SelectField
        '''
        params = util.Params(kwd)
        ctr = 0
        sb_options = []
        while True:
            if 'field_%s_option_%s' % (index, ctr) in kwd:
                option = params.get('field_%s_option_%s' % (index, ctr), None)
                sb_options.append(util.restore_text(option))
                ctr = ctr + 1
            else:
                return sb_options

    def __get_field(self, index, **kwd):
        '''
        This method retrieves all the user-entered details of a field and
        returns a dict.
        '''
        params = util.Params(kwd)
        label = util.restore_text(params.get('field_label_%i' % index, ''))
        name = util.restore_text(params.get('field_name_%i' % index, ''))
        helptext = util.restore_text(params.get('field_helptext_%i' % index, ''))
        required = params.get('field_required_%i' % index, False)
        field_type = util.restore_text(params.get('field_type_%i' % index, ''))
        layout = params.get('field_layout_%i' % index, '0')
        default = util.restore_text(params.get('field_default_%i' % index, ''))
        if not name.strip():
            name = '%i_field_name' % index
        if field_type == 'SelectField':
            options = self.__get_select_field_options(index, **kwd)
            return {'name': name,
                    'label': label,
                    'helptext': helptext,
                    'visible': True,
                    'required': required,
                    'type': field_type,
                    'selectlist': options,
                    'layout': layout,
                    'default': default}
        return {'name': name,
                'label': label,
                'helptext': helptext,
                'visible': True,
                'required': required,
                'type': field_type,
                'layout': layout,
                'default': default}

    def __import_fields(self, trans, csv_file, form_type):
        '''
        "company","name of the company", "True", "required", "TextField",,
        "due date","turnaround time", "True", "optional", "SelectField","24 hours, 1 week, 1 month"
        '''
        import csv
        fields = []
        layouts = set()
        try:
            reader = csv.reader(csv_file.file)
            index = 1
            for row in reader:
                if len(row) < 7:  # ignore bogus rows
                    continue
                options = row[5].split(',')
                if len(row) >= 8:
                    fields.append({'name': '%i_field_name' % index,
                                   'label': row[0],
                                   'helptext': row[1],
                                   'visible': row[2],
                                   'required': row[3],
                                   'type': row[4],
                                   'selectlist': options,
                                   'layout': row[6],
                                   'default': row[7]})
                    layouts.add(row[6])
                else:
                    fields.append({'name': '%i_field_name' % index,
                                   'label': row[0],
                                   'helptext': row[1],
                                   'visible': row[2],
                                   'required': row[3],
                                   'type': row[4],
                                   'selectlist': options,
                                   'default': row[6]})
                index = index + 1
        except:
            return trans.response.send_redirect(web.url_for(controller='forms',
                                                            action='create_form',
                                                            status='error',
                                                            message='Error in importing <b>%s</b> file' % csv_file.file))
        self.__imported_from_file = True
        return fields, list(layouts)

    def __validate_form(self, **kwd):
        '''
        This method checks the following text inputs are filled out by the user
        - the name of form
        - form type
        '''
        params = util.Params(kwd)
        # form name
        if not util.restore_text(params.name):
            return None, 'Form name must be filled.'
        # form type
        if util.restore_text(params.form_type_select_field) == 'none':
            return None, 'Form type must be selected.'
        return True, ''

    def __build_form_types_widget(self, trans, selected='none'):
        form_type_select_field = SelectField('form_type_select_field')
        if selected == 'none':
            form_type_select_field.add_option('Select one', 'none', selected=True)
        else:
            form_type_select_field.add_option('Select one', 'none')
        fd_types = trans.app.model.FormDefinition.types.items()
        fd_types.sort()
        for ft in fd_types:
            if selected == ft[1]:
                form_type_select_field.add_option(ft[1], ft[1], selected=True)
            else:
                form_type_select_field.add_option(ft[1], ft[1])
        return form_type_select_field
=======
        return form_definition, None

    @web.expose
    @web.require_admin
    def _delete_form(self, trans, ids):
        for form_id in ids:
            form = get_form(trans, form_id)
            form.deleted = True
            trans.sa_session.add(form)
            trans.sa_session.flush()
        return ('Deleted %i form(s).' % len(ids), 'done')

    @web.expose
    @web.require_admin
    def _undelete_form(self, trans, ids):
        for form_id in ids:
            form = get_form(trans, form_id)
            form.deleted = False
            trans.sa_session.add(form)
            trans.sa_session.flush()
        return ('Undeleted %i form(s).' % len(ids), 'done')

# ---- Utility methods -------------------------------------------------------


def get_form(trans, form_id):
    """Get a FormDefinition from the database by id."""
    form = trans.sa_session.query(trans.app.model.FormDefinitionCurrent).get(trans.security.decode_id(form_id))
    if not form:
        return trans.show_error_message("Form not found for id (%s)" % str(form_id))
    return form
>>>>>>> 2f2acb98
<|MERGE_RESOLUTION|>--- conflicted
+++ resolved
@@ -46,17 +46,6 @@
         NameColumn("Name",
                    key="name",
                    model_class=model.FormDefinition,
-<<<<<<< HEAD
-                   link=(lambda item: iff(item.deleted, None, dict(operation="view_latest_form_definition",
-                                                                   id=item.id))),
-                   attach_popup=True,
-                   filterable="advanced"),
-        DescriptionColumn("Description",
-                          key='desc',
-                          model_class=model.FormDefinition,
-                          filterable="advanced"),
-        TypeColumn("Type"),
-=======
                    link=(lambda item: iff(item.deleted, None, dict(controller="admin", action="form/edit_form", id=item.id))),
                    attach_popup=True,
                    filterable="advanced"),
@@ -67,7 +56,6 @@
         TypeColumn("Type"),
         grids.GridColumn("Last Updated", key="update_time", format=time_ago),
         StatusColumn("Status"),
->>>>>>> 2f2acb98
         grids.DeletedColumn("Deleted",
                             key="deleted",
                             visible=False,
@@ -79,19 +67,11 @@
                                               visible=False,
                                               filterable="standard"))
     operations = [
-<<<<<<< HEAD
-        grids.GridOperation("Edit", allow_multiple=False, condition=(lambda item: not item.deleted)),
-=======
->>>>>>> 2f2acb98
         grids.GridOperation("Delete", allow_multiple=True, condition=(lambda item: not item.deleted)),
         grids.GridOperation("Undelete", condition=(lambda item: item.deleted)),
     ]
     global_actions = [
-<<<<<<< HEAD
-        grids.GridAction("Create new form", dict(controller='forms', action='create_form_definition'))
-=======
         grids.GridAction("Create new form", dict(controller="admin", action="form/create_form"))
->>>>>>> 2f2acb98
     ]
 
     def build_initial_query(self, trans, **kwargs):
@@ -99,51 +79,19 @@
 
 
 class Forms(BaseUIController):
-<<<<<<< HEAD
-    # Empty TextField
-    empty_field = {'name': '',
-                   'label': '',
-                   'helptext': '',
-                   'visible': True,
-                   'required': False,
-                   'type': model.TextField.__name__,
-                   'selectlist': [],
-                   'layout': 'none',
-                   'default': ''}
-=======
->>>>>>> 2f2acb98
     forms_grid = FormsGrid()
 
     @web.expose_api
     @web.require_admin
-<<<<<<< HEAD
-    def browse_form_definitions(self, trans, **kwd):
-=======
     def forms_list(self, trans, payload=None, **kwd):
         message = kwd.get('message', '')
         status = kwd.get('status', '')
->>>>>>> 2f2acb98
         if 'operation' in kwd:
             id = kwd.get('id')
             if not id:
                 return self.message_exception(trans, 'Invalid form id (%s) received.' % str(id))
             ids = util.listify(id)
             operation = kwd['operation'].lower()
-<<<<<<< HEAD
-            if not kwd.get('id', None):
-                return trans.response.send_redirect(web.url_for(controller='forms',
-                                                                action='browse_form_definitions',
-                                                                status='error',
-                                                                message="Invalid form ID"))
-            if operation == "view_latest_form_definition":
-                return self.view_latest_form_definition(trans, **kwd)
-            elif operation == "delete":
-                return self.delete_form_definition(trans, **kwd)
-            elif operation == "undelete":
-                return self.undelete_form_definition(trans, **kwd)
-            elif operation == "edit":
-                return self.edit_form_definition(trans, **kwd)
-=======
             if operation == 'delete':
                 message, status = self._delete_form(trans, ids)
             elif operation == 'undelete':
@@ -152,63 +100,10 @@
             kwd['message'] = util.sanitize_text(message)
             kwd['status'] = status
         kwd['dict_format'] = True
->>>>>>> 2f2acb98
         return self.forms_grid(trans, **kwd)
 
     @web.expose_api
     @web.require_admin
-<<<<<<< HEAD
-    def view_latest_form_definition(self, trans, **kwd):
-        '''Displays the layout of the latest version of the form definition'''
-        form_definition_current_id = kwd.get('id', None)
-        try:
-            form_definition_current = trans.sa_session.query(trans.app.model.FormDefinitionCurrent) \
-                                                      .get(trans.security.decode_id(form_definition_current_id))
-        except:
-            return trans.response.send_redirect(web.url_for(controller='forms',
-                                                            action='browse_form_definitions',
-                                                            message='Invalid form',
-                                                            status='error'))
-        return trans.fill_template('/admin/forms/view_form_definition.mako',
-                                   form_definition=form_definition_current.latest_form)
-
-    @web.expose
-    @web.require_admin
-    def create_form_definition(self, trans, **kwd):
-        params = util.Params(kwd)
-        message = util.restore_text(params.get('message', ''))
-        status = params.get('status', 'done')
-        self.__imported_from_file = False
-        if params.get('create_form_button', False):
-            form_definition, message = self.save_form_definition(trans, form_definition_current_id=None, **kwd)
-            if not form_definition:
-                return trans.response.send_redirect(web.url_for(controller='forms',
-                                                                action='create_form_definition',
-                                                                message=message,
-                                                                status='error',
-                                                                name=util.restore_text(params.get('name', '')),
-                                                                description=util.restore_text(params.get('description', ''))))
-            if self.__imported_from_file:
-                return trans.response.send_redirect(web.url_for(controller='forms',
-                                                                action='edit_form_definition',
-                                                                id=trans.security.encode_id(form_definition.current.id)))
-            else:
-                return trans.response.send_redirect(web.url_for(controller='forms',
-                                                                action='edit_form_definition',
-                                                                id=trans.security.encode_id(form_definition.current.id),
-                                                                add_field_button='Add field',
-                                                                name=form_definition.name,
-                                                                description=form_definition.desc,
-                                                                form_type_select_field=form_definition.type))
-        inputs = [('Name', TextField('name', 40, util.restore_text(params.get('name', '')))),
-                  ('Description', TextField('description', 40, util.restore_text(params.get('description', '')))),
-                  ('Type', self.__build_form_types_widget(trans, selected=params.get('form_type', 'none'))),
-                  ('Import from csv file (Optional)', FileField('file_data', 40, ''))]
-        return trans.fill_template('/admin/forms/create_form.mako',
-                                   inputs=inputs,
-                                   message=message,
-                                   status=status)
-=======
     def create_form(self, trans, payload=None, **kwd):
         if trans.request.method == 'GET':
             fd_types = sorted(trans.app.model.FormDefinition.types.items())
@@ -257,106 +152,9 @@
             imported = (' with %i imported fields' % index) if index > 0 else ''
             message = 'The form \'%s\' has been created%s.' % (payload.get('name'), imported)
             return {'message': util.sanitize_text(message)}
->>>>>>> 2f2acb98
 
     @web.expose_api
     @web.require_admin
-<<<<<<< HEAD
-    def edit_form_definition(self, trans, response_redirect=None, **kwd):
-        '''
-        This callback method is for handling form editing.  The value of response_redirect
-        should be an URL that is defined by the caller.  This allows for redirecting as desired
-        when the form changes have been saved.  For an example of how this works, see the
-        edit_template() method in the base controller.
-        '''
-        params = util.Params(kwd)
-        message = util.restore_text(params.get('message', ''))
-        status = params.get('status', 'done')
-        try:
-            form_definition_current = trans.sa_session.query(trans.app.model.FormDefinitionCurrent).get(trans.security.decode_id(kwd['id']))
-        except:
-            return trans.response.send_redirect(web.url_for(controller='forms',
-                                                            action='browse_form_definitions',
-                                                            message='Invalid form',
-                                                            status='error'))
-        form_definition = form_definition_current.latest_form
-        # TODO: eliminate the need for this refresh param.
-        if params.get('refresh', False):
-            # Refresh
-            current_form = self.get_current_form(trans, **kwd)
-        else:
-            # Show the saved form for editing
-            current_form = self.get_saved_form(form_definition)
-        # Save changes
-        if params.get('save_changes_button', False):
-            new_form_definition, message = self.save_form_definition(trans, form_definition_current_id=form_definition.form_definition_current.id, **kwd)
-            # if validation error encountered while saving the form, show the
-            # unsaved form, with the error message
-            if not new_form_definition:
-                status = 'error'
-            else:
-                # everything went fine. form saved successfully. Show the saved form or redirect
-                # to response_redirect if appropriate.
-                if response_redirect:
-                    return trans.response.send_redirect(response_redirect)
-                form_definition = new_form_definition
-                current_form = self.get_saved_form(form_definition)
-                message = "The form '%s' has been updated with the changes." % form_definition.name
-        # Add a layout grid
-        elif params.get('add_layout_grid_button', False):
-            current_form['layout'].append('')
-        # Delete a layout grid
-        elif params.get('remove_layout_grid_button', False):
-            index = int(kwd['remove_layout_grid_button'].split(' ')[2]) - 1
-            del current_form['layout'][index]
-        # Add a field
-        elif params.get('add_field_button', False):
-            field_index = len(current_form['fields']) + 1
-            self.empty_field['name'] = '%i_field_name' % field_index
-            self.empty_field['label'] = 'Field label %i' % field_index
-            current_form['fields'].append(self.empty_field)
-        # Delete a field
-        elif params.get('remove_button', False):
-            # find the index of the field to be removed from the remove button label
-            index = int(kwd['remove_button'].split(' ')[2]) - 1
-            del current_form['fields'][index]
-        # Add SelectField option
-        elif 'Add' in kwd.values():
-            current_form, status, message = self.__add_select_field_option(trans=trans,
-                                                                           current_form=current_form,
-                                                                           **kwd)
-        # Remove SelectField option
-        elif 'Remove' in kwd.values():
-            current_form, status, message = self.__remove_select_field_option(trans=trans,
-                                                                              current_form=current_form,
-                                                                              **kwd)
-        return self.show_editable_form_definition(trans=trans,
-                                                  form_definition=form_definition,
-                                                  current_form=current_form,
-                                                  message=message,
-                                                  status=status,
-                                                  response_redirect=response_redirect,
-                                                  **kwd)
-
-    def get_saved_form(self, form_definition):
-        '''
-        This retrieves the saved form and returns a dictionary containing the name,
-        desc, type, layout & fields of the form
-        '''
-        if form_definition.type == form_definition.types.SAMPLE:
-            return dict(name=form_definition.name,
-                        desc=form_definition.desc,
-                        type=form_definition.type,
-                        layout=list(copy.deepcopy(form_definition.layout)),
-                        fields=list(copy.deepcopy(form_definition.fields)))
-        return dict(name=form_definition.name,
-                    desc=form_definition.desc,
-                    type=form_definition.type,
-                    layout=[],
-                    fields=list(copy.deepcopy(form_definition.fields)))
-
-    def get_current_form(self, trans, **kwd):
-=======
     def edit_form(self, trans, payload=None, **kwd):
         id = kwd.get('id')
         if not id:
@@ -439,38 +237,10 @@
             return {'message': util.sanitize_text(message)}
 
     def get_current_form(self, trans, payload=None, **kwd):
->>>>>>> 2f2acb98
         '''
         This method gets all the unsaved user-entered form details and returns a
         dictionary containing the name, desc, type, layout & fields of the form
         '''
-<<<<<<< HEAD
-        params = util.Params(kwd)
-        name = util.restore_text(params.name)
-        desc = util.restore_text(params.description) or ""
-        form_type = util.restore_text(params.form_type_select_field)
-        # get the user entered layout grids in it is a sample form definition
-        layout = []
-        if form_type == trans.model.FormDefinition.types.SAMPLE:
-            index = 0
-            while True:
-                if 'grid_layout%i' % index in kwd:
-                    grid_name = util.restore_text(params.get('grid_layout%i' % index, ''))
-                    layout.append(grid_name)
-                    index = index + 1
-                else:
-                    break
-        # for csv file import
-        csv_file = params.get('file_data', '')
-        fields = []
-        if csv_file == '':
-            # get the user entered fields
-            index = 0
-            while True:
-                if 'field_label_%i' % index in kwd:
-                    fields.append(self.__get_field(index, **kwd))
-                    index = index + 1
-=======
         name = payload.get('name')
         desc = payload.get('desc') or ''
         type = payload.get('type')
@@ -485,7 +255,6 @@
                 field_dict['required'] = field_dict['required'] == 'true'
                 if isinstance(field_dict['selectlist'], six.string_types):
                     field_dict['selectlist'] = field_dict['selectlist'].split(',')
->>>>>>> 2f2acb98
                 else:
                     field_dict['selectlist'] = []
                 fields.append(field_dict)
@@ -498,43 +267,19 @@
                     layout=[],
                     fields=fields)
 
-<<<<<<< HEAD
-    def save_form_definition(self, trans, form_definition_current_id=None, **kwd):
-=======
     def save_form_definition(self, trans, form_id=None, payload=None, **kwd):
->>>>>>> 2f2acb98
         '''
         This method saves a form given an id
         '''
-<<<<<<< HEAD
-        # check the form for invalid inputs
-        flag, message = self.__validate_form(**kwd)
-        if not flag:
-            return None, message
-        current_form = self.get_current_form(trans, **kwd)
-=======
         if not payload.get('name'):
             return None, 'Please provide a form name.'
         if payload.get('type') == 'none':
             return None, 'Please select a form type.'
         current_form = self.get_current_form(trans, payload)
->>>>>>> 2f2acb98
         # validate fields
         field_names_dict = {}
         for field in current_form['fields']:
             if not field['label']:
-<<<<<<< HEAD
-                return None, "All the field labels must be completed."
-            if not VALID_FIELDNAME_RE.match(field['name']):
-                return None, "'%s' is not a valid field name." % field['name']
-            if field['name'] in field_names_dict:
-                return None, "Each field name must be unique in the form definition. '%s' is not unique." % field['name']
-            else:
-                field_names_dict[field['name']] = 1
-        # if type is sample form, it should have at least one layout grid
-        if current_form['type'] == trans.app.model.FormDefinition.types.SAMPLE and not len(current_form['layout']):
-            current_form['layout'] = ['Layout1']
-=======
                 return None, 'All the field labels must be completed.'
             if not VALID_FIELDNAME_RE.match(field['name']):
                 return None, '%s is not a valid field name.' % field['name']
@@ -542,7 +287,6 @@
                 return None, 'Each field name must be unique in the form definition. %s is not unique.' % field['name']
             else:
                 field_names_dict[field['name']] = 1
->>>>>>> 2f2acb98
         # create a new form definition
         form_definition = trans.app.model.FormDefinition(name=current_form['name'],
                                                          desc=current_form['desc'],
@@ -550,368 +294,18 @@
                                                          form_definition_current=None,
                                                          form_type=current_form['type'],
                                                          layout=current_form['layout'])
-<<<<<<< HEAD
-        if form_definition_current_id:  # save changes to the existing form
-            # change the pointer in the form_definition_current table to point
-            # to this new record
-            form_definition_current = trans.sa_session.query(trans.app.model.FormDefinitionCurrent).get(form_definition_current_id)
-        else:  # create a new form
-=======
         # save changes to the existing form
         if form_id:
             form_definition_current = trans.sa_session.query(trans.app.model.FormDefinitionCurrent).get(trans.security.decode_id(form_id))
             if form_definition_current is None:
                 return None, 'Invalid form id (%s) provided. Cannot save form.' % form_id
         else:
->>>>>>> 2f2acb98
             form_definition_current = trans.app.model.FormDefinitionCurrent()
         # create corresponding row in the form_definition_current table
         form_definition.form_definition_current = form_definition_current
         form_definition_current.latest_form = form_definition
         trans.sa_session.add(form_definition_current)
         trans.sa_session.flush()
-<<<<<<< HEAD
-        message = "The new form named '%s' has been created. " % (form_definition.name)
-        return form_definition, message
-
-    def show_editable_form_definition(self, trans, form_definition, current_form, message='', status='done', response_redirect=None, **kwd):
-        """
-        Displays the form and any of the changes made to it in edit mode. In this method
-        all the widgets are build for all name, description and all the fields of a form
-        definition.
-        """
-        util.Params(kwd)
-        # name & description
-        form_details = [('Name', TextField('name', 40, current_form['name'])),
-                        ('Description', TextField('description', 40, current_form['desc'])),
-                        ('Type', HiddenField('form_type_select_field', current_form['type']))]
-        form_layout = []
-        if current_form['type'] == trans.app.model.FormDefinition.types.SAMPLE:
-            for index, layout_name in enumerate(current_form['layout']):
-                form_layout.append(TextField('grid_layout%i' % index, 40, layout_name))
-        # fields
-        field_details = []
-        for field_index, field in enumerate(current_form['fields']):
-            field_widgets = self.build_form_definition_field_widgets(trans=trans,
-                                                                     layout_grids=current_form['layout'],
-                                                                     field_index=field_index,
-                                                                     field=field,
-                                                                     form_type=current_form['type'])
-            field_details.append(field_widgets)
-        return trans.fill_template('/admin/forms/edit_form_definition.mako',
-                                   form_details=form_details,
-                                   field_details=field_details,
-                                   form_definition=form_definition,
-                                   field_types=trans.model.FormDefinition.supported_field_types,
-                                   message=message,
-                                   status=status,
-                                   current_form_type=current_form['type'],
-                                   layout_grids=form_layout,
-                                   response_redirect=response_redirect)
-
-    @web.expose
-    @web.require_admin
-    def delete_form_definition(self, trans, **kwd):
-        id_list = util.listify(kwd['id'])
-        for id in id_list:
-            try:
-                form_definition_current = trans.sa_session.query(trans.app.model.FormDefinitionCurrent).get(trans.security.decode_id(id))
-            except:
-                return trans.response.send_redirect(web.url_for(controller='forms',
-                                                                action='browse_form_definitions',
-                                                                message='Invalid form',
-                                                                status='error'))
-            form_definition_current.deleted = True
-            trans.sa_session.add(form_definition_current)
-            trans.sa_session.flush()
-        return trans.response.send_redirect(web.url_for(controller='forms',
-                                                        action='browse_form_definitions',
-                                                        message='%i forms have been deleted.' % len(id_list),
-                                                        status='done'))
-
-    @web.expose
-    @web.require_admin
-    def undelete_form_definition(self, trans, **kwd):
-        id_list = util.listify(kwd['id'])
-        for id in id_list:
-            try:
-                form_definition_current = trans.sa_session.query(trans.app.model.FormDefinitionCurrent).get(trans.security.decode_id(id))
-            except:
-                return trans.response.send_redirect(web.url_for(controller='forms',
-                                                                action='browse_form_definitions',
-                                                                message='Invalid form',
-                                                                status='error'))
-            form_definition_current.deleted = False
-            trans.sa_session.add(form_definition_current)
-            trans.sa_session.flush()
-        return trans.response.send_redirect(web.url_for(controller='forms',
-                                                        action='browse_form_definitions',
-                                                        message='%i forms have been undeleted.' % len(id_list),
-                                                        status='done'))
-
-    def build_form_definition_field_widgets(self, trans, layout_grids, field_index, field, form_type):
-        '''
-        This method returns a list of widgets which describes a form definition field. This
-        includes the field label, helptext, type, selectfield options, required/optional & layout
-        '''
-        # field label
-        label = TextField('field_label_' + str(field_index), 40, field['label'])
-        # help text
-        helptext = TextField('field_helptext_' + str(field_index), 40, field['helptext'])
-        # field type
-        field_type_select_field = SelectField('field_type_' + str(field_index),
-                                              refresh_on_change=True,
-                                              refresh_on_change_values=[SelectField.__name__])
-        # fill up the field type selectfield options
-        field_type_options = []
-        # if the form is for defining samples, then use the sample field types
-        # which does not include TextArea & AddressField
-        if form_type == trans.model.FormDefinition.types.SAMPLE:
-            for supported_field_type in trans.model.Sample.supported_field_types:
-                if supported_field_type.__name__ == field['type']:
-                    field_type_select_field.add_option(supported_field_type.__name__,
-                                                       supported_field_type.__name__,
-                                                       selected=True)
-                    if supported_field_type.__name__ == SelectField.__name__:
-                        # when field type is Selectfield, add option Textfields
-                        field_type_options = self.__build_field_type_select_field_options(field, field_index)
-                else:
-                    field_type_select_field.add_option(supported_field_type.__name__,
-                                                       supported_field_type.__name__)
-        else:
-            for supported_field_type in trans.model.FormDefinition.supported_field_types:
-                if supported_field_type.__name__ == field['type']:
-                    field_type_select_field.add_option(supported_field_type.__name__,
-                                                       supported_field_type.__name__,
-                                                       selected=True)
-                    if supported_field_type.__name__ == SelectField.__name__:
-                        # when field type is Selectfield, add option Textfields
-                        field_type_options = self.__build_field_type_select_field_options(field, field_index)
-                else:
-                    field_type_select_field.add_option(supported_field_type.__name__,
-                                                       supported_field_type.__name__)
-        # required/optional radio button
-        required = SelectField('field_required_' + str(field_index), display='radio')
-        if field['required'] == 'required':
-            required.add_option('Required', 'required', selected=True)
-            required.add_option('Optional', 'optional')
-        else:
-            required.add_option('Required', 'required')
-            required.add_option('Optional', 'optional', selected=True)
-        # layout grid option select_field
-        if layout_grids and form_type == trans.model.FormDefinition.types.SAMPLE:
-            layout_select_field = SelectField('field_layout_' + str(field_index))
-            for index, grid_name in enumerate(layout_grids):
-                if str(field.get('layout', None)) == str(index):  # existing behavior: integer indexes are stored as strings.
-                    grid_selected = True
-                else:
-                    grid_selected = False
-                layout_select_field.add_option("%i. %s" % (index + 1, grid_name), index, selected=grid_selected)
-        # default value
-        default_value = TextField('field_default_' + str(field_index),
-                                  40,
-                                  field.get('default', ''))
-        # field name
-        name = TextField('field_name_' + str(field_index), 40, field['name'])
-        name_helptext = "The field name must be unique for each field and must contain only alphanumeric characters and underscore ."
-        if layout_grids and form_type == trans.model.FormDefinition.types.SAMPLE:
-            return [('Field label', label),
-                    ('Help text', helptext),
-                    ('Type', field_type_select_field, "Add options below", field_type_options),
-                    ('Default value', default_value),
-                    ('', required),
-                    ('Select the grid layout to place this field', layout_select_field),
-                    ('Field name', name, name_helptext)]
-        return [('Field label', label),
-                ('Help text', helptext),
-                ('Type', field_type_select_field, "Add options below", field_type_options),
-                ('Default value', default_value),
-                ('', required),
-                ('Field name', name, name_helptext)]
-
-    def __build_field_type_select_field_options(self, field, field_index):
-        '''
-        Returns a list of TextFields, one for each select field option
-        '''
-        field_type_options = []
-        if field['selectlist']:
-            for ctr, option in enumerate(field['selectlist']):
-                option_textfield = TextField('field_' + str(field_index) + '_option_' + str(ctr), 40, option)
-                field_type_options.append(('Option ' + str(ctr + 1), option_textfield))
-        return field_type_options
-
-    def __add_select_field_option(self, trans, current_form, **kwd):
-        '''
-        This method adds a select_field option. The kwd dict searched for
-        the field index which needs to be removed
-        '''
-        message = ''
-        status = 'ok',
-        index = -1
-        for k, v in kwd.items():
-            if v == 'Add':
-                # extract the field index from the
-                # button name of format: 'addoption_<field>'
-                index = int(k.split('_')[1])
-                break
-        if index == -1:
-            # something wrong happened
-            message = 'Error in adding selectfield option',
-            status = 'error',
-            return current_form, status, message
-        # add an empty option
-        current_form['fields'][index]['selectlist'].append('')
-        return current_form, status, message
-
-    def __remove_select_field_option(self, trans, current_form, **kwd):
-        '''
-        This method removes a select_field option. The kwd dict searched for
-        the field index and option index which needs to be removed
-        '''
-        message = ''
-        status = 'ok',
-        option = -1
-        for k, v in kwd.items():
-            if v == 'Remove':
-                # extract the field & option indices from the
-                # button name of format: 'removeoption_<field>_<option>'
-                index = int(k.split('_')[1])
-                option = int(k.split('_')[2])
-                break
-        if option == -1:
-            # something wrong happened
-            message = 'Error in removing selectfield option',
-            status = 'error',
-            return current_form, status, message
-        # remove the option
-        del current_form['fields'][index]['selectlist'][option]
-        return current_form, status, message
-
-    def __get_select_field_options(self, index, **kwd):
-        '''
-        This method gets all the options entered by the user for field when
-        the fieldtype is SelectField
-        '''
-        params = util.Params(kwd)
-        ctr = 0
-        sb_options = []
-        while True:
-            if 'field_%s_option_%s' % (index, ctr) in kwd:
-                option = params.get('field_%s_option_%s' % (index, ctr), None)
-                sb_options.append(util.restore_text(option))
-                ctr = ctr + 1
-            else:
-                return sb_options
-
-    def __get_field(self, index, **kwd):
-        '''
-        This method retrieves all the user-entered details of a field and
-        returns a dict.
-        '''
-        params = util.Params(kwd)
-        label = util.restore_text(params.get('field_label_%i' % index, ''))
-        name = util.restore_text(params.get('field_name_%i' % index, ''))
-        helptext = util.restore_text(params.get('field_helptext_%i' % index, ''))
-        required = params.get('field_required_%i' % index, False)
-        field_type = util.restore_text(params.get('field_type_%i' % index, ''))
-        layout = params.get('field_layout_%i' % index, '0')
-        default = util.restore_text(params.get('field_default_%i' % index, ''))
-        if not name.strip():
-            name = '%i_field_name' % index
-        if field_type == 'SelectField':
-            options = self.__get_select_field_options(index, **kwd)
-            return {'name': name,
-                    'label': label,
-                    'helptext': helptext,
-                    'visible': True,
-                    'required': required,
-                    'type': field_type,
-                    'selectlist': options,
-                    'layout': layout,
-                    'default': default}
-        return {'name': name,
-                'label': label,
-                'helptext': helptext,
-                'visible': True,
-                'required': required,
-                'type': field_type,
-                'layout': layout,
-                'default': default}
-
-    def __import_fields(self, trans, csv_file, form_type):
-        '''
-        "company","name of the company", "True", "required", "TextField",,
-        "due date","turnaround time", "True", "optional", "SelectField","24 hours, 1 week, 1 month"
-        '''
-        import csv
-        fields = []
-        layouts = set()
-        try:
-            reader = csv.reader(csv_file.file)
-            index = 1
-            for row in reader:
-                if len(row) < 7:  # ignore bogus rows
-                    continue
-                options = row[5].split(',')
-                if len(row) >= 8:
-                    fields.append({'name': '%i_field_name' % index,
-                                   'label': row[0],
-                                   'helptext': row[1],
-                                   'visible': row[2],
-                                   'required': row[3],
-                                   'type': row[4],
-                                   'selectlist': options,
-                                   'layout': row[6],
-                                   'default': row[7]})
-                    layouts.add(row[6])
-                else:
-                    fields.append({'name': '%i_field_name' % index,
-                                   'label': row[0],
-                                   'helptext': row[1],
-                                   'visible': row[2],
-                                   'required': row[3],
-                                   'type': row[4],
-                                   'selectlist': options,
-                                   'default': row[6]})
-                index = index + 1
-        except:
-            return trans.response.send_redirect(web.url_for(controller='forms',
-                                                            action='create_form',
-                                                            status='error',
-                                                            message='Error in importing <b>%s</b> file' % csv_file.file))
-        self.__imported_from_file = True
-        return fields, list(layouts)
-
-    def __validate_form(self, **kwd):
-        '''
-        This method checks the following text inputs are filled out by the user
-        - the name of form
-        - form type
-        '''
-        params = util.Params(kwd)
-        # form name
-        if not util.restore_text(params.name):
-            return None, 'Form name must be filled.'
-        # form type
-        if util.restore_text(params.form_type_select_field) == 'none':
-            return None, 'Form type must be selected.'
-        return True, ''
-
-    def __build_form_types_widget(self, trans, selected='none'):
-        form_type_select_field = SelectField('form_type_select_field')
-        if selected == 'none':
-            form_type_select_field.add_option('Select one', 'none', selected=True)
-        else:
-            form_type_select_field.add_option('Select one', 'none')
-        fd_types = trans.app.model.FormDefinition.types.items()
-        fd_types.sort()
-        for ft in fd_types:
-            if selected == ft[1]:
-                form_type_select_field.add_option(ft[1], ft[1], selected=True)
-            else:
-                form_type_select_field.add_option(ft[1], ft[1])
-        return form_type_select_field
-=======
         return form_definition, None
 
     @web.expose
@@ -942,5 +336,4 @@
     form = trans.sa_session.query(trans.app.model.FormDefinitionCurrent).get(trans.security.decode_id(form_id))
     if not form:
         return trans.show_error_message("Form not found for id (%s)" % str(form_id))
-    return form
->>>>>>> 2f2acb98
+    return form