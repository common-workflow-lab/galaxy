from __future__ import absolute_import
import logging
import os

from galaxy import model, util
from galaxy.web.base.controller import BaseUIController, UsesFormDefinitionsMixin, web
from galaxy.web.form_builder import build_select_field
from galaxy.web.framework.helpers import time_ago, grids
from .requests_common import RequestsGrid, invalid_id_redirect
<<<<<<< HEAD
=======
from galaxy import eggs
eggs.require( "MarkupSafe" )
from markupsafe import escape
eggs.require("amqp")
>>>>>>> 0fdca7d4
import amqp
try:
    import pexpect
except ImportError:
    pexpect = None

PEXPECT_IMPORT_MESSAGE = ('The Python pexpect package is required to use this '
                          'feature, please install it')

log = logging.getLogger( __name__ )


class AdminRequestsGrid( RequestsGrid ):
    class UserColumn( grids.TextColumn ):
        def get_value( self, trans, grid, request ):
            return escape(request.user.email)
    # Grid definition
    columns = [ col for col in RequestsGrid.columns ]
    columns.append( UserColumn( "User",
                                model_class=model.User,
                                key='username' ) )
    operations = [ operation for operation in RequestsGrid.operations ]
    operations.append( grids.GridOperation( "Edit", allow_multiple=False, condition=( lambda item: not item.deleted ) ) )
    operations.append( grids.GridOperation( "Reject", allow_multiple=False, condition=( lambda item: not item.deleted and item.is_submitted ) ) )
    operations.append( grids.GridOperation( "Delete", allow_multiple=True, condition=( lambda item: not item.deleted ) ) )
    operations.append( grids.GridOperation( "Undelete", condition=( lambda item: item.deleted ) ) )
    global_actions = [
        grids.GridAction( "Create new request", dict( controller='requests_common',
                                                      action='create_request',
                                                      cntrller='requests_admin' ) )
    ]


class DataTransferGrid( grids.Grid ):
    # Custom column types
    class NameColumn( grids.TextColumn ):
        def get_value( self, trans, grid, sample_dataset ):
            return escape(sample_dataset.name)

    class SizeColumn( grids.TextColumn ):
        def get_value( self, trans, grid, sample_dataset ):
            return sample_dataset.size

    class StatusColumn( grids.TextColumn ):
        def get_value( self, trans, grid, sample_dataset ):
            return sample_dataset.status

    class ExternalServiceColumn( grids.TextColumn ):
        def get_value( self, trans, grid, sample_dataset ):
            try:
                return escape(sample_dataset.external_service.name)
            except:
                return 'None'
    # Grid definition
    title = "Sample Datasets"
    template = "admin/requests/sample_datasets_grid.mako"
    model_class = model.SampleDataset
    default_sort_key = "-create_time"
    num_rows_per_page = 50
    preserve_state = True
    use_paging = False
    columns = [
        NameColumn( "Name",
                    link=( lambda item: dict( operation="view", id=item.id ) ),
                    attach_popup=True,
                    filterable="advanced" ),
        SizeColumn( "Size",
                    filterable="advanced" ),
        grids.GridColumn( "Last Updated",
                          key="update_time",
                          format=time_ago ),
        ExternalServiceColumn( 'External service',
                               link=( lambda item: dict( operation="view_external_service", id=item.external_service.id ) ), ),
        StatusColumn( "Transfer Status",
                      filterable="advanced",
                      label_id_prefix='datasetTransferStatus-' ),
    ]
    columns.append( grids.MulticolFilterColumn( "Search",
                                                cols_to_filter=[ columns[0] ],
                                                key="free-text-search",
                                                visible=False,
                                                filterable="standard" ) )
    operations = [
        grids.GridOperation( "Transfer",
                             allow_multiple=True,
                             condition=( lambda item: item.status in [ model.SampleDataset.transfer_status.NOT_STARTED ] ) ),
        grids.GridOperation( "Rename",
                             allow_multiple=True,
                             allow_popup=False,
                             condition=( lambda item: item.status in [ model.SampleDataset.transfer_status.NOT_STARTED ] ) ),
        grids.GridOperation( "Delete",
                             allow_multiple=True,
                             condition=( lambda item: item.status in [ model.SampleDataset.transfer_status.NOT_STARTED ] ) )
    ]

    def apply_query_filter( self, trans, query, **kwd ):
        sample_id = kwd.get( 'sample_id', None )
        if not sample_id:
            return query
        return query.filter_by( sample_id=trans.security.decode_id( sample_id ) )


class RequestsAdmin( BaseUIController, UsesFormDefinitionsMixin ):
    request_grid = AdminRequestsGrid()
    datatx_grid = DataTransferGrid()

    @web.expose
    @web.require_admin
    def index( self, trans ):
        return trans.fill_template( "/admin/requests/index.mako" )

    @web.expose
    @web.require_admin
    def browse_requests( self, trans, **kwd ):
        if 'operation' in kwd:
            operation = kwd['operation'].lower()
            if operation == "edit":
                return trans.response.send_redirect( web.url_for( controller='requests_common',
                                                                  action='edit_basic_request_info',
                                                                  cntrller='requests_admin',
                                                                  **kwd ) )
            if operation == "add_samples":
                return trans.response.send_redirect( web.url_for( controller='requests_common',
                                                                  action='add_samples',
                                                                  cntrller='requests_admin',
                                                                  **kwd ) )
            if operation == "edit_samples":
                return trans.response.send_redirect( web.url_for( controller='requests_common',
                                                                  action='edit_samples',
                                                                  cntrller='requests_admin',
                                                                  **kwd ) )
            if operation == "view_request":
                return trans.response.send_redirect( web.url_for( controller='requests_common',
                                                                  action='view_request',
                                                                  cntrller='requests_admin',
                                                                  **kwd ) )
            if operation == "view_request_history":
                return trans.response.send_redirect( web.url_for( controller='requests_common',
                                                                  action='view_request_history',
                                                                  cntrller='requests_admin',
                                                                  **kwd ) )
            if operation == "reject":
                return self.reject_request( trans, **kwd )
            if operation == "view_type":
                return trans.response.send_redirect( web.url_for( controller='request_type',
                                                                  action='view_request_type',
                                                                  **kwd ) )
            if operation == "delete":
                return trans.response.send_redirect( web.url_for( controller='requests_common',
                                                                  action='delete_request',
                                                                  cntrller='requests_admin',
                                                                  **kwd ) )
            if operation == "undelete":
                return trans.response.send_redirect( web.url_for( controller='requests_common',
                                                                  action='undelete_request',
                                                                  cntrller='requests_admin',
                                                                  **kwd ) )
        # Render the list view
        return self.request_grid( trans, **kwd )

    @web.expose
    @web.require_admin
    def reject_request( self, trans, **kwd ):
        params = util.Params( kwd )
        request_id = params.get( 'id', '' )
        status = params.get( 'status', 'done' )
        message = params.get( 'message', 'done' )
        if params.get( 'cancel_reject_button', False ):
            return trans.response.send_redirect( web.url_for( controller='requests_common',
                                                              action='view_request',
                                                              cntrller='requests_admin',
                                                              id=request_id ) )
        try:
            request = trans.sa_session.query( trans.model.Request ).get( trans.security.decode_id( request_id ) )
        except:
            return invalid_id_redirect( trans, 'requests_admin', request_id )
        # Validate
        comment = util.restore_text( params.get( 'comment', '' ) )
        if not comment:
            status = 'error'
            message = 'A reason for rejecting the request is required.'
            return trans.fill_template( '/admin/requests/reject.mako',
                                        cntrller='requests_admin',
                                        request=request,
                                        status=status,
                                        message=message )
        # Create an event with state 'Rejected' for this request
        event_comment = "Sequencing request marked rejected by %s. Reason: %s " % ( trans.user.email, comment )
        event = trans.model.RequestEvent( request, request.states.REJECTED, event_comment )
        trans.sa_session.add( event )
        trans.sa_session.flush()
        message = 'Sequencing request (%s) has been rejected.' % request.name
        return trans.response.send_redirect( web.url_for( controller='requests_admin',
                                                          action='browse_requests',
                                                          status=status,
                                                          message=message,
                                                          **kwd ) )

    # Data transfer from sequencer/external_service
    @web.expose
    @web.require_admin
    def manage_datasets( self, trans, **kwd ):
        def handle_error( **kwd ):
            kwd[ 'status' ] = 'error'
            return trans.response.send_redirect( web.url_for( controller='requests_admin',
                                                              action='manage_datasets',
                                                              **kwd ) )
        params = util.Params( kwd )
        message = util.restore_text( params.get( 'message', ''  ) )
        status = params.get( 'status', 'done' )
        # When this method is called due to a grid operation, the sample ID
        # will be in the param 'id'.  But when this method is called via a
        # redirect from another method, the ID will be in 'sample_id'.  So,
        # check for 'id' if 'sample_id' is not provided.
        sample_id = params.get( 'sample_id', None )
        if sample_id is None:
            sample_id = params.get( 'id', None )
        try:
            sample = trans.sa_session.query( trans.model.Sample ).get( trans.security.decode_id( sample_id ) )
        except:
            return invalid_id_redirect( trans, 'requests_admin', sample_id, 'sample' )
        if 'operation' in kwd:
            operation = kwd[ 'operation' ].lower()
            sample_dataset_id = params.get( 'id', None )
            if not sample_dataset_id:
                message = 'Select at least 1 dataset to %s.' % operation
                kwd[ 'message' ] = message
                del kwd[ 'operation' ]
                handle_error( **kwd )
            id_list = util.listify( sample_dataset_id )
            selected_sample_datasets = []
            for sample_dataset_id in id_list:
                try:
                    sample_dataset = trans.sa_session.query( trans.model.SampleDataset ).get( trans.security.decode_id( sample_dataset_id ) )
                except:
                    return invalid_id_redirect( trans, 'requests_admin', sample_dataset_id, 'sample dataset' )
                selected_sample_datasets.append( sample_dataset )
            if operation == "view":
                return trans.fill_template( '/admin/requests/view_sample_dataset.mako',
                                            cntrller='requests_admin',
                                            sample_dataset=selected_sample_datasets[0] )
            elif operation == "delete":
                not_deleted = []
                for sample_dataset in selected_sample_datasets:
                    # Make sure the dataset has been transferred before deleting it.
                    if sample_dataset in sample_dataset.sample.untransferred_dataset_files:
                        # Save the sample dataset
                        sample = sample_dataset.sample
                        trans.sa_session.delete( sample_dataset )
                        trans.sa_session.flush()
                    else:
                        not_deleted.append( sample_dataset.name )
                message = '%i datasets have been deleted.' % ( len( id_list ) - len( not_deleted ) )
                if not_deleted:
                    status = 'warning'
                    message = message + '  %s could not be deleted because their transfer status is not "Not Started". ' % str( not_deleted )
                return trans.response.send_redirect( web.url_for( controller='requests_admin',
                                                                  action='manage_datasets',
                                                                  sample_id=trans.security.encode_id( sample.id ),
                                                                  status=status,
                                                                  message=message ) )
            elif operation == "rename":
                # If one of the selected sample datasets is in the NOT_STARTED state,
                # then display an error message.  A NOT_STARTED state implies the dataset
                # has not yet been transferred.
                no_datasets_transferred = True
                for selected_sample_dataset in selected_sample_datasets:
                    if selected_sample_dataset in selected_sample_dataset.sample.untransferred_dataset_files:
                        no_datasets_transferred = False
                        break
                if no_datasets_transferred:
                    status = 'error'
                    message = 'A dataset can be renamed only if it has been transferred.'
                    return trans.response.send_redirect( web.url_for( controller='requests_admin',
                                                                      action='manage_datasets',
                                                                      sample_id=trans.security.encode_id( selected_sample_datasets[0].sample.id ),
                                                                      status=status,
                                                                      message=message ) )
                return trans.fill_template( '/admin/requests/rename_datasets.mako',
                                            sample=selected_sample_datasets[0].sample,
                                            id_list=id_list )
            elif operation == "transfer":
                self.initiate_data_transfer( trans,
                                             trans.security.encode_id( selected_sample_datasets[0].sample.id ),
                                             sample_datasets=selected_sample_datasets )
            elif operation == "view_external_service":
                return trans.response.send_redirect( web.url_for( controller='external_service',
                                                                  action='view_external_service',
                                                                  **kwd ) )

        # Render the grid view
        request_id = trans.security.encode_id( sample.request.id )
        library_id = trans.security.encode_id( sample.library.id )
        self.datatx_grid.title = 'Manage "%s" datasets' % sample.name
        self.datatx_grid.global_actions = [ grids.GridAction( "Browse target data library",
                                                              dict( controller='library_common',
                                                                    action='browse_library',
                                                                    cntrller='library_admin',
                                                                    id=library_id ) ),
                                            grids.GridAction( "Browse this request",
                                                              dict( controller='requests_common',
                                                                    action='view_request',
                                                                    cntrller='requests_admin',
                                                                    id=request_id ) ) ]
        return self.datatx_grid( trans, **kwd )

    @web.expose
    @web.require_admin
    def rename_datasets( self, trans, **kwd ):
        # This method is called from the DataTransferGrid when a user is renaming 1 or more
        # SampleDatasets.
        params = util.Params( kwd )
        message = util.restore_text( params.get( 'message', ''  ) )
        status = params.get( 'status', 'done' )
        sample_id = kwd.get( 'sample_id', None )
        try:
            sample = trans.sa_session.query( trans.model.Sample ).get( trans.security.decode_id( sample_id ) )
        except:
            return invalid_id_redirect( trans, 'requests_admin', sample_id, 'sample' )
        # id_list is list of SampleDataset ids, which is a subset of all
        # of the SampleDatasets associated with the Sample.  The user may
        # or may not have selected all of the SampleDatasets for renaming.
        id_list = util.listify( kwd.get( 'id_list', [] ) )
        # Get all of the SampleDatasets
        sample_datasets = []
        for sample_dataset_id in id_list:
            sample_dataset = trans.sa_session.query( trans.app.model.SampleDataset ).get( trans.security.decode_id( sample_dataset_id ) )
            sample_datasets.append( sample_dataset )
        if params.get( 'rename_datasets_button', False ):
            incorrect_dataset_names = []
            for sample_dataset in sample_datasets:
                encoded_id = trans.security.encode_id( sample_dataset.id )
                selected_option = util.restore_text( params.get( 'rename_datasets_for_sample_%s' % encoded_id, '' ) )
                new_name = util.restore_text( params.get( 'new_name_%s' % encoded_id, '' ) )
                if not new_name:
                    incorrect_dataset_names.append( sample_dataset.name )
                    continue
                new_name = util.sanitize_for_filename( new_name )
                if selected_option == 'none':
                    sample_dataset.name = new_name
                else:
                    sample_dataset.name = '%s_%s' % ( selected_option, new_name )
                trans.sa_session.add( sample_dataset )
                trans.sa_session.flush()
            if len( sample_datasets ) == len( incorrect_dataset_names ):
                status = 'error'
                message = 'All datasets renamed incorrectly.'
            elif len( incorrect_dataset_names ):
                status = 'done'
                message = 'Changes saved successfully. The following datasets were renamed incorrectly: %s.' % str( incorrect_dataset_names )
            else:
                message = 'Changes saved successfully.'
            return trans.fill_template( '/admin/requests/rename_datasets.mako',
                                        sample=sample,
                                        id_list=id_list,
                                        message=message,
                                        status=status )
        return trans.response.send_redirect( web.url_for( controller='requests_admin',
                                                          action='manage_datasets',
                                                          sample_id=sample_id ) )

    @web.expose
    @web.require_admin
    def select_datasets_to_transfer( self, trans, **kwd ):
        params = util.Params( kwd )
        message = util.restore_text( params.get( 'message', '' ) )
        status = params.get( 'status', 'done' )
        request_id = kwd.get( 'request_id', None )
        external_service_id = kwd.get( 'external_service_id', None )
        request = trans.sa_session.query( trans.model.Request ).get( trans.security.decode_id( request_id ) )
        external_service = trans.sa_session.query( trans.model.ExternalService ).get( trans.security.decode_id( external_service_id ) )
        # Load the data transfer settings
        external_service.load_data_transfer_settings( trans )
        scp_configs = external_service.data_transfer[ trans.model.ExternalService.data_transfer_protocol.SCP ]
        selected_datasets_to_transfer = util.restore_text( params.get( 'selected_datasets_to_transfer', '' ) )
        if selected_datasets_to_transfer:
            selected_datasets_to_transfer = selected_datasets_to_transfer.split(',')
        else:
            selected_datasets_to_transfer = []
        sample_id = kwd.get( 'sample_id', 'none' )
        sample_id_select_field = self.__build_sample_id_select_field( trans, request, sample_id )
        if sample_id != 'none':
            sample = trans.sa_session.query( trans.model.Sample ).get( trans.security.decode_id( sample_id ) )
        else:
            sample = None
        # The __get_files() method redirects here with a status of 'error' and a message if there
        # was a problem retrieving the files.
        if params.get( 'select_datasets_to_transfer_button', False ):
            # Get the sample that was sequenced to produce these datasets.
            if sample_id == 'none':
                del kwd[ 'select_datasets_to_transfer_button' ]
                message = 'Select the sample that was sequenced to produce the datasets you want to transfer.'
                kwd[ 'message' ] = message
                kwd[ 'status' ] = 'error'
                return trans.response.send_redirect( web.url_for( controller='requests_admin',
                                                                  action='select_datasets_to_transfer',
                                                                  **kwd ) )
            if not sample.library:
                # Display an error if a sample has been selected that
                # has not yet been associated with a destination library.
                message = 'Select a target data library and folder for the sample before selecting the datasets.'
                status = 'error'
                return trans.response.send_redirect( web.url_for( controller='requests_common',
                                                                  action='edit_samples',
                                                                  cntrller='requests_admin',
                                                                  id=trans.security.encode_id( request.id ),
                                                                  status=status,
                                                                  message=message ) )
            # Save the sample datasets
            sample_dataset_file_names = self.__create_sample_datasets( trans, sample, selected_datasets_to_transfer, external_service )
            if sample_dataset_file_names:
                message = 'Datasets (%s) have been selected for sample (%s)' % \
                    ( str( sample_dataset_file_names )[1:-1].replace( "'", "" ), sample.name )
            return trans.response.send_redirect( web.url_for( controller='requests_admin',
                                                              action='manage_datasets',
                                                              request_id=request_id,
                                                              sample_id=sample_id,
                                                              message=message,
                                                              status=status ) )
        return trans.fill_template( '/admin/requests/select_datasets_to_transfer.mako',
                                    cntrller='requests_admin',
                                    request=request,
                                    external_service=external_service,
                                    scp_configs=scp_configs,
                                    sample=sample,
                                    sample_id_select_field=sample_id_select_field,
                                    status=status,
                                    message=message )

    @web.json
    def get_file_details( self, trans, request_id, external_service_id, folder_path ):
        def print_ticks( d ):
            # pexpect timeout method
            pass
        # Avoid caching
        trans.response.headers['Pragma'] = 'no-cache'
        trans.response.headers['Expires'] = '0'
        if pexpect is None:
            return PEXPECT_IMPORT_MESSAGE
        external_service = trans.sa_session.query( trans.model.ExternalService ).get( trans.security.decode_id( external_service_id ) )
        external_service.load_data_transfer_settings( trans )
        scp_configs = external_service.data_transfer[ trans.model.ExternalService.data_transfer_protocol.SCP ]
        cmd = 'ssh %s@%s "ls -oghp \'%s\'"' % ( scp_configs[ 'user_name' ],
                                                scp_configs[ 'host' ],
                                                folder_path )
        # Handle the authentication message if ssh keys are not set - the message is
        # something like: "Are you sure you want to continue connecting (yes/no)."
        output = pexpect.run( cmd,
                              events={ '\(yes\/no\)\.*' : 'yes\r\n',
                                       '.ssword:*' : scp_configs[ 'password' ] + '\r\n',
                                       pexpect.TIMEOUT : print_ticks },
                              timeout=10 )
        for password_str in [ 'Password:\r\n', 'password:\r\n' ]:
            # Eliminate the output created using ssh from the tree
            if password_str in output:
                output = output.replace( password_str, '' )
        return unicode( output.replace( '\r\n', '<br/>' ) )

    @web.json
    def open_folder( self, trans, request_id, external_service_id, key ):
        # Avoid caching
        trans.response.headers['Pragma'] = 'no-cache'
        trans.response.headers['Expires'] = '0'
        request = trans.sa_session.query( trans.model.Request ).get( trans.security.decode_id( request_id ) )
        external_service = trans.sa_session.query( trans.model.ExternalService ).get( trans.security.decode_id( external_service_id ) )
        folder_path = key
        files_list = self.__get_files( trans, request, external_service, folder_path )
        folder_contents = []
        for filename in files_list:
            is_folder = False
            if filename and filename[-1] == os.sep:
                is_folder = True
            if filename:
                full_path = os.path.join( folder_path, filename )
                node = { "title": filename,
                         "isFolder": is_folder,
                         "isLazy": is_folder,
                         "tooltip": full_path,
                         "key": full_path }
                folder_contents.append( node )
        return folder_contents

    def __get_files( self, trans, request, external_service, folder_path ):
        # Retrieves the filenames to be transferred from the remote host.
        ok = True
        external_service.load_data_transfer_settings( trans )
        scp_configs = external_service.data_transfer[ trans.model.ExternalService.data_transfer_protocol.SCP ]
        if not scp_configs[ 'host' ] or not scp_configs[ 'user_name' ] or not scp_configs[ 'password' ]:
            status = 'error'
            message = "Error in external service login information."
            ok = False

        def print_ticks( d ):
            pass
        cmd = 'ssh %s@%s "ls -p \'%s\'"' % ( scp_configs[ 'user_name' ], scp_configs[ 'host' ], folder_path )
        # Handle the authentication message if keys are not set - the message is
        # something like: "Are you sure you want to continue connecting (yes/no)."
        if pexpect is not None:
            output = pexpect.run( cmd,
                                  events={ '\(yes\/no\)\.*' : 'yes\r\n',
                                           '.ssword:*' : scp_configs[ 'password' ] + '\r\n',
                                           pexpect.TIMEOUT : print_ticks },
                                  timeout=10 )
            if 'No such file or directory' in output:
                status = 'error'
                message = "No folder named (%s) exists on the external service." % folder_path
                ok = False
        else:
                status = 'error'
                message = PEXPECT_IMPORT_MESSAGE
                ok = False
        if ok:
            if 'assword:' in output:
                # Eliminate the output created using ssh from the tree
                output_as_list = output.splitlines()[ 1: ]
            else:
                output_as_list = output.splitlines()
            return output_as_list
        return trans.response.send_redirect( web.url_for( controller='requests_admin',
                                                          action='select_datasets_to_transfer',
                                                          request_id=trans.security.encode_id( request.id ),
                                                          external_service_id=trans.security.encode_id( external_service.id ),
                                                          status=status,
                                                          message=message ) )

    def __create_sample_datasets( self, trans, sample, selected_datasets_to_transfer, external_service ):
        external_service.load_data_transfer_settings( trans )
        scp_configs = external_service.data_transfer[ trans.model.ExternalService.data_transfer_protocol.SCP ]
        sample_dataset_file_names = []
        if selected_datasets_to_transfer:
            for filepath in selected_datasets_to_transfer:
                # FIXME: handle folder selection - ignore folders for now
                if filepath[-1] != os.sep:
                    name = self.__rename_dataset( sample, filepath.split( '/' )[-1], scp_configs )
                    status = trans.app.model.SampleDataset.transfer_status.NOT_STARTED
                    size = sample.get_untransferred_dataset_size( filepath, scp_configs )
                    sample_dataset = trans.model.SampleDataset( sample=sample,
                                                                file_path=filepath,
                                                                status=status,
                                                                name=name,
                                                                error_msg='',
                                                                size=size,
                                                                external_service=external_service )
                    trans.sa_session.add( sample_dataset )
                    trans.sa_session.flush()
                    sample_dataset_file_names.append( str( sample_dataset.name ) )
        return sample_dataset_file_names

    def __rename_dataset( self, sample, filepath, scp_configs ):
        name = filepath.split( '/' )[-1]
        options = sample.request.type.rename_dataset_options
        option = scp_configs.get( 'rename_dataset', options.NO )
        if option == options.SAMPLE_NAME:
            new_name = sample.name + '_' + name
        if option == options.EXPERIMENT_AND_SAMPLE_NAME:
            new_name = sample.request.name + '_' + sample.name + '_' + name
        if option == options.EXPERIMENT_NAME:
            new_name = sample.request.name + '_' + name
        else:
            new_name = name
        return util.sanitize_for_filename( new_name )

    def __ensure_library_add_permission( self, trans, target_library, target_folder ):
        """
        Ensures the current admin user has ADD_LIBRARY permission on the target data library and folder.
        """
        current_user_roles = trans.user.all_roles()
        current_user_private_role = trans.app.security_agent.get_private_user_role( trans.user )
        flush_needed = False
        if not trans.app.security_agent.can_add_library_item( current_user_roles, target_library ):
            lp = trans.model.LibraryPermissions( trans.app.security_agent.permitted_actions.LIBRARY_ADD.action,
                                                 target_library,
                                                 current_user_private_role )
            trans.sa_session.add( lp )
            flush_needed = True
        if not trans.app.security_agent.can_add_library_item( current_user_roles, target_folder ):
            lfp = trans.model.LibraryFolderPermissions( trans.app.security_agent.permitted_actions.LIBRARY_ADD.action,
                                                        target_folder,
                                                        current_user_private_role )
            trans.sa_session.add( lfp )
            flush_needed = True
        if flush_needed:
            trans.sa_session.flush()

    def __create_data_transfer_messages( self, trans, sample, selected_sample_datasets ):
        """
        Creates the xml messages to send to the rabbitmq server. It returns a dictionary of messages
        keyed by the external service used to transfer the datasets
        """
        # Create the xml message based on the following template
        xml = \
            ''' <data_transfer>
                    <galaxy_host>%(GALAXY_HOST)s</galaxy_host>
                    <api_key>%(API_KEY)s</api_key>
                    <data_host>%(DATA_HOST)s</data_host>
                    <data_user>%(DATA_USER)s</data_user>
                    <data_password>%(DATA_PASSWORD)s</data_password>
                    <request_id>%(REQUEST_ID)s</request_id>
                    <sample_id>%(SAMPLE_ID)s</sample_id>
                    <library_id>%(LIBRARY_ID)s</library_id>
                    <folder_id>%(FOLDER_ID)s</folder_id>
                    %(DATASETS)s
                </data_transfer>'''
        dataset_xml = \
            '''<dataset>
                   <dataset_id>%(ID)s</dataset_id>
                   <name>%(NAME)s</name>
                   <file>%(FILE)s</file>
               </dataset>'''
        # Here we group all the sample_datasets by the external service used to transfer them.
        # The idea is to bundle up the sample_datasets which uses the same external service and
        # send a single AMQP message to the galaxy_listener
        dataset_elements = {}
        for sample_dataset in selected_sample_datasets:
            external_service = sample_dataset.external_service
            if sample_dataset.status == trans.app.model.SampleDataset.transfer_status.NOT_STARTED:
                if external_service not in dataset_elements:
                    dataset_elements[ external_service ] = ''
                dataset_elements[ external_service ] += dataset_xml % dict( ID=str( sample_dataset.id ),
                                                                            NAME=sample_dataset.name,
                                                                            FILE=sample_dataset.file_path )
                # update the dataset transfer status
                sample_dataset.status = trans.app.model.SampleDataset.transfer_status.IN_QUEUE
                trans.sa_session.add( sample_dataset )
                trans.sa_session.flush()
        # Finally prepend the external service info to the sets of sample datasets
        messages = []
        for external_service, dataset_elem in dataset_elements.items():
            external_service.load_data_transfer_settings( trans )
            scp_configs = external_service.data_transfer[ trans.model.ExternalService.data_transfer_protocol.SCP ]
            # Check data transfer settings
            err_msg = self.__validate_data_transfer_settings( trans, sample.request.type, scp_configs )
            if err_msg:
                return trans.response.send_redirect( web.url_for( controller='requests_admin',
                                                                  action='manage_datasets',
                                                                  sample_id=trans.security.encode_id( sample.id ),
                                                                  status='error',
                                                                  message=err_msg ) )
            message = xml % dict( GALAXY_HOST=trans.request.host,
                                  API_KEY=trans.user.api_keys[0].key,
                                  DATA_HOST=scp_configs[ 'host' ],
                                  DATA_USER=scp_configs[ 'user_name' ],
                                  DATA_PASSWORD=scp_configs[ 'password' ],
                                  REQUEST_ID=str( sample.request.id ),
                                  SAMPLE_ID=str( sample.id ),
                                  LIBRARY_ID=str( sample.library.id ),
                                  FOLDER_ID=str( sample.folder.id ),
                                  DATASETS=dataset_elem )
            messages.append( message.replace( '\n', '' ).replace( '\r', '' ) )
        return messages

    def __validate_data_transfer_settings( self, trans, request_type, scp_configs ):
        err_msg = ''
        # check the external service login info
        if not scp_configs.get( 'host', '' ) or \
                not scp_configs.get( 'user_name', '' ) or \
                not scp_configs.get( 'password', '' ):
            err_msg += "Error in external service login information. "
        if not trans.user.api_keys:
            err_msg += "Set your API Key in your User Preferences to transfer datasets. "
        # Check if library_import_dir is set
        if not trans.app.config.library_import_dir:
            err_msg = "'The library_import_dir' setting is not correctly set in the Galaxy config file. "
        # Check the RabbitMQ server settings in the config file
        for k, v in trans.app.config.amqp.items():
            if not v:
                err_msg += 'Set RabbitMQ server settings in the "galaxy_amqp" section of the Galaxy config file, specifically "%s" is not set.' % k
                break
        return err_msg

    @web.expose
    @web.require_admin
    def initiate_data_transfer( self, trans, sample_id, sample_datasets=[], sample_dataset_id='' ):
        # Initiate the transfer of the datasets from the external service to the target Galaxy data library.
        # The admin user must have LIBRARY_ADD permission for the target library and folder
        try:
            sample = trans.sa_session.query( trans.model.Sample ).get( trans.security.decode_id( sample_id ) )
        except:
            return invalid_id_redirect( trans, 'requests_admin', sample_id, 'sample' )
        message = ""
        status = "done"
        # Make sure the current admin user has LIBRARY_ADD permission on the target data library and folder.
        self.__ensure_library_add_permission( trans, sample.library, sample.folder )
        if sample_dataset_id and not sample_datasets:
            # Either a list of SampleDataset objects or a comma-separated string of
            # encoded SampleDataset ids can be received.  If the latter, parse the
            # sample_dataset_id string to build the list of sample_datasets.
            id_list = util.listify( sample_dataset_id )
            for sample_dataset_id in id_list:
                sample_dataset = trans.sa_session.query( trans.model.SampleDataset ).get( trans.security.decode_id( sample_dataset_id ) )
                sample_datasets.append( sample_dataset )
        if trans.app.config.enable_beta_job_managers:
            # For now, assume that all SampleDatasets use the same external service ( this may not be optimal ).
            if sample_datasets:
                external_service_type_id = sample_datasets[0].external_service.external_service_type_id
                # Here external_service_type_id will be something like '454_life_sciences'
                external_service = sample.request.type.get_external_service( external_service_type_id )
                external_service_type = external_service.get_external_service_type( trans )
                external_service.load_data_transfer_settings( trans )
                # For now only scp is supported.
                scp_configs = external_service.data_transfer[ trans.model.ExternalService.data_transfer_protocol.SCP ]
                if not scp_configs[ 'automatic_transfer' ]:
                    deferred_plugin = 'ManualDataTransferPlugin'
                else:
                    raise Exception( "Automatic data transfer using scp is not yet supported." )
            trans.app.job_manager.deferred_job_queue.plugins[ deferred_plugin ].create_job( trans,
                                                                                            sample=sample,
                                                                                            sample_datasets=sample_datasets,
                                                                                            external_service=external_service,
                                                                                            external_service_type=external_service_type )
        else:
            # TODO: Using RabbitMq for now, but eliminate this entire block when we replace RabbitMq with Galaxy's
            # own messaging engine.  We're holding off on using the new way to transfer files manually until we
            # implement a Galaxy-proprietary messaging engine because the deferred job plugins currently perform
            # constant db hits to check for deferred jobs that are not in a finished state.
            # Create the message
            messages = self.__create_data_transfer_messages( trans, sample, sample_datasets )
            # Send the messages
            for rmq_msg in messages:
                try:
                    conn = amqp.Connection( host=trans.app.config.amqp[ 'host' ] + ":" + trans.app.config.amqp[ 'port' ],
                                            userid=trans.app.config.amqp[ 'userid' ],
                                            password=trans.app.config.amqp[ 'password' ],
                                            virtual_host=trans.app.config.amqp[ 'virtual_host' ])
                    chan = conn.channel()
                    msg = amqp.Message( rmq_msg,
                                        content_type='text/plain',
                                        application_headers={ 'msg_type': 'data_transfer' } )
                    msg.properties[ "delivery_mode" ] = 2
                    chan.basic_publish( msg,
                                        exchange=trans.app.config.amqp[ 'exchange' ],
                                        routing_key=trans.app.config.amqp[ 'routing_key' ] )
                    chan.close()
                    conn.close()
                except Exception, e:
                    message = "Error sending the data transfer message to the Galaxy AMQP message queue:<br/>%s" % str(e)
                    status = "error"
            if not message:
                message = "%i datasets have been queued for transfer from the external service." % len( sample_datasets )
                status = "done"
        return trans.response.send_redirect( web.url_for( controller='requests_admin',
                                                          action='manage_datasets',
                                                          sample_id=trans.security.encode_id( sample.id ),
                                                          message=message,
                                                          status=status ) )

    @web.expose
    def update_sample_dataset_status(self, trans, cntrller, sample_dataset_ids, new_status, error_msg=None ):
        # check if the new status is a valid transfer status
        possible_status_list = [ v[1] for v in trans.app.model.SampleDataset.transfer_status.items() ]
        if new_status not in possible_status_list:
            trans.response.status = 400
            return 400, "The requested transfer status ( %s ) is not a valid transfer status." % new_status
        for id in util.listify( sample_dataset_ids ):
            try:
                sd_id = trans.security.decode_id( id )
                sample_dataset = trans.sa_session.query( trans.app.model.SampleDataset ).get( sd_id )
            except:
                trans.response.status = 400
                return 400, "Invalid sample dataset id ( %s ) specified." % str( id )
            sample_dataset.status = new_status
            sample_dataset.error_msg = error_msg
            trans.sa_session.add( sample_dataset )
            trans.sa_session.flush()
        return 200, 'Done'
    # Methods for building SelectFields used on various admin_requests forms

    def __build_sample_id_select_field( self, trans, request, selected_value ):
        return build_select_field( trans, request.samples, 'name', 'sample_id', selected_value=selected_value, refresh_on_change=False )


# Methods for building SelectFields used on various admin_requests forms - used outside this controller =====
def build_rename_datasets_for_sample_select_field( trans, sample_dataset, selected_value='none' ):
    options = []
    for option_index, option in enumerate( sample_dataset.file_path.split( os.sep )[ :-1 ] ):
        option = option.strip()
        if option:
            options.append( option )
    return build_select_field( trans,
                               objs=options,
                               label_attr='self',
                               select_field_name='rename_datasets_for_sample_%s' % trans.security.encode_id( sample_dataset.id ),
                               selected_value=selected_value,
                               refresh_on_change=False )<|MERGE_RESOLUTION|>--- conflicted
+++ resolved
@@ -7,14 +7,9 @@
 from galaxy.web.form_builder import build_select_field
 from galaxy.web.framework.helpers import time_ago, grids
 from .requests_common import RequestsGrid, invalid_id_redirect
-<<<<<<< HEAD
-=======
-from galaxy import eggs
-eggs.require( "MarkupSafe" )
 from markupsafe import escape
-eggs.require("amqp")
->>>>>>> 0fdca7d4
 import amqp
+
 try:
     import pexpect
 except ImportError:
