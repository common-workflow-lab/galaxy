--- conflicted
+++ resolved
@@ -985,7 +985,7 @@
         else:
             # Loading new visualization.
             dataset = self.get_hda_or_ldda( trans, hda_ldda, dataset_id )
-            job = self.hda_manager.creating_job( trans, dataset )
+            job = self.hda_manager.creating_job( dataset )
             viz_config = {
                 'dataset_id': dataset_id,
                 'tool_id': job.tool_id,
@@ -1016,13 +1016,8 @@
         # get the hda if we can, then its data using the phyloviz parsers
         if dataset_id:
             decoded_id = self.decode_id( dataset_id )
-<<<<<<< HEAD
-            hda = self.hda_manager.get_accessible( trans, decoded_id, trans.user )
-            hda = self.hda_manager.error_if_uploading( trans, hda )
-=======
             hda = self.hda_manager.get_accessible( decoded_id, trans.user )
             hda = self.hda_manager.error_if_uploading( hda )
->>>>>>> ceeff0a0
         else:
             return trans.show_message( "Phyloviz couldn't find a dataset_id" )
 
