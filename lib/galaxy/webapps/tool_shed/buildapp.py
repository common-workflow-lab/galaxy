--- conflicted
+++ resolved
@@ -130,75 +130,6 @@
     webapp.mapper.resource('repository',
                            'repositories',
                            controller='repositories',
-<<<<<<< HEAD
-                           action='updates',
-                           conditions=dict( method=[ "GET" ] ) )
-    webapp.mapper.resource( 'repository',
-                            'repositories',
-                            controller='repositories',
-                            collection={ 'add_repository_registry_entry': 'POST',
-                                         'get_repository_revision_install_info': 'GET',
-                                         'get_ordered_installable_revisions': 'GET',
-                                         'get_installable_revisions': 'GET',
-                                         'remove_repository_registry_entry': 'POST',
-                                         'repository_ids_for_setting_metadata': 'GET',
-                                         'reset_metadata_on_repositories': 'POST',
-                                         'reset_metadata_on_repository': 'POST' },
-                            name_prefix='repository_',
-                            path_prefix='/api',
-                            new={ 'import_capsule': 'POST' },
-                            parent_resources=dict( member_name='repository', collection_name='repositories' ) )
-    webapp.mapper.resource( 'repository_revision',
-                            'repository_revisions',
-                            member={ 'repository_dependencies': 'GET',
-                                     'export': 'POST' },
-                            controller='repository_revisions',
-                            name_prefix='repository_revision_',
-                            path_prefix='/api',
-                            parent_resources=dict( member_name='repository_revision', collection_name='repository_revisions' ) )
-    webapp.mapper.resource( 'user',
-                            'users',
-                            controller='users',
-                            name_prefix='user_',
-                            path_prefix='/api',
-                            parent_resources=dict( member_name='user', collection_name='users' ) )
-    webapp.mapper.connect( 'update_repository',
-                           '/api/repositories/{id}',
-                           controller='repositories',
-                           action='update',
-                           conditions=dict( method=[ "PATCH", "PUT" ] ) )
-    webapp.mapper.connect( 'repository_create_changeset_revision',
-                           '/api/repositories/{id}/changeset_revision',
-                           controller='repositories',
-                           action='create_changeset_revision',
-                           conditions=dict( method=[ "POST" ] ) )
-    webapp.mapper.connect( 'repository_get_metadata',
-                           '/api/repositories/{id}/metadata',
-                           controller='repositories',
-                           action='metadata',
-                           conditions=dict( method=[ "GET" ] ) )
-    webapp.mapper.connect( 'repository_show_tools',
-                           '/api/repositories/{id}/{changeset}/show_tools',
-                           controller='repositories',
-                           action='show_tools',
-                           conditions=dict( method=[ "GET" ] ) )
-    webapp.mapper.connect( 'create_repository',
-                           '/api/repositories',
-                           controller='repositories',
-                           action='create',
-                           conditions=dict( method=[ "POST" ] ) )
-    webapp.mapper.connect( 'tools',
-                           '/api/tools',
-                           controller='tools',
-                           action='index',
-                           conditions=dict( method=[ "GET" ] ) )
-    webapp.mapper.connect( 'json',
-                           '/api/tools/json',
-                           controller='tools',
-                           action='json',
-                           conditions=dict( method=[ "GET" ] ) )
-    webapp.mapper.connect( "version", "/api/version", controller="configuration", action="version", conditions=dict( method=[ "GET" ] ) )
-=======
                            collection={'add_repository_registry_entry': 'POST',
                                        'get_repository_revision_install_info': 'GET',
                                        'get_ordered_installable_revisions': 'GET',
@@ -261,7 +192,6 @@
                           action='json',
                           conditions=dict(method=["GET"]))
     webapp.mapper.connect("version", "/api/version", controller="configuration", action="version", conditions=dict(method=["GET"]))
->>>>>>> 696a1eda
 
     webapp.finalize_config()
     # Wrap the webapp in some useful middleware
