--- conflicted
+++ resolved
@@ -5,18 +5,15 @@
 import logging
 import re
 from collections import defaultdict
-<<<<<<< HEAD
 from typing import (
     Any,
     cast,
     Dict,
+    Iterable,
     List,
     Optional,
     Union,
 )
-=======
-from typing import Any, cast, Dict, Iterable, List, Optional, Union
->>>>>>> 2914a716
 
 import packaging.version
 from typing_extensions import TypedDict
@@ -28,14 +25,11 @@
 )
 from galaxy.exceptions import ToolMissingException
 from galaxy.job_execution.actions.post import ActionBox
-<<<<<<< HEAD
 from galaxy.model import (
     PostJobAction,
     Workflow,
+    WorkflowStepConnection,
 )
-=======
-from galaxy.model import PostJobAction, Workflow, WorkflowStepConnection
->>>>>>> 2914a716
 from galaxy.model.dataset_collections import matching
 from galaxy.tool_util.parser.output_objects import ToolExpressionOutput
 from galaxy.tools import (
@@ -824,13 +818,14 @@
             {"value": "list:paired", "label": "List of Dataset Pairs"},
         ]
         input_collection_type = TextToolParameter(None, collection_type_source)
-<<<<<<< HEAD
         tag_source = dict(
-            name="tag", label="Tag filter", type="text", value=tag, help="Tags to automatically filter inputs"
+            name="tag",
+            label="Tag filter",
+            type="text",
+            optional="true",
+            value=tag,
+            help="Tags to automatically filter inputs",
         )
-=======
-        tag_source = dict(name="tag", label="Tag filter", type="text", optional="true", value=tag, help="Tags to automatically filter inputs")
->>>>>>> 2914a716
         input_tag = TextToolParameter(None, tag_source)
         inputs = {}
         inputs["collection_type"] = input_collection_type
@@ -893,11 +888,7 @@
     name = "Input parameter"
     default_parameter_type = "text"
     default_optional = False
-<<<<<<< HEAD
-    default_default_value = ""
-=======
     default_default_value = None
->>>>>>> 2914a716
     parameter_type = default_parameter_type
     optional = default_optional
     default_value = default_default_value
@@ -1123,14 +1114,18 @@
                 tool_inputs = module.tool.inputs  # may not be set, but we're catching the Exception below.
 
                 def callback(input, prefixed_name, context, **kwargs):
-                    if prefixed_name == connection.input_name and hasattr(input, 'get_options'):
+                    if prefixed_name == connection.input_name and hasattr(input, "get_options"):
                         static_options.append(input.get_options(self.trans, {}))
+
                 visit_input_values(tool_inputs, module.state.inputs, callback)
 
             options = None
             if static_options and len(static_options) == 1:
                 # If we are connected to a single option, just use it as is so order is preserved cleanly and such.
-                options = [{"label": o[0], "value": o[1], "selected": bool(default_value and o[1] == default_value)} for o in static_options[0]]
+                options = [
+                    {"label": o[0], "value": o[1], "selected": bool(default_value and o[1] == default_value)}
+                    for o in static_options[0]
+                ]
             elif static_options:
                 # Intersection based on values of multiple option connections.
                 intxn_vals = set.intersection(*({option[1] for option in options} for options in static_options))
@@ -1138,7 +1133,14 @@
                 d = defaultdict(set)  # Collapse labels with same values
                 for label, value, _ in intxn_opts:
                     d[value].add(label)
-                options = [{"label": ', '.join(label), "value": value, "selected": bool(default_value and value == default_value)} for value, label in d.items()]
+                options = [
+                    {
+                        "label": ", ".join(label),
+                        "value": value,
+                        "selected": bool(default_value and value == default_value),
+                    }
+                    for value, label in d.items()
+                ]
 
             return options
         except Exception:
@@ -1161,50 +1163,12 @@
         # Really is just an attempt - tool module may not be available (small problem), get_options may really depend on other
         # values we are not setting, so this isn't great. Be sure to just fallback to text in this case.
         attemptRestrictOnConnections = is_text and parameter_def.get("restrictOnConnections") and connections
-<<<<<<< HEAD
-        try:
-            if attemptRestrictOnConnections:
-                static_options = []
-                # Retrieve possible runtime options for 'select' type inputs
-                for connection in connections:
-                    # Well this isn't a great assumption...
-                    module = connection.input_step.module
-                    tool_inputs = module.tool.inputs  # may not be set, but we're catching the Exception below.
-
-                    def callback(input, prefixed_name, context, **kwargs):
-                        if prefixed_name == connection.input_name and hasattr(input, "get_options"):
-                            static_options.append(input.get_options(self.trans, {}))
-
-                    visit_input_values(tool_inputs, module.state.inputs, callback)
-
-                options = None
-                if static_options and len(static_options) == 1:
-                    # If we are connected to a single option, just use it as is so order is preserved cleanly and such.
-                    options = [{"label": o[0], "value": o[1]} for o in static_options[0]]
-                elif static_options:
-                    # Intersection based on values of multiple option connections.
-                    intxn_vals = set.intersection(*({option[1] for option in options} for options in static_options))
-                    intxn_opts = {option for options in static_options for option in options if option[1] in intxn_vals}
-                    d = defaultdict(set)  # Collapse labels with same values
-                    for label, value, _ in intxn_opts:
-                        d[value].add(label)
-                    options = [
-                        {"label": ", ".join(label), "value": value, "selected": False} for value, label in d.items()
-                    ]
-
-                if options is not None:
-                    parameter_kwds["options"] = options
-                    restricted_inputs = True
-        except Exception:
-            log.debug("Failed to generate options for text parameter, falling back to free text.", exc_info=True)
-=======
         if attemptRestrictOnConnections:
             connections = cast(Iterable[WorkflowStepConnection], connections)
             restricted_options = self.restrict_options(connections=connections, default_value=default_value)
             if restricted_options is not None:
                 restricted_inputs = True
                 parameter_kwds["options"] = restricted_options
->>>>>>> 2914a716
 
         def _parameter_def_list_to_options(parameter_value):
             options = []
@@ -1235,19 +1199,12 @@
         parameter_class = parameter_types[client_parameter_type]
 
         if optional:
-<<<<<<< HEAD
-            default_value = parameter_def.get("default", self.default_default_value)
-            parameter_kwds["value"] = default_value
+            if client_parameter_type == "select":
+                parameter_kwds["selected"] = default_value
+            else:
+                parameter_kwds["value"] = default_value
             if parameter_type == "boolean":
                 parameter_kwds["checked"] = default_value
-=======
-            if client_parameter_type == "select":
-                parameter_kwds['selected'] = default_value
-            else:
-                parameter_kwds["value"] = default_value
-            if parameter_type == 'boolean':
-                parameter_kwds['checked'] = default_value
->>>>>>> 2914a716
 
         if "value" not in parameter_kwds and parameter_type in ["integer", "float"]:
             parameter_kwds["value"] = str(0)
