--- conflicted
+++ resolved
@@ -885,13 +885,10 @@
                 history=invocation.history,
                 collection_info=collection_info,
                 workflow_invocation_uuid=invocation.uuid.hex,
-<<<<<<< HEAD
-                workflow_resource_parameters=resource_parameters
-=======
                 invocation_step=invocation_step,
                 max_num_jobs=max_num_jobs,
                 job_callback=lambda job: self._handle_post_job_actions(step, job, invocation.replacement_dict),
->>>>>>> 82f9f8eb
+                workflow_resource_parameters=resource_parameters
             )
             complete = True
         except PartialJobExecution as pje:
@@ -913,7 +910,8 @@
             message = "Failed to create one or more job(s) for workflow step."
             raise Exception(message)
 
-<<<<<<< HEAD
+        return complete
+        
     def _fetch_workflow_options(self, trans, workflow_invocation_uuid):
         workflow_options = None
 
@@ -926,15 +924,6 @@
             workflow_options = loads(query.value)
 
         return workflow_options
-
-    def recover_mapping(self, step, step_invocations, progress):
-        # Grab a job representing this invocation - for normal workflows
-        # there will be just one job but if this step was mapped over there
-        # may be many.
-        job_0 = step_invocations[0].job
-=======
-        return complete
->>>>>>> 82f9f8eb
 
     def recover_mapping(self, invocation_step, progress):
         outputs = {}
