--- conflicted
+++ resolved
@@ -17,10 +17,6 @@
     @skip_without_tool("cat1")
     def test_get_prov(self):
         history_id = self.dataset_populator.new_history()
-<<<<<<< HEAD
-        new_dataset1 = self.dataset_populator.new_dataset(history_id, content="for prov")
-        prov_response = self._get(f"histories/{history_id}/contents/{new_dataset1['id']}/provenance")
-=======
         new_dataset1_id = self.dataset_populator.new_dataset(history_id, content="for prov")["id"]
         inputs = {
             "input1": {"src": "hda", "id": new_dataset1_id},
@@ -52,7 +48,6 @@
             f"histories/{history_id}/contents/{output_hda_id}/provenance",
             {"follow": True},
         )
->>>>>>> 577a7d19
         self._assert_status_code_is(prov_response, 200)
         prov = prov_response.json()
         self._assert_has_keys(prov, *ALL_PROV_KEYS)
