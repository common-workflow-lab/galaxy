--- conflicted
+++ resolved
@@ -2917,46 +2917,6 @@
             jobs = self._history_jobs(history_id)
             assert len(jobs) == 1
 
-<<<<<<< HEAD
-    def test_run_with_required_text_parameter_not_provided_fails(self):
-        with self.dataset_populator.test_history() as history_id:
-            try:
-                self._run_workflow(
-                    """
-class: GalaxyWorkflow
-inputs:
-  text_input: text
-steps: []
-""",
-                    assert_ok=True,
-                    history_id=history_id,
-                )
-            except AssertionError as e:
-                assert "(text_input) is not optional" in str(e)
-
-    def test_run_with_required_text_parameter_null_fails(self):
-        with self.dataset_populator.test_history() as history_id:
-            try:
-                self._run_workflow(
-                    """
-class: GalaxyWorkflow
-inputs:
-  text_input: text
-steps: []
-""",
-                    test_data="""
-text_input:
-  value: null
-  type: raw
-""",
-                    assert_ok=True,
-                    history_id=history_id,
-                )
-            except AssertionError as e:
-                assert "(text_input) is not optional" in str(e)
-
-=======
->>>>>>> c8901b1b
     def test_run_with_int_parameter(self):
         with self.dataset_populator.test_history() as history_id:
             failed = False
