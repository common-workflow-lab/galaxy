--- conflicted
+++ resolved
@@ -567,11 +567,7 @@
 
     def wait_for_job(self, job_id: str, assert_ok: bool = False, timeout: timeout_type = DEFAULT_TIMEOUT):
         return wait_on_state(
-<<<<<<< HEAD
-            lambda: self.get_job_details(job_id), desc="job state", assert_ok=assert_ok, timeout=timeout
-=======
             lambda: self.get_job_details(job_id, full=True), desc="job state", assert_ok=assert_ok, timeout=timeout
->>>>>>> eb420329
         )
 
     def get_job_details(self, job_id: str, full: bool = False) -> Response:
