import contextlib
import json
import os
import random
import string
import time
import unittest
from collections import namedtuple
from functools import wraps
from io import StringIO
from operator import itemgetter

import cwltest
try:
    from nose.tools import nottest
except ImportError:
    def nottest(x):
        return x
import requests
import yaml
from gxformat2 import (
    convert_and_import_workflow,
    ImporterGalaxyInterface,
)
from gxformat2._yaml import ordered_load
from pkg_resources import resource_string

from galaxy.tool_util.client.staging import InteractorStaging
from galaxy.tool_util.cwl.util import (
    DirectoryUploadTarget,
    download_output,
    FileLiteralTarget,
    FileUploadTarget,
    guess_artifact_type,
    invocation_to_output,
    output_to_cwl_json,
    tool_response_to_output,
)
from galaxy.tool_util.verify.test_data import TestDataResolver
from galaxy.tool_util.verify.wait import (
    TimeoutAssertionError,
    wait_on as tool_util_wait_on,
)
from galaxy.util import galaxy_root_path, unicodify
from . import api_asserts


CWL_TOOL_DIRECTORY = os.path.join(galaxy_root_path, "test", "functional", "tools", "cwl_tools")
LOAD_TOOLS_FROM_PATH = True

# Simple workflow that takes an input and call cat wrapper on it.
workflow_str = unicodify(resource_string(__name__, "data/test_workflow_1.ga"))
# Simple workflow that takes an input and filters with random lines twice in a
# row - first grabbing 8 lines at random and then 6.
workflow_random_x2_str = unicodify(resource_string(__name__, "data/test_workflow_2.ga"))

UPLOAD_VIA = "path"  # or content, but content breaks down for empty uploads, tar, etc...

DEFAULT_TIMEOUT = 60  # Secs to wait for state to turn ok

SKIP_FLAKEY_TESTS_ON_ERROR = os.environ.get("GALAXY_TEST_SKIP_FLAKEY_TESTS_ON_ERROR", None)


def flakey(method):

    @wraps(method)
    def wrapped_method(test_case, *args, **kwargs):
        try:
            method(test_case, *args, **kwargs)
        except unittest.SkipTest:
            raise
        except Exception:
            if SKIP_FLAKEY_TESTS_ON_ERROR:
                raise unittest.SkipTest("Error encountered during test marked as @flakey.")
            else:
                raise

    return wrapped_method


def skip_without_tool(tool_id):
    """Decorate an API test method as requiring a specific tool.

    Have test framework skip the test case if the tool is unavailable.
    """

    def method_wrapper(method):

        def get_tool_ids(api_test_case):
            index = api_test_case.galaxy_interactor.get("tools", data=dict(in_panel=False))
            tools = index.json()
            # In panels by default, so flatten out sections...
            tool_ids = [itemgetter("id")(_) for _ in tools]
            return tool_ids

        @wraps(method)
        def wrapped_method(api_test_case, *args, **kwargs):
            _raise_skip_if(tool_id not in get_tool_ids(api_test_case))
            return method(api_test_case, *args, **kwargs)

        return wrapped_method

    return method_wrapper


def skip_without_datatype(extension):
    """Decorate an API test method as requiring a specific datatype.

    Have test framework skip the test case if the datatype is unavailable.
    """

    def has_datatype(api_test_case):
        index_response = api_test_case.galaxy_interactor.get("datatypes")
        assert index_response.status_code == 200, "Failed to fetch datatypes for target Galaxy."
        datatypes = index_response.json()
        assert isinstance(datatypes, list)
        return extension in datatypes

    def method_wrapper(method):
        @wraps(method)
        def wrapped_method(api_test_case, *args, **kwargs):
            _raise_skip_if(not has_datatype(api_test_case))
            method(api_test_case, *args, **kwargs)

        return wrapped_method

    return method_wrapper


def skip_if_site_down(url):

    def site_down():
        try:
            response = requests.get(url, timeout=10)
            return response.status_code != 200
        except Exception:
            return False

    def method_wrapper(method):
        @wraps(method)
        def wrapped_method(api_test_case, *args, **kwargs):
            _raise_skip_if(site_down(), "Test depends on [%s] being up and it appears to be down." % url)
            method(api_test_case, *args, **kwargs)

        return wrapped_method

    return method_wrapper


skip_if_toolshed_down = skip_if_site_down("https://toolshed.g2.bx.psu.edu")
skip_if_github_down = skip_if_site_down("https://github.com/")


def summarize_instance_history_on_error(method):
    @wraps(method)
    def wrapped_method(api_test_case, *args, **kwds):
        try:
            method(api_test_case, *args, **kwds)
        except Exception:
            api_test_case.dataset_populator._summarize_history(api_test_case.history_id)
            raise

    return wrapped_method


@nottest
def uses_test_history(**test_history_kwd):
    """Can override require_new and cancel_executions using kwds to decorator.
    """

    def method_wrapper(method):
        @wraps(method)
        def wrapped_method(api_test_case, *args, **kwds):
            with api_test_case.dataset_populator.test_history(**test_history_kwd) as history_id:
                method(api_test_case, history_id, *args, **kwds)

        return wrapped_method

    return method_wrapper


def _raise_skip_if(check, *args):
    if check:
        from nose.plugins.skip import SkipTest
        raise SkipTest(*args)


# Deprecated mixin, use dataset populator instead.
# TODO: Rework existing tests to target DatasetPopulator in a setup method instead.
class TestsDatasets:

    def _new_dataset(self, history_id, content='TestData123', **kwds):
        return DatasetPopulator(self.galaxy_interactor).new_dataset(history_id, content=content, **kwds)

    def _wait_for_history(self, history_id, assert_ok=False):
        return DatasetPopulator(self.galaxy_interactor).wait_for_history(history_id, assert_ok=assert_ok)

    def _new_history(self, **kwds):
        return DatasetPopulator(self.galaxy_interactor).new_history(**kwds)

    def _upload_payload(self, history_id, content, **kwds):
        return DatasetPopulator(self.galaxy_interactor).upload_payload(history_id, content, **kwds)

    def _run_tool_payload(self, tool_id, inputs, history_id, **kwds):
        return DatasetPopulator(self.galaxy_interactor).run_tool_payload(tool_id, inputs, history_id, **kwds)


class CwlRun:

    def __init__(self, dataset_populator, history_id):
        self.dataset_populator = dataset_populator
        self.history_id = history_id

    def get_output_as_object(self, output_name, download_folder=None):
        galaxy_output = self._output_name_to_object(output_name)

        def get_metadata(history_content_type, content_id):
            if history_content_type == "raw_value":
                return {}
            elif history_content_type == "dataset":
                return self.dataset_populator.get_history_dataset_details(self.history_id, dataset_id=content_id)
            else:
                assert history_content_type == "dataset_collection"
                # Don't wait - we've already done that, history might be "new"
                return self.dataset_populator.get_history_collection_details(self.history_id, content_id=content_id, wait=False)

        def get_dataset(dataset_details, filename=None):
            content = self.dataset_populator.get_history_dataset_content(self.history_id, dataset_id=dataset_details["id"], type='content', filename=filename)
            if filename is None:
                basename = dataset_details.get("created_from_basename")
                if not basename:
                    basename = dataset_details.get("name")
            else:
                basename = os.path.basename(filename)
            return {"content": content, "basename": basename}

        def get_extra_files(dataset_details):
            return self.dataset_populator.get_history_dataset_extra_files(self.history_id, dataset_id=dataset_details["id"])
        output = output_to_cwl_json(
            galaxy_output,
            get_metadata,
            get_dataset,
            get_extra_files,
            pseduo_location=True,
        )
        if download_folder:
            if isinstance(output, dict) and "basename" in output:
                download_path = os.path.join(download_folder, output["basename"])
                download_output(galaxy_output, get_metadata, get_dataset, get_extra_files, download_path)
                output["path"] = download_path
                output["location"] = "file://%s" % download_path
        return output
        

class CwlToolRun(CwlRun):

    def __init__(self, dataset_populator, history_id, run_response):
        self.dataset_populator = dataset_populator
        self.history_id = history_id
        self.run_response = run_response

    @property
    def job_id(self):
        return self.run_response["jobs"][0]["id"]

    def output(self, output_index):
        return self.run_response["outputs"][output_index]

    def output_collection(self, output_index):
        return self.run_response["output_collections"][output_index]

    def _output_name_to_object(self, output_name):
        return tool_response_to_output(self.run_response, self.history_id, output_name)

    def wait(self):
        final_state = self.dataset_populator.wait_for_job(self.job_id)
        assert final_state == "ok"


class CwlWorkflowRun(CwlRun):

    def __init__(self, dataset_populator, workflow_populator, history_id, workflow_id, invocation_id):
        self.dataset_populator = dataset_populator
        self.workflow_populator = workflow_populator
        self.history_id = history_id
        self.workflow_id = workflow_id
        self.invocation_id = invocation_id

    def _output_name_to_object(self, output_name):
        invocation_response = self.dataset_populator._get("workflows/%s/invocations/%s" % (self.invocation_id, self.workflow_id))
        api_asserts.assert_status_code_is(invocation_response, 200)
        invocation = invocation_response.json()
        return invocation_to_output(invocation, self.history_id, output_name)

    def wait(self):
        self.workflow_populator.wait_for_invocation_and_jobs(
            self.history_id, self.workflow_id, self.invocation_id
        )


def load_conformance_tests(directory, path="conformance_tests.yaml"):
    conformance_tests_path = os.path.join(directory, path)
    with open(conformance_tests_path, "r") as f:
        conformance_tests = yaml.load(f)

    expanded_conformance_tests = []
    for i, conformance_test in enumerate(conformance_tests):
        if "$import" in conformance_test:
            import_path = conformance_test["$import"]
            expanded_conformance_tests.extend(load_conformance_tests(directory, import_path))
        else:
            subdirectory, _ = os.path.split(path)
            if subdirectory:
                conformance_test["relative_path"] = os.path.join(directory, subdirectory)
            expanded_conformance_tests.append(conformance_test)

    return expanded_conformance_tests


class CwlPopulator(object):

    def __init__(self, dataset_populator, workflow_populator):
        self.dataset_populator = dataset_populator
        self.workflow_populator = workflow_populator

    def run_cwl_artifact(
        self, tool_id, json_path=None, job=None, test_data_directory=None, history_id=None, assert_ok=True, tool_or_workflow="tool", upload_via=UPLOAD_VIA
    ):
        if test_data_directory is None and json_path is not None:
            test_data_directory = os.path.dirname(json_path)
        if json_path is not None:
            assert job is None
            with open(json_path, "r") as f:
                if json_path.endswith(".yml") or json_path.endswith(".yaml"):
                    job_as_dict = yaml.load(f)
                else:
                    job_as_dict = json.load(f)
        else:
            job_as_dict = job
        if history_id is None:
            history_id = self.dataset_populator.new_history()

        jobs_as_dict, datasets_uploaded = stage_inputs(
            self.dataset_populator.galaxy_interactor,
            history_id,
            job_as_dict,
            use_fetch_api=False,
            job_dir=test_data_directory,
            use_path_paste=upload_via == "path",
            is_cwl_tool=tool_or_workflow == "tool",
        )
        if datasets_uploaded:
            self.dataset_populator.wait_for_history(history_id=history_id, assert_ok=True)
        if tool_or_workflow == "tool":
            tool_uuid = None

            if os.path.exists(tool_id):
                raw_tool_id = os.path.basename(tool_id)
                index = self.dataset_populator._get("tools", data=dict(in_panel=False))
                tools = index.json()
                # In panels by default, so flatten out sections...
                tool_ids = [itemgetter("id")(_) for _ in tools]
                if raw_tool_id in tool_ids:
                    galaxy_tool_id = raw_tool_id
                    tool_uuid = None
                else:
                    # Assume it is a file not a tool_id.
                    if LOAD_TOOLS_FROM_PATH:
                        dynamic_tool = self.dataset_populator.create_tool_from_path(tool_id)
                    else:
                        with open(tool_id, "r") as f:
                            representation = yaml.load(f)
                        if "id" not in representation:
                            # TODO: following line doesn't work.
                            representation["id"] = os.path.splitext(os.path.basename(tool_id))[0]
                            tool_directory = os.path.abspath(os.path.dirname(tool_id))

                        dynamic_tool = self.dataset_populator.create_tool(representation, tool_directory=tool_directory)

                    tool_id = dynamic_tool["tool_id"]
                    tool_uuid = dynamic_tool["uuid"]
                    assert tool_id, dynamic_tool
                    galaxy_tool_id = None

            run_response = self.dataset_populator.run_tool(galaxy_tool_id, job_as_dict, history_id, inputs_representation="cwl", assert_ok=assert_ok, tool_uuid=tool_uuid)
            run_object = CwlToolRun(self.dataset_populator, history_id, run_response)
            if assert_ok:
                try:
                    final_state = self.dataset_populator.wait_for_job(run_object.job_id)
                    assert final_state == "ok"
                except Exception:
                    self.dataset_populator._summarize_history(history_id)
                    raise

            return run_object
        else:
            route = "workflows"
            path = os.path.join(tool_id)
            object_id = None
            if "#" in tool_id:
                path, object_id = tool_id.split("#", 1)
            data = dict(
                from_path=path,
            )
            if object_id is not None:
                data["object_id"] = object_id
            upload_response = self.dataset_populator._post(route, data=data)
            api_asserts.assert_status_code_is(upload_response, 200)
            workflow = upload_response.json()
            workflow_id = workflow["id"]

            workflow_request = dict(
                history="hist_id=%s" % history_id,
                workflow_id=workflow_id,
                inputs=json.dumps(job_as_dict),
                inputs_by="name",
            )
            url = "workflows/%s/invocations" % workflow_id
            invocation_response = self.dataset_populator._post(url, data=workflow_request)
            api_asserts.assert_status_code_is(invocation_response, 200)
            invocation_id = invocation_response.json()["id"]
            return CwlWorkflowRun(self.dataset_populator, self.workflow_populator, history_id, workflow_id, invocation_id)

    def get_conformance_test(self, version, doc):
        conformance_tests = load_conformance_tests(os.path.join(CWL_TOOL_DIRECTORY, str(version)))
        for test in conformance_tests:
            if test.get("doc") == doc:
                return test
        raise Exception("No such doc found %s" % doc)

    def run_conformance_test(self, version, doc):
        test = self.get_conformance_test(version, doc)
        if "relative_path" in test:
            directory = test["relative_path"]
        elif version < "v1.1":
            directory = CWL_TOOL_DIRECTORY
        else:
            directory = os.path.join(CWL_TOOL_DIRECTORY, version)
        tool = os.path.join(directory, test["tool"])
        job = os.path.join(directory, test["job"])
        try:
            run = self.run_cwl_job(tool, job)
        except Exception:
            # Should fail so this is good!
            if test.get("should_fail", False):
                return True
            raise

        expected_outputs = test["output"]
        try:
            for key, value in expected_outputs.items():
                actual_output = run.get_output_as_object(key)
                cwltest.compare(value, actual_output)
        except Exception:
            self.dataset_populator._summarize_history(run.history_id)
            raise

    def run_cwl_job(self, tool, job):
        tool_or_workflow = guess_artifact_type(tool)
        run = self.run_workflow_job(tool, job, tool_or_workflow=tool_or_workflow)
        assert run.history_id
        return run

    def run_workflow_job(self, workflow_path, job_path, history_id=None, tool_or_workflow="workflow"):
        if history_id is None:
            history_id = self.dataset_populator.new_history()
        if not os.path.isabs(workflow_path):
            workflow_path = os.path.join(CWL_TOOL_DIRECTORY, workflow_path)
        if not os.path.isabs(job_path):
            job_path = os.path.join(CWL_TOOL_DIRECTORY, job_path)
        run_object = self.run_cwl_artifact(
            workflow_path,
            job_path,
            history_id=history_id,
            tool_or_workflow=tool_or_workflow,
        )
        run_object.wait()
        return run_object


class BaseDatasetPopulator:
    """ Abstract description of API operations optimized for testing
    Galaxy - implementations must implement _get, _post and _delete.
    """

    def new_dataset(self, history_id, content=None, wait=False, **kwds):
        run_response = self.new_dataset_request(history_id, content=content, wait=wait, **kwds)
        assert run_response.status_code == 200, "Failed to create new dataset with response: %s" % run_response.content
        return run_response.json()["outputs"][0]

    def new_dataset_request(self, history_id, content=None, wait=False, **kwds):
        if content is None and "ftp_files" not in kwds:
            content = "TestData123"
        payload = self.upload_payload(history_id, content=content, **kwds)
        run_response = self.tools_post(payload)
        if wait:
            self.wait_for_tool_run(history_id, run_response, assert_ok=kwds.get('assert_ok', True))
        return run_response

    def fetch(self, payload, assert_ok=True, timeout=DEFAULT_TIMEOUT, wait=None):
        tool_response = self._post("tools/fetch", data=payload)
        if wait is None:
            wait = assert_ok
        if wait:
            job = self.check_run(tool_response)
            self.wait_for_job(job["id"], timeout=timeout)
            if assert_ok:
                job = tool_response.json()["jobs"][0]
                details = self.get_job_details(job["id"]).json()
                assert details["state"] == "ok", details

        return tool_response

    def wait_for_tool_run(self, history_id, run_response, timeout=DEFAULT_TIMEOUT, assert_ok=True):
        job = self.check_run(run_response)
        self.wait_for_job(job["id"], timeout=timeout)
        self.wait_for_history(history_id, assert_ok=assert_ok, timeout=timeout)
        return run_response

    def check_run(self, run_response):
        run = run_response.json()
        assert run_response.status_code == 200, run
        job = run["jobs"][0]
        return job

    def wait_for_history(self, history_id, assert_ok=False, timeout=DEFAULT_TIMEOUT, hack_allow_new=False):
        try:
            skip_states = ["running", "queued", "new", "ready"]
            ok_states = ["ok"]
            if hack_allow_new:
                # If there are empty collections in the history for instance with no datasets,
                # the history summary will be new even though there are jobs in the history.
                skip_states = ["running", "queued", "ready"]
                ok_states = ["new", "ok"]

            return wait_on_state(lambda: self._get("histories/%s" % history_id), desc="history state", assert_ok=assert_ok, timeout=timeout, skip_states=skip_states, ok_states=ok_states)
        except AssertionError:
            self._summarize_history(history_id)
            raise

    def wait_for_history_jobs(self, history_id, assert_ok=False, timeout=DEFAULT_TIMEOUT):

        def has_active_jobs():
            active_jobs = self.active_history_jobs(history_id)
            if len(active_jobs) == 0:
                return True
            else:
                return None

        try:
            wait_on(has_active_jobs, "active jobs", timeout=timeout)
        except TimeoutAssertionError as e:
            jobs = self.history_jobs(history_id)
            message = f"Failed waiting on active jobs to complete, current jobs are [{jobs}]. {e}"
            raise TimeoutAssertionError(message)

        if assert_ok:
            jobs = self.history_jobs(history_id)
            hack_allow_new = True if len(jobs) > 0 else False
            return self.wait_for_history(history_id, assert_ok=True, timeout=timeout, hack_allow_new=hack_allow_new)

    def wait_for_job(self, job_id, assert_ok=False, timeout=DEFAULT_TIMEOUT):
        return wait_on_state(lambda: self.get_job_details(job_id), desc="job state", assert_ok=assert_ok, timeout=timeout)

    def get_job_details(self, job_id, full=False):
        return self._get(f"jobs/{job_id}?full={full}")

    def cancel_history_jobs(self, history_id, wait=True):
        active_jobs = self.active_history_jobs(history_id)
        for active_job in active_jobs:
            self.cancel_job(active_job["id"])

    def history_jobs(self, history_id):
        query_params = {"history_id": history_id, "order_by": "create_time"}
        jobs_response = self._get("jobs", query_params)
        assert jobs_response.status_code == 200
        return jobs_response.json()

    def active_history_jobs(self, history_id):
        all_history_jobs = self.history_jobs(history_id)
        active_jobs = [j for j in all_history_jobs if j["state"] in ["new", "upload", "waiting", "queued", "running"]]
        return active_jobs

    def cancel_job(self, job_id):
        return self._delete("jobs/%s" % job_id)

    def delete_dataset(self, history_id, content_id):
        delete_response = self._delete(f"histories/{history_id}/contents/{content_id}")
        return delete_response

    def create_tool_from_path(self, tool_path):
        tool_directory = os.path.dirname(os.path.abspath(tool_path))
        payload = dict(
            src="from_path",
            path=tool_path,
            tool_directory=tool_directory,
        )
        return self._create_tool_raw(payload)

    def create_tool(self, representation, tool_directory=None):
        if isinstance(representation, dict):
            representation = json.dumps(representation)
        payload = dict(
            representation=representation,
            tool_directory=tool_directory,
        )
        return self._create_tool_raw(payload)

    def _create_tool_raw(self, payload):
        try:
            create_response = self._post("dynamic_tools", data=payload, admin=True)
        except TypeError:
            create_response = self._post("dynamic_tools", data=payload)
        assert create_response.status_code == 200, create_response.text
        return create_response.json()

    def list_dynamic_tools(self):
        list_response = self._get("dynamic_tools", admin=True)
        assert list_response.status_code == 200, list_response
        return list_response.json()

    def show_dynamic_tool(self, uuid):
        show_response = self._get("dynamic_tools/%s" % uuid, admin=True)
        assert show_response.status_code == 200, show_response
        return show_response.json()

    def deactivate_dynamic_tool(self, uuid):
        delete_response = self._delete("dynamic_tools/%s" % uuid, admin=True)
        return delete_response.json()

    def _summarize_history(self, history_id):
        pass

    @contextlib.contextmanager
    def test_history(self, **kwds):
        cleanup = "GALAXY_TEST_NO_CLEANUP" not in os.environ

        def wrap_up():
            cancel_executions = kwds.get("cancel_executions", True)
            if cleanup and cancel_executions:
                self.cancel_history_jobs(history_id)

        require_new = kwds.get("require_new", True)
        try:
            history_id = None
            if not require_new:
                history_id = kwds.get("GALAXY_TEST_HISTORY_ID", None)

            history_id = history_id or self.new_history()
            yield history_id
            wrap_up()
        except Exception:
            self._summarize_history(history_id)
            wrap_up()
            raise

    def new_history(self, **kwds):
        name = kwds.get("name", "API Test History")
        create_history_response = self._post("histories", data=dict(name=name))
        assert "id" in create_history_response.json(), create_history_response.text
        history_id = create_history_response.json()["id"]
        return history_id

    def upload_payload(self, history_id, content=None, **kwds):
        name = kwds.get("name", "Test_Dataset")
        dbkey = kwds.get("dbkey", "?")
        file_type = kwds.get("file_type", 'txt')
        upload_params = {
            'files_0|NAME': name,
            'dbkey': dbkey,
            'file_type': file_type,
        }
        if dbkey is None:
            del upload_params["dbkey"]
        if content is None:
            upload_params["files_0|ftp_files"] = kwds.get("ftp_files")
        elif hasattr(content, 'read'):
            upload_params["files_0|file_data"] = content
        else:
            upload_params['files_0|url_paste'] = content

        if "to_posix_lines" in kwds:
            upload_params["files_0|to_posix_lines"] = kwds["to_posix_lines"]
        if "space_to_tab" in kwds:
            upload_params["files_0|space_to_tab"] = kwds["space_to_tab"]
        if "auto_decompress" in kwds:
            upload_params["files_0|auto_decompress"] = kwds["auto_decompress"]
        upload_params.update(kwds.get("extra_inputs", {}))
        return self.run_tool_payload(
            tool_id='upload1',
            inputs=upload_params,
            history_id=history_id,
            upload_type='upload_dataset'
        )

    def get_remote_files(self, target="ftp"):
        return self._get("remote_files", data={"target": target}).json()

    def run_tool_payload(self, tool_id, inputs, history_id, **kwds):
        # Remove files_%d|file_data parameters from inputs dict and attach
        # as __files dictionary.
        for key, value in list(inputs.items()):
            if key.startswith("files_") and key.endswith("|file_data"):
                if "__files" not in kwds:
                    kwds["__files"] = {}
                kwds["__files"][key] = value
                del inputs[key]

        ir = kwds.get("inputs_representation", None)
        if ir is None and "inputs_representation" in kwds:
            del kwds["inputs_representation"]

        return dict(
            tool_id=tool_id,
            inputs=json.dumps(inputs),
            history_id=history_id,
            **kwds
        )

    def run_tool(self, tool_id, inputs, history_id, assert_ok=True, **kwds):
        payload = self.run_tool_payload(tool_id, inputs, history_id, **kwds)
        tool_response = self.tools_post(payload)
        if assert_ok:
            api_asserts.assert_status_code_is(tool_response, 200)
            return tool_response.json()
        else:
            return tool_response

    def tools_post(self, payload, url="tools"):
        tool_response = self._post(url, data=payload)
        return tool_response

    def get_history_dataset_content(self, history_id, wait=True, filename=None, type='text', raw=False, **kwds):
        dataset_id = self.__history_content_id(history_id, wait=wait, **kwds)
        data = {}
        if filename:
            data["filename"] = filename
        if raw:
            data['raw'] = True
        display_response = self._get_contents_request(history_id, "/%s/display" % dataset_id, data=data)
        assert display_response.status_code == 200, display_response.text
        if type == 'text':
            return display_response.text
        else:
            return display_response.content

    def get_history_dataset_details(self, history_id, **kwds):
        dataset_id = self.__history_content_id(history_id, **kwds)
        details_response = self._get_contents_request(history_id, "/datasets/%s" % dataset_id)
        assert details_response.status_code == 200
        return details_response.json()

    def get_history_dataset_extra_files(self, history_id, **kwds):
        dataset_id = self.__history_content_id(history_id, **kwds)
        details_response = self._get_contents_request(history_id, "/%s/extra_files" % dataset_id)
        assert details_response.status_code == 200, details_response.content
        return details_response.json()

    def get_history_collection_details(self, history_id, **kwds):
        hdca_id = self.__history_content_id(history_id, **kwds)
        details_response = self._get_contents_request(history_id, "/dataset_collections/%s" % hdca_id)
        assert details_response.status_code == 200, details_response.content
        return details_response.json()

    def run_collection_creates_list(self, history_id, hdca_id):
        inputs = {
            "input1": {"src": "hdca", "id": hdca_id},
        }
        self.wait_for_history(history_id, assert_ok=True)
        return self.run_tool("collection_creates_list", inputs, history_id)

    def run_exit_code_from_file(self, history_id, hdca_id):
        exit_code_inputs = {
            "input": {'batch': True, 'values': [{"src": "hdca", "id": hdca_id}]},
        }
        response = self.run_tool("exit_code_from_file", exit_code_inputs, history_id, assert_ok=False).json()
        self.wait_for_history(history_id, assert_ok=False)
        return response

    def __history_content_id(self, history_id, wait=True, **kwds):
        if wait:
            assert_ok = kwds.get("assert_ok", True)
            self.wait_for_history(history_id, assert_ok=assert_ok)
        # kwds should contain a 'dataset' object response, a 'dataset_id' or
        # the last dataset in the history will be fetched.
        if "dataset_id" in kwds:
            history_content_id = kwds["dataset_id"]
        elif "content_id" in kwds:
            history_content_id = kwds["content_id"]
        elif "dataset" in kwds:
            history_content_id = kwds["dataset"]["id"]
        else:
            hid = kwds.get("hid", None)  # If not hid, just grab last dataset
            history_contents = self._get_contents_request(history_id).json()
            if hid:
                history_content_id = None
                for history_item in history_contents:
                    if history_item["hid"] == hid:
                        history_content_id = history_item["id"]
                if history_content_id is None:
                    raise Exception(f"Could not find content with HID [{hid}] in [{history_contents}]")
            else:
                # No hid specified - just grab most recent element.
                history_content_id = history_contents[-1]["id"]
        return history_content_id

    def _get_contents_request(self, history_id, suffix="", data=None):
        if data is None:
            data = {}
        url = "histories/%s/contents" % history_id
        if suffix:
            url = f"{url}{suffix}"
        return self._get(url, data=data)

    def ds_entry(self, history_content):
        src = 'hda'
        if 'history_content_type' in history_content and history_content['history_content_type'] == "dataset_collection":
            src = 'hdca'
        return dict(src=src, id=history_content["id"])

    def get_roles(self):
        roles_response = self.galaxy_interactor.get("roles", admin=True)
        assert roles_response.status_code == 200
        return roles_response.json()

    def user_email(self):
        users_response = self.galaxy_interactor.get("users")
        users = users_response.json()
        assert len(users) == 1
        return users[0]["email"]

    def user_id(self):
        users_response = self.galaxy_interactor.get("users")
        users = users_response.json()
        assert len(users) == 1
        return users[0]["id"]

    def user_private_role_id(self):
        user_email = self.user_email()
        roles = self.get_roles()
        users_roles = [r for r in roles if r["name"] == user_email]
        assert len(users_roles) == 1
        return users_roles[0]["id"]

    def create_role(self, user_ids, description=None):
        payload = {
            "name": self.get_random_name(prefix="testpop"),
            "description": description or "Test Role",
            "user_ids": json.dumps(user_ids),
        }
        role_response = self.galaxy_interactor.post("roles", data=payload, admin=True)
        assert role_response.status_code == 200
        return role_response.json()[0]

    def make_private(self, history_id, dataset_id):
        role_id = self.user_private_role_id()
        # Give manage permission to the user.
        payload = {
            "access": json.dumps([role_id]),
            "manage": json.dumps([role_id]),
        }
        url = f"histories/{history_id}/contents/{dataset_id}/permissions"
        update_response = self.galaxy_interactor._put(url, payload, admin=True)
        assert update_response.status_code == 200, update_response.content
        return update_response.json()

    def validate_dataset(self, history_id, dataset_id):
        url = f"histories/{history_id}/contents/{dataset_id}/validate"
        update_response = self.galaxy_interactor._put(url, {})
        assert update_response.status_code == 200, update_response.content
        return update_response.json()

    def validate_dataset_and_wait(self, history_id, dataset_id):
        self.validate_dataset(history_id, dataset_id)

        def validated():
            metadata = self.get_history_dataset_details(history_id, dataset_id=dataset_id)
            validated_state = metadata['validated_state']
            if validated_state == 'unknown':
                return
            else:
                return validated_state

        return wait_on(
            validated,
            "dataset validation"
        )

    def export_url(self, history_id, data, check_download=True):
        url = "histories/%s/exports" % history_id
        put_response = self._put(url, data)
        api_asserts.assert_status_code_is(put_response, 202)

        def export_ready_response():
            put_response = self._put(url)
            if put_response.status_code == 202:
                return None
            return put_response

        put_response = wait_on(export_ready_response, desc="export ready")
        api_asserts.assert_status_code_is(put_response, 200)
        response = put_response.json()
        api_asserts.assert_has_keys(response, "download_url")
        download_url = response["download_url"]

        if check_download:
            self.get_export_url(download_url)

        return download_url

    def get_export_url(self, export_url):
        full_download_url = f"{export_url}?key={self._api_key}"
        download_response = self._get(full_download_url)
        api_asserts.assert_status_code_is(download_response, 200)
        return download_response

    def import_history(self, import_data):
        files = {}
        archive_file = import_data.pop("archive_file", None)
        if archive_file:
            files["archive_file"] = archive_file
        import_response = self._post("histories", data=import_data, files=files)
        api_asserts.assert_status_code_is(import_response, 200)

    def import_history_and_wait_for_name(self, import_data, history_name):
        def history_names():
            return {h["name"]: h for h in self.get_histories()}

        import_name = "imported from archive: %s" % history_name
        assert import_name not in history_names()

        self.import_history(import_data)

        def has_history_with_name():
            histories = history_names()
            return histories.get(import_name, None)

        imported_history = wait_on(has_history_with_name, desc="import history")
        imported_history_id = imported_history["id"]
        self.wait_for_history(imported_history_id)
        return imported_history_id

    def rename_history(self, history_id, new_name):
        update_url = "histories/%s" % history_id
        put_response = self._put(update_url, {"name": new_name})
        return put_response

    def get_histories(self):
        history_index_response = self._get("histories")
        api_asserts.assert_status_code_is(history_index_response, 200)
        return history_index_response.json()

    def wait_on_history_length(self, history_id, wait_on_history_length):

        def history_has_length():
            history_length = self.history_length(history_id)
            return None if history_length != wait_on_history_length else True

        wait_on(history_has_length, desc="import history population")

    def history_length(self, history_id):
        contents_response = self._get("histories/%s/contents" % history_id)
        api_asserts.assert_status_code_is(contents_response, 200)
        contents = contents_response.json()
        return len(contents)

    def reimport_history(self, history_id, history_name, wait_on_history_length, export_kwds, url, api_key):
        # Export the history.
        download_path = self.export_url(history_id, export_kwds, check_download=True)

        # Create download for history
        full_download_url = f"{url}{download_path}?key={api_key}"

        import_data = dict(archive_source=full_download_url, archive_type="url")

        imported_history_id = self.import_history_and_wait_for_name(import_data, history_name)

        if wait_on_history_length:
            self.wait_on_history_length(imported_history_id, wait_on_history_length)

        return imported_history_id

    def get_random_name(self, prefix=None, suffix=None, len=10):
        # stolen from navigates_galaxy.py
        return '{}{}{}'.format(
            prefix or '',
            ''.join(random.choice(string.ascii_lowercase + string.digits) for _ in range(len)),
            suffix or '',
        )


class DatasetPopulator(BaseDatasetPopulator):

    def __init__(self, galaxy_interactor):
        self.galaxy_interactor = galaxy_interactor

    @property
    def _api_key(self):
        return self.galaxy_interactor.api_key

    def _post(self, route, data=None, files=None, admin=False):
        return self.galaxy_interactor.post(route, data, files=files, admin=admin)

    def _put(self, route, data=None):
        return self.galaxy_interactor.put(route, data)

    def _get(self, route, data=None, admin=False):
        if data is None:
            data = {}

        return self.galaxy_interactor.get(route, data=data, admin=admin)

    def _delete(self, route, data=None, admin=False):
        if data is None:
            data = {}

        return self.galaxy_interactor.delete(route, data=data, admin=admin)

    def _summarize_history(self, history_id):
        self.galaxy_interactor._summarize_history(history_id)

    def wait_for_dataset(self, history_id, dataset_id, assert_ok=False, timeout=DEFAULT_TIMEOUT):
        return wait_on_state(lambda: self._get(f"histories/{history_id}/contents/{dataset_id}"), desc="dataset state", assert_ok=assert_ok, timeout=timeout)


class BaseWorkflowPopulator:

    def load_workflow(self, name, content=workflow_str, add_pja=False):
        workflow = json.loads(content)
        workflow["name"] = name
        if add_pja:
            tool_step = workflow["steps"]["2"]
            tool_step["post_job_actions"]["RenameDatasetActionout_file1"] = dict(
                action_type="RenameDatasetAction",
                output_name="out_file1",
                action_arguments=dict(newname="foo ${replaceme}"),
            )
        return workflow

    def load_random_x2_workflow(self, name):
        return self.load_workflow(name, content=workflow_random_x2_str)

    def load_workflow_from_resource(self, name, filename=None):
        if filename is None:
            filename = "data/%s.ga" % name
        content = unicodify(resource_string(__name__, filename))
        return self.load_workflow(name, content=content)

    def simple_workflow(self, name, **create_kwds):
        workflow = self.load_workflow(name)
        return self.create_workflow(workflow, **create_kwds)

    def import_workflow_from_path(self, from_path):
        data = dict(
            from_path=from_path
        )
        import_response = self._post("workflows", data=data)
        api_asserts.assert_status_code_is(import_response, 200)
        return import_response.json()["id"]

    def create_workflow(self, workflow, **create_kwds):
        upload_response = self.create_workflow_response(workflow, **create_kwds)
        uploaded_workflow_id = upload_response.json()["id"]
        return uploaded_workflow_id

    def create_workflow_response(self, workflow, **create_kwds):
        data = dict(
            workflow=json.dumps(workflow),
            **create_kwds
        )
        upload_response = self._post("workflows/upload", data=data)
        return upload_response

    def upload_yaml_workflow(self, has_yaml, **kwds):
        round_trip_conversion = kwds.get("round_trip_format_conversion", False)
        client_convert = kwds.pop("client_convert", not round_trip_conversion)
        kwds["convert"] = client_convert
        workflow = convert_and_import_workflow(has_yaml, galaxy_interface=self, **kwds)
        workflow_id = workflow["id"]
        if round_trip_conversion:
            workflow_yaml_wrapped = self.download_workflow(workflow_id, style="format2_wrapped_yaml")
            assert "yaml_content" in workflow_yaml_wrapped, workflow_yaml_wrapped
            round_trip_converted_content = workflow_yaml_wrapped["yaml_content"]
            workflow_id = self.upload_yaml_workflow(round_trip_converted_content, client_convert=False, round_trip_conversion=False)

        return workflow_id

    def wait_for_invocation(self, workflow_id, invocation_id, timeout=DEFAULT_TIMEOUT, assert_ok=True):
        url = f"workflows/{workflow_id}/usage/{invocation_id}"

        def workflow_state():
            return self._get(url)

        return wait_on_state(workflow_state, desc="workflow invocation state", timeout=timeout, assert_ok=assert_ok)

    def history_invocations(self, history_id):
        history_invocations_response = self._get("invocations", {"history_id": history_id})
        api_asserts.assert_status_code_is(history_invocations_response, 200)
        return history_invocations_response.json()

    def wait_for_history_workflows(self, history_id, assert_ok=True, timeout=DEFAULT_TIMEOUT, expected_invocation_count=None):
        if expected_invocation_count is not None:
            def invocation_count():
                invocations = self.history_invocations(history_id)
                if len(invocations) == expected_invocation_count:
                    return True

            wait_on(invocation_count, "%s history invocations" % expected_invocation_count)
        for invocation in self.history_invocations(history_id):
            workflow_id = invocation["workflow_id"]
            invocation_id = invocation["id"]
            self.wait_for_workflow(workflow_id, invocation_id, history_id, timeout=timeout, assert_ok=assert_ok)

    def wait_for_workflow(self, workflow_id, invocation_id, history_id, assert_ok=True, timeout=DEFAULT_TIMEOUT):
        """ Wait for a workflow invocation to completely schedule and then history
        to be complete. """
        self.wait_for_invocation(workflow_id, invocation_id, timeout=timeout, assert_ok=assert_ok)
        self.dataset_populator.wait_for_history_jobs(history_id, assert_ok=assert_ok, timeout=timeout)

    def get_invocation(self, invocation_id):
        r = self._get("invocations/%s" % invocation_id)
        r.raise_for_status()
        return r.json()

    def get_biocompute_object(self, invocation_id):
        bco_response = self._get("invocations/%s/biocompute" % invocation_id)
        bco_response.raise_for_status()
        return bco_response.json()

    def validate_biocompute_object(self, bco, expected_schema_version='https://w3id.org/ieee/ieee-2791-schema/2791object.json'):
        # TODO: actually use jsonref and jsonschema to validate this someday
        api_asserts.assert_has_keys(bco, "object_id", "spec_version", "etag", "provenance_domain", "usability_domain", "description_domain", "execution_domain", "parametric_domain", "io_domain", "error_domain")
        assert bco['spec_version'] == expected_schema_version
        api_asserts.assert_has_keys(bco['description_domain'], "keywords", "xref", "platform", "pipeline_steps")
        api_asserts.assert_has_keys(bco['execution_domain'], "script_access_type", "script", "script_driver", "software_prerequisites", "external_data_endpoints", "environment_variables")
        for p in bco['parametric_domain']:
            api_asserts.assert_has_keys(p, "param", "value", "step")
        api_asserts.assert_has_keys(bco['io_domain'], "input_subdomain", "output_subdomain")

    def invoke_workflow_raw(self, workflow_id, request):
        url = "workflows/%s/usage" % (workflow_id)
        invocation_response = self._post(url, data=request)
        return invocation_response

    def invoke_workflow(self, history_id, workflow_id, inputs=None, request=None, assert_ok=True):
        if inputs is None:
            inputs = {}

        if request is None:
            request = {}

        request["history"] = "hist_id=%s" % history_id,
        if inputs:
            request["inputs"] = json.dumps(inputs)
            request["inputs_by"] = 'step_index'
        invocation_response = self.invoke_workflow_raw(workflow_id, request)
        if assert_ok:
            api_asserts.assert_status_code_is(invocation_response, 200)
            invocation_id = invocation_response.json()["id"]
            return invocation_id
        else:
            return invocation_response

    def workflow_report_json(self, workflow_id, invocation_id):
        response = self._get(f"workflows/{workflow_id}/invocations/{invocation_id}/report")
        api_asserts.assert_status_code_is(response, 200)
        return response.json()

    def download_workflow(self, workflow_id, style=None):
        params = {}
        if style is not None:
            params["style"] = style
        response = self._get("workflows/%s/download" % workflow_id, data=params)
        api_asserts.assert_status_code_is(response, 200)
        if style != "format2":
            return response.json()
        else:
            return ordered_load(response.text)

    def update_workflow(self, workflow_id, workflow_object):
        data = dict(
            workflow=workflow_object
        )
        raw_url = 'workflows/%s' % workflow_id
        put_response = self.galaxy_interactor._put(raw_url, data=json.dumps(data))
        return put_response

    @contextlib.contextmanager
    def export_for_update(self, workflow_id):
        workflow_object = self.download_workflow(workflow_id)
        yield workflow_object
        self.update_workflow(workflow_id, workflow_object)

    def run_workflow(self, has_workflow, test_data=None, history_id=None, wait=True, source_type=None, jobs_descriptions=None, expected_response=200, assert_ok=True, client_convert=None, round_trip_format_conversion=False, raw_yaml=False):
        """High-level wrapper around workflow API, etc. to invoke format 2 workflows."""
        workflow_populator = self
        if client_convert is None:
            client_convert = not round_trip_format_conversion

        workflow_id = workflow_populator.upload_yaml_workflow(has_workflow, source_type=source_type, client_convert=client_convert, round_trip_format_conversion=round_trip_format_conversion, raw_yaml=raw_yaml)

        if test_data is None:
            if jobs_descriptions is None:
                assert source_type != "path"
                jobs_descriptions = yaml.safe_load(has_workflow)

            test_data = jobs_descriptions.get("test_data", {})

        if not isinstance(test_data, dict):
            test_data = yaml.safe_load(test_data)

        parameters = test_data.pop('step_parameters', {})
        replacement_parameters = test_data.pop("replacement_parameters", {})
        inputs, label_map, has_uploads = load_data_dict(history_id, test_data, self.dataset_populator, self.dataset_collection_populator)
        workflow_request = dict(
            history="hist_id=%s" % history_id,
            workflow_id=workflow_id,
        )
        workflow_request["inputs"] = json.dumps(label_map)
        workflow_request["inputs_by"] = 'name'
        if parameters:
            workflow_request["parameters"] = json.dumps(parameters)
            workflow_request["parameters_normalized"] = True
        if replacement_parameters:
            workflow_request["replacement_params"] = json.dumps(replacement_parameters)
        if has_uploads:
            self.dataset_populator.wait_for_history(history_id, assert_ok=True)
        invocation_response = workflow_populator.invoke_workflow_raw(workflow_id, workflow_request)
        api_asserts.assert_status_code_is(invocation_response, expected_response)
        invocation = invocation_response.json()
        if expected_response != 200:
            assert not assert_ok
            return invocation
        invocation_id = invocation.get('id')
        if invocation_id:
            # Wait for workflow to become fully scheduled and then for all jobs
            # complete.
            if wait:
                workflow_populator.wait_for_workflow(workflow_id, invocation_id, history_id, assert_ok=assert_ok)
            jobs = self.dataset_populator.history_jobs(history_id)
            return RunJobsSummary(
                history_id=history_id,
                workflow_id=workflow_id,
                invocation_id=invocation_id,
                inputs=inputs,
                jobs=jobs,
                invocation=invocation,
                workflow_request=workflow_request
            )

    def dump_workflow(self, workflow_id, style=None):
        raw_workflow = self.download_workflow(workflow_id, style=style)
        if style == "format2_wrapped_yaml":
            print(raw_workflow["yaml_content"])
        else:
            print(json.dumps(raw_workflow, sort_keys=True, indent=2))

    def wait_for_invocation_and_jobs(self, history_id, workflow_id, invocation_id, assert_ok=True):
        # TODO: replace instances in workflow test cases with this to de-dup...
        self.wait_for_invocation(workflow_id, invocation_id)
        url = "workflows/%s/usage/%s" % (workflow_id, invocation_id)
        invocation = self._get(url)
        steps = invocation.json()["steps"]
        wait_for_jobs = False
        for step in steps:
            if step.get("job_id"):
                wait_for_jobs = True
                break
        time.sleep(.05)
        if wait_for_jobs:
            self.dataset_populator.wait_for_history_jobs(history_id, assert_ok=assert_ok)
        time.sleep(.05)


RunJobsSummary = namedtuple('RunJobsSummary', ['history_id', 'workflow_id', 'invocation_id', 'inputs', 'jobs', 'invocation', 'workflow_request'])


class WorkflowPopulator(BaseWorkflowPopulator, ImporterGalaxyInterface):

    def __init__(self, galaxy_interactor):
        self.galaxy_interactor = galaxy_interactor
        self.dataset_populator = DatasetPopulator(galaxy_interactor)
        self.dataset_collection_populator = DatasetCollectionPopulator(galaxy_interactor)

    def _post(self, route, data=None, admin=False):
        if data is None:
            data = {}

        return self.galaxy_interactor.post(route, data, admin=admin)

    def _get(self, route, data=None):
        if data is None:
            data = {}

        return self.galaxy_interactor.get(route, data=data)

    # Required for ImporterGalaxyInterface interface - so we can recurisvely import
    # nested workflows.
    def import_workflow(self, workflow, **kwds):
        workflow_str = json.dumps(workflow, indent=4)
        data = {
            'workflow': workflow_str,
        }
        data.update(**kwds)
        upload_response = self._post("workflows", data=data)
        assert upload_response.status_code == 200, upload_response.content
        return upload_response.json()

    def import_tool(self, tool):
        """ Import a workflow via POST /api/workflows or
        comparable interface into Galaxy.
        """
        upload_response = self._import_tool_response(tool)
        assert upload_response.status_code == 200, upload_response
        return upload_response.json()

    def _import_tool_response(self, tool):
        tool_str = json.dumps(tool, indent=4)
        data = {
            'representation': tool_str
        }
        upload_response = self._post("dynamic_tools", data=data, admin=True)
        return upload_response


class LibraryPopulator:

    def __init__(self, galaxy_interactor):
        self.galaxy_interactor = galaxy_interactor
        self.dataset_populator = DatasetPopulator(galaxy_interactor)

    def get_libraries(self):
        get_response = self.galaxy_interactor.get("libraries")
        return get_response.json()

    def new_private_library(self, name):
        library = self.new_library(name)
        library_id = library["id"]

        role_id = self.user_private_role_id()
        self.set_permissions(library_id, role_id)
        return library

    def new_library(self, name):
        data = dict(name=name)
        create_response = self.galaxy_interactor.post("libraries", data=data, admin=True)
        return create_response.json()

    def set_permissions(self, library_id, role_id=None):
        if role_id:
            perm_list = json.dumps(role_id)
        else:
            perm_list = json.dumps([])

        permissions = dict(
            LIBRARY_ACCESS_in=perm_list,
            LIBRARY_MODIFY_in=perm_list,
            LIBRARY_ADD_in=perm_list,
            LIBRARY_MANAGE_in=perm_list,
        )
        response = self.galaxy_interactor.post("libraries/%s/permissions" % library_id, data=permissions, admin=True)
        api_asserts.assert_status_code_is(response, 200)

    def user_email(self):
        # deprecated - use DatasetPopulator
        return self.dataset_populator.user_email()

    def user_private_role_id(self):
        # deprecated - use DatasetPopulator
        return self.dataset_populator.user_private_role_id()

    def create_dataset_request(self, library, **kwds):
        upload_option = kwds.get("upload_option", "upload_file")
        create_data = {
            "folder_id": kwds.get("folder_id", library["root_folder_id"]),
            "create_type": "file",
            "files_0|NAME": kwds.get("name", "NewFile"),
            "upload_option": upload_option,
            "file_type": kwds.get("file_type", "auto"),
            "db_key": kwds.get("db_key", "?"),
        }
        if kwds.get("link_data"):
            create_data["link_data_only"] = "link_to_files"

        if upload_option == "upload_file":
            files = {
                "files_0|file_data": kwds.get("file", StringIO(kwds.get("contents", "TestData"))),
            }
        elif upload_option == "upload_paths":
            create_data["filesystem_paths"] = kwds["paths"]
            files = {}
        elif upload_option == "upload_directory":
            create_data["server_dir"] = kwds["server_dir"]
            files = {}

        return create_data, files

    def new_library_dataset(self, name, **create_dataset_kwds):
        library = self.new_private_library(name)
        payload, files = self.create_dataset_request(library, **create_dataset_kwds)
        dataset = self.raw_library_contents_create(library["id"], payload, files=files).json()[0]
        return self.wait_on_library_dataset(library, dataset)

    def wait_on_library_dataset(self, library, dataset):
        def show():
            return self.galaxy_interactor.get("libraries/{}/contents/{}".format(library["id"], dataset["id"]))

        wait_on_state(show, assert_ok=True, timeout=DEFAULT_TIMEOUT)
        return show().json()

    def raw_library_contents_create(self, library_id, payload, files=None):
        if files is None:
            files = {}

        url_rel = "libraries/%s/contents" % library_id
        return self.galaxy_interactor.post(url_rel, payload, files=files)

    def show_ldda(self, library_id, library_dataset_id):
        return self.galaxy_interactor.get(f"libraries/{library_id}/contents/{library_dataset_id}")

    def new_library_dataset_in_private_library(self, library_name="private_dataset", wait=True):
        library = self.new_private_library(library_name)
        payload, files = self.create_dataset_request(library, file_type="txt", contents="create_test")
        create_response = self.galaxy_interactor.post("libraries/%s/contents" % library["id"], payload, files=files)
        api_asserts.assert_status_code_is(create_response, 200)
        library_datasets = create_response.json()
        assert len(library_datasets) == 1
        library_dataset = library_datasets[0]
        if wait:
            def show():
                return self.show_ldda(library["id"], library_dataset["id"])

            wait_on_state(show, assert_ok=True)
            library_dataset = show().json()

        return library, library_dataset

    def get_library_contents_with_path(self, library_id, path):
        all_contents_response = self.galaxy_interactor.get("libraries/%s/contents" % library_id)
        api_asserts.assert_status_code_is(all_contents_response, 200)
        all_contents = all_contents_response.json()
        matching = [c for c in all_contents if c["name"] == path]
        if len(matching) == 0:
            raise Exception(f"Failed to find library contents with path [{path}], contents are {all_contents}")
        get_response = self.galaxy_interactor.get(matching[0]["url"])
        api_asserts.assert_status_code_is(get_response, 200)
        return get_response.json()

    def setup_fetch_to_folder(self, test_name):
        history_id = self.dataset_populator.new_history()
        library = self.new_private_library(test_name)
        folder_id = library["root_folder_id"][1:]
        destination = {"type": "library_folder", "library_folder_id": folder_id}
        return history_id, library, destination


class BaseDatasetCollectionPopulator:

    def create_list_from_pairs(self, history_id, pairs, name="Dataset Collection from pairs"):
        return self.create_nested_collection(history_id=history_id,
                                             collection=pairs,
                                             collection_type='list:paired',
                                             name=name)

    def nested_collection_identifiers(self, history_id, collection_type):
        rank_types = list(reversed(collection_type.split(":")))
        assert len(rank_types) > 0
        rank_type_0 = rank_types[0]
        if rank_type_0 == "list":
            identifiers = self.list_identifiers(history_id)
        else:
            identifiers = self.pair_identifiers(history_id)
        nested_collection_type = rank_type_0

        for i, rank_type in enumerate(reversed(rank_types[1:])):
            name = "test_level_%d" % (i + 1) if rank_type == "list" else "paired"
            identifiers = [dict(
                src="new_collection",
                name=name,
                collection_type=nested_collection_type,
                element_identifiers=identifiers,
            )]
            nested_collection_type = f"{rank_type}:{nested_collection_type}"
        return identifiers

    def create_nested_collection(self, history_id, collection_type, name=None, collection=None, element_identifiers=None):
        """Create a nested collection either from collection or using collection_type)."""
        assert collection_type is not None
        name = name or "Test %s" % collection_type
        if collection is not None:
            assert element_identifiers is None
            element_identifiers = []
            for i, pair in enumerate(collection):
                element_identifiers.append(dict(
                    name="test%d" % i,
                    src="hdca",
                    id=pair
                ))
        if element_identifiers is None:
            element_identifiers = self.nested_collection_identifiers(history_id, collection_type)

        payload = dict(
            instance_type="history",
            history_id=history_id,
            element_identifiers=json.dumps(element_identifiers),
            collection_type=collection_type,
            name=name,
        )
        return self.__create(payload)

    def create_list_of_pairs_in_history(self, history_id, **kwds):
        return self.upload_collection(history_id, "list:paired", elements=[
            {
                "name": "test0",
                "elements": [
                    {"src": "pasted", "paste_content": "TestData123", "name": "forward"},
                    {"src": "pasted", "paste_content": "TestData123", "name": "reverse"},
                ]
            }
        ])

    def create_list_of_list_in_history(self, history_id, **kwds):
        # create_nested_collection will generate nested collection from just datasets,
        # this function uses recursive generation of history hdcas.
        collection_type = kwds.pop('collection_type', 'list:list')
        collection_types = collection_type.split(':')
        list = self.create_list_in_history(history_id, **kwds).json()['id']
        current_collection_type = 'list'
        for collection_type in collection_types[1:]:
            current_collection_type = f"{current_collection_type}:{collection_type}"
            response = self.create_nested_collection(history_id=history_id,
                                                     collection_type=current_collection_type,
                                                     name=current_collection_type,
                                                     collection=[list])
            list = response.json()['id']
        return response

    def create_pair_in_history(self, history_id, **kwds):
        payload = self.create_pair_payload(
            history_id,
            instance_type="history",
            **kwds
        )
        return self.__create(payload)

    def create_list_in_history(self, history_id, **kwds):
        payload = self.create_list_payload(
            history_id,
            instance_type="history",
            **kwds
        )
        return self.__create(payload)

    def upload_collection(self, history_id, collection_type, elements, **kwds):
        payload = self.__create_payload_fetch(history_id, collection_type, contents=elements, **kwds)
        return self.__create(payload)

    def create_list_payload(self, history_id, **kwds):
        return self.__create_payload(history_id, identifiers_func=self.list_identifiers, collection_type="list", **kwds)

    def create_pair_payload(self, history_id, **kwds):
        return self.__create_payload(history_id, identifiers_func=self.pair_identifiers, collection_type="paired", **kwds)

    def __create_payload(self, *args, **kwds):
        direct_upload = kwds.pop("direct_upload", False)
        if direct_upload:
            return self.__create_payload_fetch(*args, **kwds)
        else:
            return self.__create_payload_collection(*args, **kwds)

    def __create_payload_fetch(self, history_id, collection_type, **kwds):
        files = []
        contents = None
        if "contents" in kwds:
            contents = kwds["contents"]
            del kwds["contents"]

        elements = []
        if contents is None:
            if collection_type == "paired":
                contents = [("forward", "TestData123"), ("reverse", "TestData123")]
            elif collection_type == "list":
                contents = ["TestData123", "TestData123", "TestData123"]
            else:
                raise Exception("Unknown collection_type %s" % collection_type)

        if isinstance(contents, list):
            for i, contents_level in enumerate(contents):
                # If given a full collection definition pass as is.
                if isinstance(contents_level, dict):
                    elements.append(contents_level)
                    continue

                element = {"src": "pasted", "ext": "txt"}
                # Else older style list of contents or element ID and contents,
                # convert to fetch API.
                if isinstance(contents_level, tuple):
                    # (element_identifier, contents)
                    element_identifier = contents_level[0]
                    dataset_contents = contents_level[1]
                else:
                    dataset_contents = contents_level
                    if collection_type == "list":
                        element_identifier = "data%d" % i
                    elif collection_type == "paired" and i == 0:
                        element_identifier = "forward"
                    else:
                        element_identifier = "reverse"
                element["name"] = element_identifier
                element["paste_content"] = dataset_contents
                elements.append(element)

        name = kwds.get("name", "Test Dataset Collection")

        files_request_part = {}
        for i, content in enumerate(files):
            files_request_part["files_%d|file_data" % i] = StringIO(content)

        targets = [{
            "destination": {"type": "hdca"},
            "elements": elements,
            "collection_type": collection_type,
            "name": name,
        }]
        payload = dict(
            history_id=history_id,
            targets=json.dumps(targets),
            __files=files_request_part,
        )
        return payload

    def wait_for_fetched_collection(self, fetch_response):
        self.dataset_populator.wait_for_job(fetch_response["jobs"][0]["id"], assert_ok=True)
        initial_dataset_collection = fetch_response["outputs"][0]
        dataset_collection = self.dataset_populator.get_history_collection_details(initial_dataset_collection["history_id"], hid=initial_dataset_collection["hid"])
        return dataset_collection

    def __create_payload_collection(self, history_id, identifiers_func, collection_type, **kwds):
        contents = None
        if "contents" in kwds:
            contents = kwds["contents"]
            del kwds["contents"]

        if "element_identifiers" not in kwds:
            kwds["element_identifiers"] = json.dumps(identifiers_func(history_id, contents=contents))

        if "name" not in kwds:
            kwds["name"] = "Test Dataset Collection"

        payload = dict(
            history_id=history_id,
            collection_type=collection_type,
            **kwds
        )
        return payload

    def pair_identifiers(self, history_id, contents=None):
        hda1, hda2 = self.__datasets(history_id, count=2, contents=contents)

        element_identifiers = [
            dict(name="forward", src="hda", id=hda1["id"]),
            dict(name="reverse", src="hda", id=hda2["id"]),
        ]
        return element_identifiers

    def list_identifiers(self, history_id, contents=None):
        count = 3 if contents is None else len(contents)
        # Contents can be a list of strings (with name auto-assigned here) or a list of
        # 2-tuples of form (name, dataset_content).
        if contents and isinstance(contents[0], tuple):
            hdas = self.__datasets(history_id, count=count, contents=[c[1] for c in contents])

            def hda_to_identifier(i, hda):
                return dict(name=contents[i][0], src="hda", id=hda["id"])
        else:
            hdas = self.__datasets(history_id, count=count, contents=contents)

            def hda_to_identifier(i, hda):
                return dict(name="data%d" % (i + 1), src="hda", id=hda["id"])
        element_identifiers = [hda_to_identifier(i, hda) for (i, hda) in enumerate(hdas)]
        return element_identifiers

    def __create(self, payload):
        # Create a colleciton - either from existing datasets using collection creation API
        # or from direct uploads with the fetch API. Dispatch on "targets" keyword in payload
        # to decide which to use.
        if "targets" not in payload:
            return self._create_collection(payload)
        else:
            return self.dataset_populator.fetch(payload)

    def __datasets(self, history_id, count, contents=None):
        datasets = []
        for i in range(count):
            new_kwds = {}
            if contents:
                new_kwds["content"] = contents[i]
            datasets.append(self.dataset_populator.new_dataset(history_id, **new_kwds))
        return datasets

    def wait_for_dataset_collection(self, create_payload, assert_ok=False, timeout=DEFAULT_TIMEOUT):
        for element in create_payload["elements"]:
            if element['element_type'] == 'hda':
                self.dataset_populator.wait_for_dataset(history_id=element['object']['history_id'],
                                                        dataset_id=element['object']['id'],
                                                        assert_ok=assert_ok,
                                                        timeout=timeout)
            elif element['element_type'] == 'dataset_collection':
                self.wait_for_dataset_collection(element['object'], assert_ok=assert_ok, timeout=timeout)


class DatasetCollectionPopulator(BaseDatasetCollectionPopulator):

    def __init__(self, galaxy_interactor):
        self.galaxy_interactor = galaxy_interactor
        self.dataset_populator = DatasetPopulator(galaxy_interactor)

    def _create_collection(self, payload):
        create_response = self.galaxy_interactor.post("dataset_collections", data=payload)
        return create_response


def load_data_dict(history_id, test_data, dataset_populator, dataset_collection_populator):
    """Load a dictionary as inputs to a workflow (test data focused)."""

    def open_test_data(test_dict, mode="rb"):
        test_data_resolver = TestDataResolver()
        filename = test_data_resolver.get_filename(test_dict["value"])
        return open(filename, mode)

    def read_test_data(test_dict):
        return open_test_data(test_dict, mode="r").read()

    inputs = {}
    label_map = {}
    has_uploads = False

    for key, value in test_data.items():
        is_dict = isinstance(value, dict)
        if is_dict and ("elements" in value or value.get("type", None) in ["list:paired", "list", "paired"]):
            elements_data = value.get("elements", [])
            elements = []
            for element_data in elements_data:
                # Adapt differences between test_data dict and fetch API description.
                if "name" not in element_data:
                    identifier = element_data["identifier"]
                    element_data["name"] = identifier
                input_type = element_data.get("type", "raw")
                content = None
                if input_type == "File":
                    content = read_test_data(element_data)
                else:
                    content = element_data["content"]
                if content is not None:
                    element_data["src"] = "pasted"
                    element_data["paste_content"] = content
                elements.append(element_data)
            # TODO: make this collection_type
            collection_type = value["type"]
            new_collection_kwds = {}
            if "name" in value:
                new_collection_kwds["name"] = value["name"]
            if collection_type == "list:paired":
                fetch_response = dataset_collection_populator.create_list_of_pairs_in_history(history_id, contents=elements, **new_collection_kwds).json()
            elif collection_type == "list":
                fetch_response = dataset_collection_populator.create_list_in_history(history_id, contents=elements, direct_upload=True, **new_collection_kwds).json()
            else:
                fetch_response = dataset_collection_populator.create_pair_in_history(history_id, contents=elements or None, direct_upload=True, **new_collection_kwds).json()
            hdca_output = fetch_response["outputs"][0]
            hdca = dataset_populator.ds_entry(hdca_output)
            hdca["hid"] = hdca_output["hid"]
            label_map[key] = hdca
            inputs[key] = hdca
            has_uploads = True
        elif is_dict and "type" in value:
            input_type = value["type"]
            if input_type == "File":
                content = open_test_data(value)
                new_dataset_kwds = {
                    "content": content
                }
                if "name" in value:
                    new_dataset_kwds["name"] = value["name"]
                if "file_type" in value:
                    new_dataset_kwds["file_type"] = value["file_type"]
                hda = dataset_populator.new_dataset(history_id, **new_dataset_kwds)
                label_map[key] = dataset_populator.ds_entry(hda)
                has_uploads = True
            elif input_type == "raw":
                label_map[key] = value["value"]
                inputs[key] = value["value"]
        elif not is_dict:
            has_uploads = True
            hda = dataset_populator.new_dataset(history_id, content=value)
            label_map[key] = dataset_populator.ds_entry(hda)
            inputs[key] = hda
        else:
            raise ValueError("Invalid test_data def %s" % test_data)

    return inputs, label_map, has_uploads


def stage_inputs(galaxy_interactor, history_id, job, use_path_paste=True, use_fetch_api=True, to_posix_lines=True, is_cwl_tool=False, job_dir=None):
    """Alternative to load_data_dict that uses production-style workflow inputs."""
    tool_or_workflow = "workflow" if not is_cwl_tool else "tool"
    kwds = dict(
        history_id=history_id,
        job=job,
        use_path_paste=use_path_paste,
        to_posix_lines=to_posix_lines,
    )
    if job_dir is not None:
        kwds["job_dir"] = job_dir
    inputs, datasets = InteractorStaging(galaxy_interactor, use_fetch_api=use_fetch_api).stage(
        tool_or_workflow, **kwds
    )
    return inputs, datasets


def stage_rules_example(galaxy_interactor, history_id, example):
    """Wrapper around stage_inputs for staging collections defined by rules spec DSL."""
    input_dict = example["test_data"].copy()
    input_dict["collection_type"] = input_dict.pop("type")
    input_dict["class"] = "Collection"
    inputs, _ = stage_inputs(galaxy_interactor, history_id=history_id, job={"input": input_dict})
    return inputs


def wait_on_state(state_func, desc="state", skip_states=None, ok_states=None, assert_ok=False, timeout=DEFAULT_TIMEOUT):
<<<<<<< HEAD

=======
>>>>>>> 39c7c3df
    def get_state():
        response = state_func()
        assert response.status_code == 200, "Failed to fetch state update while waiting. [%s]" % response.content
        state = response.json()["state"]
        if state in skip_states:
            return None
        else:
            if assert_ok:
                assert state in ok_states, "Final state - %s - not okay." % state
            return state

    if skip_states is None:
        skip_states = ["running", "queued", "new", "ready"]
    if ok_states is None:
<<<<<<< HEAD
        ok_states = ["ok"]
=======
        ok_states = ["ok", "scheduled"]
>>>>>>> 39c7c3df
    try:
        return wait_on(get_state, desc=desc, timeout=timeout)
    except TimeoutAssertionError as e:
        response = state_func()
        raise TimeoutAssertionError(f"{e} Current response containing state [{response.json()}].")


class GiPostGetMixin:
    """Mixin for adapting Galaxy testing populators helpers to bioblend."""

    @property
    def _api_key(self):
        return self._gi.key

    def _api_url(self):
        return self._gi.url

    def _get(self, route, data=None):
        if data is None:
            data = {}
        return self._gi.make_get_request(self._url(route), data=data)

    def _post(self, route, data=None):
        if data is None:
            data = {}
        data = data.copy()
        data['key'] = self._gi.key
        return requests.post(self._url(route), data=data)

    def _put(self, route, data=None):
        if data is None:
            data = {}
        data = data.copy()
        data['key'] = self._gi.key
        return requests.put(self._url(route), data=data)

    def _delete(self, route, data=None):
        if data is None:
            data = {}
        data = data.copy()
        data['key'] = self._gi.key
        return requests.delete(self._url(route), data=data)

    def _url(self, route):
        if route.startswith("/api/"):
            route = route[len("/api/"):]

        return self._api_url() + "/" + route


class GiDatasetPopulator(BaseDatasetPopulator, GiPostGetMixin):

    """Implementation of BaseDatasetPopulator backed by bioblend."""

    def __init__(self, gi):
        """Construct a dataset populator from a bioblend GalaxyInstance."""
        self._gi = gi


class GiDatasetCollectionPopulator(BaseDatasetCollectionPopulator, GiPostGetMixin):

    """Implementation of BaseDatasetCollectionPopulator backed by bioblend."""

    def __init__(self, gi):
        """Construct a dataset collection populator from a bioblend GalaxyInstance."""
        self._gi = gi
        self.dataset_populator = GiDatasetPopulator(gi)
        self.dataset_collection_populator = GiDatasetCollectionPopulator(gi)

    def _create_collection(self, payload):
        create_response = self._post("dataset_collections", data=payload)
        return create_response


class GiWorkflowPopulator(BaseWorkflowPopulator, GiPostGetMixin):

    """Implementation of BaseWorkflowPopulator backed by bioblend."""

    def __init__(self, gi):
        """Construct a workflow populator from a bioblend GalaxyInstance."""
        self._gi = gi
        self.dataset_populator = GiDatasetPopulator(gi)


def wait_on(function, desc, timeout=DEFAULT_TIMEOUT):
    return tool_util_wait_on(function, desc, timeout)<|MERGE_RESOLUTION|>--- conflicted
+++ resolved
@@ -1827,10 +1827,7 @@
 
 
 def wait_on_state(state_func, desc="state", skip_states=None, ok_states=None, assert_ok=False, timeout=DEFAULT_TIMEOUT):
-<<<<<<< HEAD
-
-=======
->>>>>>> 39c7c3df
+
     def get_state():
         response = state_func()
         assert response.status_code == 200, "Failed to fetch state update while waiting. [%s]" % response.content
@@ -1845,11 +1842,7 @@
     if skip_states is None:
         skip_states = ["running", "queued", "new", "ready"]
     if ok_states is None:
-<<<<<<< HEAD
-        ok_states = ["ok"]
-=======
         ok_states = ["ok", "scheduled"]
->>>>>>> 39c7c3df
     try:
         return wait_on(get_state, desc=desc, timeout=timeout)
     except TimeoutAssertionError as e:
