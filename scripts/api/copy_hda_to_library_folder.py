#!/usr/bin/env python
from __future__ import print_function

import sys

from common import submit

usage = "USAGE: copy_hda_to_library_folder.py <base url> <api key> <hda id> <library id> <folder id> [ message ]"


def copy_hda_to_library_folder(base_url, key, hda_id, library_id, folder_id, message=''):
    url = 'http://%s/api/libraries/%s/contents' % (base_url, library_id)
    payload = {
        'folder_id'     : folder_id,
        'create_type'   : 'file',
        'from_hda_id'   : hda_id,
    }
    if message:
        payload.update(dict(ldda_message=message))

    return submit(key, url, payload)


if __name__ == '__main__':
    num_args = len(sys.argv)
    if num_args < 6:
<<<<<<< HEAD
        print >> sys.stderr, usage
=======
        print(usage, file=sys.stderr)
>>>>>>> 2f2acb98
        sys.exit(1)

    (base_url, key, hda_id, library_id, folder_id) = sys.argv[1:6]

    message = ''
    if num_args >= 7:
        message = sys.argv[6]

<<<<<<< HEAD
    print >> sys.stderr, base_url, key, hda_id, library_id, folder_id, message
=======
    print(base_url, key, hda_id, library_id, folder_id, message, file=sys.stderr)
>>>>>>> 2f2acb98
    returned = copy_hda_to_library_folder(base_url, key, hda_id, library_id, folder_id, message)<|MERGE_RESOLUTION|>--- conflicted
+++ resolved
@@ -24,11 +24,7 @@
 if __name__ == '__main__':
     num_args = len(sys.argv)
     if num_args < 6:
-<<<<<<< HEAD
-        print >> sys.stderr, usage
-=======
         print(usage, file=sys.stderr)
->>>>>>> 2f2acb98
         sys.exit(1)
 
     (base_url, key, hda_id, library_id, folder_id) = sys.argv[1:6]
@@ -37,9 +33,5 @@
     if num_args >= 7:
         message = sys.argv[6]
 
-<<<<<<< HEAD
-    print >> sys.stderr, base_url, key, hda_id, library_id, folder_id, message
-=======
     print(base_url, key, hda_id, library_id, folder_id, message, file=sys.stderr)
->>>>>>> 2f2acb98
     returned = copy_hda_to_library_folder(base_url, key, hda_id, library_id, folder_id, message)