#!/bin/sh
set -e

# The caller may do this as well, but since common_startup.sh can be called independently, we need to do it here
. ./scripts/common_startup_functions.sh

SET_VENV=1
for arg in "$@"; do
    if [ "$arg" = "--skip-venv" ]; then
        SET_VENV=0
        skip_venv=1  # for common startup functions
    fi
done

DEV_WHEELS=0
FETCH_WHEELS=1
CREATE_VENV=1
COPY_SAMPLE_FILES=1
SKIP_CLIENT_BUILD=${GALAXY_SKIP_CLIENT_BUILD:-0}
SKIP_NODE=${GALAXY_SKIP_NODE:-0}
INSTALL_PREBUILT_CLIENT=${GALAXY_INSTALL_PREBUILT_CLIENT:-0}
NODE_VERSION=${GALAXY_NODE_VERSION:-"$(cat client/.node_version)"}
: "${YARN_INSTALL_OPTS:=--network-timeout 300000 --check-files}"
: "${GALAXY_CONDA_PYTHON_VERSION:=3.7}"

for arg in "$@"; do
    [ "$arg" = "--skip-eggs" ] && FETCH_WHEELS=0
    [ "$arg" = "--skip-wheels" ] && FETCH_WHEELS=0
    [ "$arg" = "--dev-wheels" ] && DEV_WHEELS=1
    [ "$arg" = "--no-create-venv" ] && CREATE_VENV=0
    [ "$arg" = "--stop-daemon" ] && FETCH_WHEELS=0
    [ "$arg" = "--skip-samples" ] && COPY_SAMPLE_FILES=0
    [ "$arg" = "--skip-client-build" ] && SKIP_CLIENT_BUILD=1
    [ "$arg" = "--skip-node" ] && SKIP_NODE=1
done

SAMPLES="
    tool-data/shared/ucsc/builds.txt.sample
    tool-data/shared/ucsc/manual_builds.txt.sample
    static/welcome.html.sample
"

RMFILES="
    lib/pkg_resources.pyc
"

MIN_PYTHON_VERSION=3.7
MIN_PIP_VERSION=20.3

# return true if $1 is in $2 else false
in_dir() {
    case $1 in
        $2*)
            return 0
            ;;
        ''|*)
            return 1
            ;;
    esac
}

# return true if $1 is in $VIRTUAL_ENV else false
in_venv() {
    in_dir "$1" "$VIRTUAL_ENV"
}

# return true if $1 is in $CONDA_PREFIX else false
in_conda_env() {
    in_dir "$1" "$CONDA_PREFIX"
}

if [ $COPY_SAMPLE_FILES -eq 1 ]; then
    # Create any missing config/location files
    for sample in $SAMPLES; do
        file=${sample%.sample}
        if [ ! -f "$file" ] && [ -f "$sample" ]; then
            echo "Initializing $file from $(basename "$sample")"
            cp "$sample" "$file"
        fi
    done
fi

# remove problematic cached files
for rmfile in $RMFILES; do
    [ -f "$rmfile" ] && rm -f "$rmfile"
done

# Determine branch (if using git)
if command -v git >/dev/null && [ -d .git ]; then
    GIT_BRANCH=$(git rev-parse --abbrev-ref HEAD)
    case $GIT_BRANCH in
        release_*|master)
            # All branches should now build the client as necessary, turn this
            # back into an if?  Or is there more we need to do here?
            ;;
        *)
            DEV_WHEELS=1
            # SKIP_CLIENT_BUILD will default to false, but can be overridden by the command line argument
            ;;
    esac
else
    GIT_BRANCH=0
fi

: "${GALAXY_VIRTUAL_ENV:=.venv}"
# GALAXY_CONDA_ENV is not set here because we don't want to execute the Galaxy version check if we don't need to

if [ $SET_VENV -eq 1 ] && [ $CREATE_VENV -eq 1 ]; then
    if [ ! -d "$GALAXY_VIRTUAL_ENV" ]; then
        # Locate `conda` and set $CONDA_EXE (if needed). setup_python calls this
        # as well, but in this case we need it done beforehand.
        set_conda_exe
        if [ -n "$CONDA_EXE" ]; then
            echo "Found Conda, will set up a virtualenv using conda."
            echo "To use a virtualenv instead, create one with a non-Conda Python at $GALAXY_VIRTUAL_ENV"
            : "${GALAXY_CONDA_ENV:=_galaxy_}"
            if [ "$CONDA_DEFAULT_ENV" != "$GALAXY_CONDA_ENV" ]; then
                if ! check_conda_env "$GALAXY_CONDA_ENV"; then
                    echo "Creating Conda environment for Galaxy: $GALAXY_CONDA_ENV"
                    echo "To avoid this, use the --no-create-venv flag or set \$GALAXY_CONDA_ENV to an"
                    echo "existing environment before starting Galaxy."
                    $CONDA_EXE create --yes --override-channels --channel conda-forge --name "$GALAXY_CONDA_ENV" "python=${GALAXY_CONDA_PYTHON_VERSION}" "pip>=${MIN_PIP_VERSION}"
                    unset __CONDA_INFO
                fi
                conda_activate
            fi
            python3 -m venv "$GALAXY_VIRTUAL_ENV"
        else
            # If $GALAXY_VIRTUAL_ENV does not exist, and there is no conda available, attempt to create it.

            # Ensure Python is a supported version before creating $GALAXY_VIRTUAL_ENV
            find_python_command
            "$GALAXY_PYTHON" ./scripts/check_python.py || exit 1
            echo "Creating Python virtual environment for Galaxy: $GALAXY_VIRTUAL_ENV"
            echo "using Python: $GALAXY_PYTHON"
            echo "To avoid this, use the --no-create-venv flag or set \$GALAXY_VIRTUAL_ENV to an"
            echo "existing environment before starting Galaxy."
            # First try to use the venv standard library module, although it is
            # not always installed by default on Linux distributions.
            if ! "$GALAXY_PYTHON" -m venv "$GALAXY_VIRTUAL_ENV"; then
                echo "Creating the Python virtual environment using the venv standard library module failed."
                echo "Trying with virtualenv now."
                if command -v virtualenv >/dev/null; then
                    virtualenv -p "$GALAXY_PYTHON" "$GALAXY_VIRTUAL_ENV"
                else
                    # Download virtualenv zipapp
                    vurl="https://bootstrap.pypa.io/virtualenv/${MIN_PYTHON_VERSION}/virtualenv.pyz"
                    vtmp=$(mktemp -d -t galaxy-virtualenv-XXXXXX)
                    vsrc="$vtmp/$(basename $vurl)"
                    echo "Fetching $vurl"
                    if command -v curl >/dev/null; then
                        curl -L -o "$vsrc" "$vurl"
                    elif command -v wget >/dev/null; then
                        wget -O "$vsrc" "$vurl"
                    else
                        "$GALAXY_PYTHON" -c "try:
        from urllib import urlretrieve
    except:
        from urllib.request import urlretrieve
    urlretrieve('$vurl', '$vsrc')"
                    fi
                    "$GALAXY_PYTHON" "$vsrc" "$GALAXY_VIRTUAL_ENV"
                    rm -rf "$vtmp"
                fi
            fi
        fi
    fi
fi

# activate virtualenv or conda env, sets $GALAXY_VIRTUAL_ENV and $GALAXY_CONDA_ENV
setup_python

if [ $SET_VENV -eq 1 ] && [ -z "$VIRTUAL_ENV" ]; then
    echo "ERROR: A virtualenv cannot be found. Please create a virtualenv in $GALAXY_VIRTUAL_ENV, or activate one."
    exit 1
fi

: "${GALAXY_WHEELS_INDEX_URL:=https://wheels.galaxyproject.org/simple}"
: "${PYPI_INDEX_URL:=https://pypi.python.org/simple}"
: "${GALAXY_DEV_REQUIREMENTS:=./lib/galaxy/dependencies/dev-requirements.txt}"

requirement_args="-r requirements.txt"
if [ $DEV_WHEELS -eq 1 ]; then
    requirement_args="$requirement_args -r ${GALAXY_DEV_REQUIREMENTS}"
fi

[ "$CI" = 'true' ] && export PIP_PROGRESS_BAR=off

if [ $FETCH_WHEELS -eq 1 ]; then
    python -m pip install "pip>=$MIN_PIP_VERSION" wheel
    # shellcheck disable=SC2086
    pip install $requirement_args --index-url "${GALAXY_WHEELS_INDEX_URL}" --extra-index-url "${PYPI_INDEX_URL}"
    GALAXY_CONDITIONAL_DEPENDENCIES=$(PYTHONPATH=lib python -c "from __future__ import print_function; import galaxy.dependencies; print('\n'.join(galaxy.dependencies.optional('$GALAXY_CONFIG_FILE')))")
    if [ -n "$GALAXY_CONDITIONAL_DEPENDENCIES" ]; then
        if pip list --format=columns | grep "psycopg2[\(\ ]*2.7.3" > /dev/null; then
            echo "An older version of psycopg2 (non-binary, version 2.7.3) has been detected.  Galaxy now uses psycopg2-binary, which will be installed after removing psycopg2."
            pip uninstall -y psycopg2 psycopg2-binary
        fi
        echo "$GALAXY_CONDITIONAL_DEPENDENCIES" | pip install -r /dev/stdin --index-url "${GALAXY_WHEELS_INDEX_URL}" --extra-index-url "${PYPI_INDEX_URL}"
    fi
fi

# Install node if not installed
<<<<<<< HEAD
if [ $SKIP_NODE -eq 0 ]; then
    if [ -n "$VIRTUAL_ENV" ]; then
        if ! in_venv "$(command -v node)" || [ "$(node --version)" != "v${NODE_VERSION}" ]; then
            echo "Installing node into $VIRTUAL_ENV with nodeenv."
            if [ -d "${VIRTUAL_ENV}/lib/node_modules" ]; then
                echo "Removing old ${VIRTUAL_ENV}/lib/node_modules directory."
                rm -rf "${VIRTUAL_ENV}/lib/node_modules"
            fi
            nodeenv -n "$NODE_VERSION" -p
        fi
    elif [ -n "$CONDA_DEFAULT_ENV" ] && [ -n "$CONDA_EXE" ]; then
        if ! in_conda_env "$(command -v node)"; then
            echo "Installing node into '$CONDA_DEFAULT_ENV' Conda environment with conda."
            $CONDA_EXE install --yes --override-channels --channel conda-forge --name "$CONDA_DEFAULT_ENV" nodejs="$NODE_VERSION"
=======
if [ -n "$VIRTUAL_ENV" ]; then
    if ! command -v node >/dev/null || [ "$(node --version)" != "v${NODE_VERSION}" ]; then
        echo "Installing node into $VIRTUAL_ENV with nodeenv."
        if [ -d "${VIRTUAL_ENV}/lib/node_modules" ]; then
            echo "Removing old ${VIRTUAL_ENV}/lib/node_modules directory."
            rm -rf "${VIRTUAL_ENV}/lib/node_modules"
>>>>>>> 8d26b5c1
        fi
    fi
fi

# Check client build state.
if [ $SKIP_CLIENT_BUILD -eq 0 ]; then
    if [ -f static/client_build_hash.txt ]; then
        # If git is not used and static/client_build_hash.txt is present, next
        # client rebuilds must be done manually by the admin
        if [ "$GIT_BRANCH" = "0" ]; then
            echo "Skipping Galaxy client build because git is not in use and the client build state cannot be compared against local changes.  If you have made local modifications, then manual client builds will be required.  See ./client/README.md for more information."
            SKIP_CLIENT_BUILD=1
        else
            # Check if anything has changed in client/ or visualization plugins since the last build
            if git diff --quiet "$(cat static/client_build_hash.txt)" -- client/ config/plugins/visualizations/; then
                echo "The Galaxy client build is up to date and will not be rebuilt at this time."
                SKIP_CLIENT_BUILD=1
            else
                echo "The Galaxy client is out of date and will be built now."
            fi
        fi
    else
        echo "The Galaxy client has not yet been built and will be built now."
    fi
else
    echo "The Galaxy client build is being skipped due to the SKIP_CLIENT_BUILD environment variable."
fi

# Build client if necessary.
if [ $SKIP_CLIENT_BUILD -eq 0 ]; then
    # Ensure dependencies are installed
    if [ -n "$VIRTUAL_ENV" ]; then
        if ! in_venv "$(command -v yarn)"; then
            echo "Installing yarn into $VIRTUAL_ENV with npm."
            npm install --global yarn
        fi
    elif [ -n "$CONDA_DEFAULT_ENV" ] && [ -n "$CONDA_EXE" ]; then
        if ! in_conda_env "$(command -v yarn)"; then
            echo "Installing yarn into '$CONDA_DEFAULT_ENV' Conda environment with conda."
            $CONDA_EXE install --yes --override-channels --channel conda-forge --name "$CONDA_DEFAULT_ENV" yarn
        fi
    else
        echo "WARNING: Galaxy client build needed but there is no virtualenv enabled. Build may fail."
    fi
    # We need galaxy config here, ensure it's set.
    set_galaxy_config_file_var
    # Set plugin path
    GALAXY_PLUGIN_PATH=$(python scripts/config_parse.py --setting=plugin_path --config-file="$GALAXY_CONFIG_FILE")

    if [ $INSTALL_PREBUILT_CLIENT -eq 0 ]; then
        # If we have not opted to use a prebuilt client, then build client.
        cd client
        # shellcheck disable=SC2086
        if yarn install $YARN_INSTALL_OPTS; then
            if ! (export GALAXY_PLUGIN_PATH="$GALAXY_PLUGIN_PATH"; yarn run build-production-maps;) then
                echo "ERROR: Galaxy client build failed. See ./client/README.md for more information, including how to get help."
                exit 1
            fi
        else
            echo "ERROR: Galaxy client dependency installation failed. See ./client/README.md for more information, including how to get help."
            exit 1
        fi
        cd -
    else
        # Install prebuilt client
        # shellcheck disable=SC2086
        if yarn install $YARN_INSTALL_OPTS; then
            if ! (yarn run stage) then
                echo "ERROR: Galaxy prebuilt client install failed. See ./client/README.md for more information, including how to get help."
                exit 1
            fi
        else
            echo "ERROR: Galaxy prebuilt client dependency installation failed. See ./client/README.md for more information, including how to get help."
            exit 1
        fi

    fi

fi<|MERGE_RESOLUTION|>--- conflicted
+++ resolved
@@ -201,10 +201,9 @@
 fi
 
 # Install node if not installed
-<<<<<<< HEAD
 if [ $SKIP_NODE -eq 0 ]; then
     if [ -n "$VIRTUAL_ENV" ]; then
-        if ! in_venv "$(command -v node)" || [ "$(node --version)" != "v${NODE_VERSION}" ]; then
+        if ! command -v node >/dev/null || [ "$(node --version)" != "v${NODE_VERSION}" ]; then
             echo "Installing node into $VIRTUAL_ENV with nodeenv."
             if [ -d "${VIRTUAL_ENV}/lib/node_modules" ]; then
                 echo "Removing old ${VIRTUAL_ENV}/lib/node_modules directory."
@@ -216,14 +215,6 @@
         if ! in_conda_env "$(command -v node)"; then
             echo "Installing node into '$CONDA_DEFAULT_ENV' Conda environment with conda."
             $CONDA_EXE install --yes --override-channels --channel conda-forge --name "$CONDA_DEFAULT_ENV" nodejs="$NODE_VERSION"
-=======
-if [ -n "$VIRTUAL_ENV" ]; then
-    if ! command -v node >/dev/null || [ "$(node --version)" != "v${NODE_VERSION}" ]; then
-        echo "Installing node into $VIRTUAL_ENV with nodeenv."
-        if [ -d "${VIRTUAL_ENV}/lib/node_modules" ]; then
-            echo "Removing old ${VIRTUAL_ENV}/lib/node_modules directory."
-            rm -rf "${VIRTUAL_ENV}/lib/node_modules"
->>>>>>> 8d26b5c1
         fi
     fi
 fi
