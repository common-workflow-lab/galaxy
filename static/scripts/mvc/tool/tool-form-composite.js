<<<<<<< HEAD
define("mvc/tool/tool-form-composite",["exports","utils/utils","utils/deferred","mvc/ui/ui-misc","mvc/form/form-view","mvc/form/form-data","mvc/tool/tool-form-base","mvc/ui/ui-modal","mvc/webhooks","mvc/workflow/workflow-icons"],function(e,t,s,i,a,o,n,r,l,p){"use strict";function u(e){return e&&e.__esModule?e:{default:e}}Object.defineProperty(e,"__esModule",{value:!0});var d=u(t),f=u(s),h=u(i),c=u(a),m=u(o),w=u(n),v=u(r),g=u(l),b=u(p),y=Backbone.View.extend({initialize:function(e){var t=this;this.modal=parent.Galaxy.modal||new v.default.View,this.model=e&&e.model||new Backbone.Model(e),this.deferred=new f.default,this.setElement($("<div/>").addClass("ui-form-composite").append(this.$message=$("<div/>")).append(this.$header=$("<div/>")).append(this.$steps=$("<div/>"))),$("body").append(this.$el),this._configure(),this.render(),$(window).resize(function(){t._refresh()})},_refresh:function(e){var t=_.reduce(this.$el.children(),function(e,t){return e+$(t).outerHeight()},0)-this.$steps.height()+90;this.$steps.css("height",$(window).height()-t)},_configure:function(){function e(e,i){for(var a,o=/\$\{(.+?)\}/g;a=o.exec(String(e));){var n=a[1];i(t.wp_inputs[n]=t.wp_inputs[n]||{label:n,name:n,type:"text",color:"hsl( "+100*++s+", 70%, 30% )",style:"ui-form-wp-source",links:[]})}}var t=this;this.forms=[],this.steps=[],this.links=[],this.parms=[],_.each(this.model.get("steps"),function(e,s){Galaxy.emit.debug("tool-form-composite::initialize()",s+" : Preparing workflow step.");var i=b.default[e.step_type],a=parseInt(s+1)+": "+(e.step_label||e.step_name);e.annotation&&(a+=" - "+e.annotation),e.step_version&&(a+=" (Galaxy Version "+e.step_version+")"),e=d.default.merge({index:s,fixed_title:_.escape(a),icon:i||"",help:null,citations:null,collapsible:!0,collapsed:s>0&&!t._isDataStep(e),sustain_version:!0,sustain_repeats:!0,sustain_conditionals:!0,narrow:!0,text_enable:"Edit",text_disable:"Undo",cls_enable:"fa fa-edit",cls_disable:"fa fa-undo",errors:e.messages,initial_errors:!0,cls:"ui-portlet-narrow",hide_operations:!0,needs_refresh:!1,always_refresh:"tool"!=e.step_type},e),t.steps[s]=e,t.links[s]=[],t.parms[s]={}}),_.each(this.steps,function(e,s){m.default.visitInputs(e.inputs,function(e,i){t.parms[s][i]=e})}),_.each(this.steps,function(e,s){_.each(e.output_connections,function(e){_.each(t.steps,function(i,a){i.step_index===e.input_step_index&&t.links[s].push(i)})})}),_.each(this.steps,function(e,s){_.each(t.steps,function(i,a){var o={};_.each(e.output_connections,function(e){i.step_index===e.input_step_index&&(o[e.input_name]=e)}),_.each(t.parms[a],function(t,i){var a=o[i];a&&(t.type="hidden",t.help=t.step_linked?t.help+", ":"",t.help+="Output dataset '"+a.output_name+"' from step "+(parseInt(s)+1),t.step_linked=t.step_linked||[],t.step_linked.push(e))})})});var s=0;this.wp_inputs={},_.each(this.steps,function(s,i){_.each(t.parms[i],function(t,i){e(t.value,function(e){e.links.push(s),t.wp_linked=!0,t.type="text",t.backdrop=!0,t.style="ui-form-wp-target"})}),_.each(s.post_job_actions,function(t){_.each(t.action_arguments,function(t){e(t,function(){})})})}),_.each(this.steps,function(e,s){if("tool"==e.step_type){var i=!0;m.default.visitInputs(e.inputs,function(s,a,o){var n=s.value&&"RuntimeValue"==s.value.__class__,r=-1!=["data","data_collection"].indexOf(s.type),l=o[s.data_ref];s.step_linked&&!t._isDataStep(s.step_linked)&&(i=!1),s.options&&(0==s.options.length&&!i||s.wp_linked)&&(s.is_workflow=!0),l&&(s.is_workflow=l.step_linked&&!t._isDataStep(l.step_linked)||s.wp_linked),(r||s.value&&"RuntimeValue"==s.value.__class__&&!s.step_linked)&&(e.collapsed=!1),n&&(s.value=s.default_value),s.flavor="workflow",n||r||"hidden"===s.type||s.wp_linked||(s.optional||!d.default.isEmpty(s.value)&&""!==s.value)&&(s.collapsible_value=s.value,s.collapsible_preview=!0)})}})},render:function(){var e=this;this.deferred.reset(),this._renderHeader(),this._renderMessage(),this._renderParameters(),this._renderHistory(),this._renderResourceParameters(),_.each(this.steps,function(t){e._renderStep(t)})},_renderHeader:function(){var e=this;this.execute_btn=new h.default.Button({icon:"fa-check",title:"Run workflow",cls:"btn btn-primary",onclick:function(){e._execute()}}),this.$header.addClass("ui-form-header").empty().append(new h.default.Label({title:"Workflow: "+this.model.get("name")}).$el).append(this.execute_btn.$el)},_renderMessage:function(){this.$message.empty(),this.model.get("has_upgrade_messages")&&this.$message.append(new h.default.Message({message:"Some tools in this workflow may have changed since it was last saved or some errors were found. The workflow may still run, but any new options will have default values. Please review the messages below to make a decision about whether the changes will affect your analysis.",status:"warning",persistent:!0,fade:!1}).$el);var e=this.model.get("step_version_changes");e&&e.length>0&&this.$message.append(new h.default.Message({message:"Some tools are being executed with different versions compared to those available when this workflow was last saved because the other versions are not or no longer available on this Galaxy instance. To upgrade your workflow and dismiss this message simply edit the workflow and re-save it.",status:"warning",persistent:!0,fade:!1}).$el)},_renderParameters:function(){var e=this;this.wp_form=null,_.isEmpty(this.wp_inputs)||(this.wp_form=new c.default({title:"<b>Workflow Parameters</b>",inputs:this.wp_inputs,cls:"ui-portlet-narrow",onchange:function(){_.each(e.wp_form.input_list,function(t,s){_.each(t.links,function(t){e._refreshStep(t)})})}}),this._append(this.$steps.empty(),this.wp_form.$el))},_renderHistory:function(){this.history_form=new c.default({cls:"ui-portlet-narrow",title:"<b>History Options</b>",inputs:[{type:"conditional",name:"new_history",test_param:{name:"check",label:"Send results to a new history",type:"boolean",value:"false",help:""},cases:[{value:"true",inputs:[{name:"name",label:"History name",type:"text",value:this.model.get("name")}]}]}]}),this._append(this.$steps,this.history_form.$el)},_renderResourceParameters:function(){this.workflow_resource_parameters_form=null,_.isEmpty(this.model.get("workflow_resource_parameters"))||(this.workflow_resource_parameters_form=new c.default({cls:"ui-portlet-narrow",title:"<b>Workflow Resource Options</b>",inputs:this.model.get("workflow_resource_parameters")}),this._append(this.$steps,this.workflow_resource_parameters_form.$el))},_renderStep:function(e){var t=this,s=null;this.deferred.execute(function(i){if(t.$steps.addClass("ui-steps"),"tool"==e.step_type)e.postchange=function(t,s){var i={tool_id:e.id,tool_version:e.version,inputs:$.extend(!0,{},s.data.create())};s.wait(!0),Galaxy.emit.debug("tool-form-composite::postchange()","Sending current state.",i),d.default.request({type:"POST",url:Galaxy.root+"api/tools/"+e.id+"/build",data:i,success:function(e){s.update(e),s.wait(!1),Galaxy.emit.debug("tool-form-composite::postchange()","Received new model.",e),t.resolve()},error:function(e){Galaxy.emit.debug("tool-form-composite::postchange()","Refresh request failed.",e),t.reject()}})},s=new w.default(e),e.post_job_actions&&e.post_job_actions.length&&s.portlet.append($("<div/>").addClass("ui-form-element-disabled").append($("<div/>").addClass("ui-form-title").html("<b>Job Post Actions</b>")).append($("<div/>").addClass("ui-form-preview").html(_.reduce(e.post_job_actions,function(e,t){return e+" "+t.short_str},""))));else{var a=-1!=["data_input","data_collection_input"].indexOf(e.step_type);_.each(e.inputs,function(e){e.flavor="module",e.hide_label=a}),s=new c.default(d.default.merge({title:e.fixed_title,onchange:function(){_.each(t.links[e.index],function(e){t._refreshStep(e)})},inputs:e.inputs&&e.inputs.length>0?e.inputs:[{type:"hidden",name:"No options available.",ignore:null}]},e))}t.forms[e.index]=s,t._append(t.$steps,s.$el),t._refresh(),e.needs_refresh&&t._refreshStep(e),s.portlet[t.show_progress?"disable":"enable"](),t.show_progress&&t.execute_btn.model.set({wait:!0,wait_text:"Preparing...",percentage:100*(e.index+1)/t.steps.length}),Galaxy.emit.debug("tool-form-composite::initialize()",e.index+" : Workflow step state ready.",e),setTimeout(function(){i.resolve()},0)})},_refreshStep:function(e){var t=this,s=this.forms[e.index];s?(_.each(t.parms[e.index],function(e,i){if(e.step_linked||e.wp_linked){var a=s.field_list[s.data.match(i)];if(a){var o=void 0;if(e.step_linked)o={values:[]},_.each(e.step_linked,function(e){if(t._isDataStep(e)){var s=t.forms[e.index].data.create().input;s&&_.each(s.values,function(e){o.values.push(e)})}}),!e.multiple&&o.values.length>0&&(o={values:[o.values[0]]});else if(e.wp_linked){o=e.value;for(var n,r=/\$\{(.+?)\}/g;n=r.exec(e.value);){var l=t.wp_form.field_list[t.wp_form.data.match(n[1])],p=l&&l.value();p&&(o=o.split(n[0]).join(p))}}void 0!==o&&a.value(o)}}}),s.trigger("change")):e.needs_refresh=!0},_refreshHistory:function(){var e=this,t=parent.Galaxy&&parent.Galaxy.currHistoryPanel&&parent.Galaxy.currHistoryPanel.model;this._refresh_history&&clearTimeout(this._refresh_history),t&&t.refresh().success(function(){0===t.numOfUnfinishedShownContents()&&(e._refresh_history=setTimeout(function(){e._refreshHistory()},t.UPDATE_DELAY))})},_execute:function(){var e=this;this.show_progress=!0,this._enabled(!1),this.deferred.execute(function(t){setTimeout(function(){t.resolve(),e._submit()},0)})},_submit:function(){var e=this,t=this.history_form.data.create(),s={new_history_name:t["new_history|name"]?t["new_history|name"]:null,history_id:t["new_history|name"]?null:this.model.get("history_id"),resource_params:this.workflow_resource_parameters_form?this.workflow_resource_parameters_form.data.create():{},replacement_params:this.wp_form?this.wp_form.data.create():{},parameters:{},parameters_normalized:!0,batch:!0},i=!0;for(var a in this.forms){var o=this.forms[a],n=o.data.create(),r=e.steps[a],l=r.step_index;o.trigger("reset");for(var p in n){var u=n[p],f=o.data.match(p),h=(o.field_list[f],o.input_list[f]);if(!h.step_linked){if(!(i=this._isDataStep(r)?u&&u.values&&u.values.length>0:h.optional||h.is_workflow&&""!==u||!h.is_workflow&&null!==u)){o.highlight(f);break}s.parameters[l]=s.parameters[l]||{},s.parameters[l][p]=n[p]}}if(!i)break}i?(Galaxy.emit.debug("tool-form-composite::submit()","Validation complete.",s),d.default.request({type:"POST",url:Galaxy.root+"api/workflows/"+this.model.id+"/invocations",data:s,success:function(t){if(Galaxy.emit.debug("tool-form-composite::submit","Submission successful.",t),e.$el.children().hide(),e.$el.append(e._templateSuccess(t)),$.isArray(t)&&t.length>0){e.$el.append($("<div/>",{id:"webhook-view"}));new g.default.WebhookView({urlRoot:Galaxy.root+"api/webhooks/workflow",toolId:s.tool_id,toolVersion:s.tool_version})}e._refreshHistory()},error:function(t){Galaxy.emit.debug("tool-form-composite::submit","Submission failed.",t);var i=!1;if(t&&t.err_data)for(var a in e.forms){var o=e.forms[a],n=t.err_data[o.model.get("step_index")];if(n){var r=o.data.matchResponse(n);for(var l in r){o.highlight(l,r[l]),i=!0;break}}}i||e.modal.show({title:"Workflow submission failed",body:e._templateError(s,t&&t.err_msg),buttons:{Close:function(){e.modal.hide()}}})},complete:function(){e._enabled(!0)}})):(e._enabled(!0),Galaxy.emit.debug("tool-form-composite::submit()","Validation failed.",s))},_append:function(e,t){e.append("<p/>").append(t)},_enabled:function(e){this.execute_btn.model.set({wait:!e,wait_text:"Sending...",percentage:-1}),this.wp_form&&this.wp_form.portlet[e?"enable":"disable"](),this.history_form&&this.history_form.portlet[e?"enable":"disable"](),_.each(this.forms,function(t){t&&t.portlet[e?"enable":"disable"]()})},_isDataStep:function(e){for(var t=$.isArray(e)?e:[e],s=0;s<t.length;s++){var i=t[s];if(!i||!i.step_type||!i.step_type.startsWith("data"))return!1}return!0},_templateSuccess:function(e){return $.isArray(e)&&e.length>0?$("<div/>").addClass("donemessagelarge").append($("<p/>").html("Successfully invoked workflow <b>"+d.default.sanitize(this.model.get("name"))+"</b>"+(e.length>1?" <b>"+e.length+" times</b>":"")+".")).append($("<p/>").append("<b/>").text("You can check the status of queued jobs and view the resulting data by refreshing the History pane. When the job has been run the status will change from 'running' to 'finished' if completed successfully or 'error' if problems were encountered.")):this._templateError(e,"Invalid success response. No invocations found.")},_templateError:function(e,t){return $("<div/>").addClass("errormessagelarge").append($("<p/>").text("The server could not complete the request. Please contact the Galaxy Team if this error persists. "+(JSON.stringify(t)||""))).append($("<pre/>").text(JSON.stringify(e,null,4)))}});e.default={View:y}});
//# sourceMappingURL=../../../maps/mvc/tool/tool-form-composite.js.map
=======
define("mvc/tool/tool-form-composite",["exports","utils/localization","utils/utils","utils/deferred","mvc/ui/ui-misc","mvc/form/form-view","mvc/form/form-data","mvc/tool/tool-form-base","mvc/ui/ui-modal","mvc/webhooks","mvc/workflow/workflow-icons"],function(e,t,s,i,a,n,o,r,l,p,u){"use strict";function d(e){return e&&e.__esModule?e:{default:e}}Object.defineProperty(e,"__esModule",{value:!0});var h=d(t),f=d(s),c=d(i),m=d(a),w=d(n),v=d(o),g=d(r),b=d(l),y=d(p),k=d(u),x=Backbone.View.extend({initialize:function(e){var t=this;this.modal=parent.Galaxy.modal||new b.default.View,this.model=e&&e.model||new Backbone.Model(e),this.deferred=new c.default,this.setElement($("<div/>").addClass("ui-form-composite").append(this.$message=$("<div/>")).append(this.$header=$("<div/>")).append(this.$steps=$("<div/>"))),$("body").append(this.$el),this._configure(),this.render(),$(window).resize(function(){t._refresh()})},_refresh:function(e){var t=_.reduce(this.$el.children(),function(e,t){return e+$(t).outerHeight()},0)-this.$steps.height()+90;this.$steps.css("height",$(window).height()-t)},_configure:function(){function e(e,i){for(var a,n=/\$\{(.+?)\}/g;a=n.exec(String(e));){var o=a[1];i(t.wp_inputs[o]=t.wp_inputs[o]||{label:o,name:o,type:"text",color:"hsl( "+100*++s+", 70%, 30% )",style:"ui-form-wp-source",links:[]})}}var t=this;this.forms=[],this.steps=[],this.links=[],this.parms=[],_.each(this.model.get("steps"),function(e,s){Galaxy.emit.debug("tool-form-composite::initialize()",s+" : Preparing workflow step.");var i=k.default[e.step_type],a=parseInt(s+1)+": "+(e.step_label||e.step_name);e.annotation&&(a+=" - "+e.annotation),e.step_version&&(a+=" (Galaxy Version "+e.step_version+")"),e=f.default.merge({index:s,fixed_title:_.escape(a),icon:i||"",help:null,citations:null,collapsible:!0,collapsed:s>0&&!t._isDataStep(e),sustain_version:!0,sustain_repeats:!0,sustain_conditionals:!0,narrow:!0,text_enable:"Edit",text_disable:"Undo",cls_enable:"fa fa-edit",cls_disable:"fa fa-undo",errors:e.messages,initial_errors:!0,cls:"ui-portlet-narrow",hide_operations:!0,needs_refresh:!1,always_refresh:"tool"!=e.step_type},e),t.steps[s]=e,t.links[s]=[],t.parms[s]={}}),_.each(this.steps,function(e,s){v.default.visitInputs(e.inputs,function(e,i){t.parms[s][i]=e})}),_.each(this.steps,function(e,s){_.each(e.output_connections,function(e){_.each(t.steps,function(i,a){i.step_index===e.input_step_index&&t.links[s].push(i)})})}),_.each(this.steps,function(e,s){_.each(t.steps,function(i,a){var n={};_.each(e.output_connections,function(e){i.step_index===e.input_step_index&&(n[e.input_name]=e)}),_.each(t.parms[a],function(t,i){var a=n[i];a&&(t.type="hidden",t.help=t.step_linked?t.help+", ":"",t.help+="Output dataset '"+a.output_name+"' from step "+(parseInt(s)+1),t.step_linked=t.step_linked||[],t.step_linked.push(e))})})});var s=0;this.wp_inputs={},_.each(this.steps,function(s,i){_.each(t.parms[i],function(t,i){e(t.value,function(e){e.links.push(s),t.wp_linked=!0,t.type="text",t.backdrop=!0,t.style="ui-form-wp-target"})}),_.each(s.post_job_actions,function(t){_.each(t.action_arguments,function(t){e(t,function(){})})})}),_.each(this.steps,function(e,s){if("tool"==e.step_type){var i=!0;v.default.visitInputs(e.inputs,function(s,a,n){var o=s.value&&"RuntimeValue"==s.value.__class__,r=-1!=["data","data_collection"].indexOf(s.type),l=n[s.data_ref];s.step_linked&&!t._isDataStep(s.step_linked)&&(i=!1),s.options&&(0==s.options.length&&!i||s.wp_linked)&&(s.is_workflow=!0),l&&(s.is_workflow=l.step_linked&&!t._isDataStep(l.step_linked)||s.wp_linked),(r||s.value&&"RuntimeValue"==s.value.__class__&&!s.step_linked)&&(e.collapsed=!1),o&&(s.value=s.default_value),s.flavor="workflow",o||r||"hidden"===s.type||s.wp_linked||(s.optional||!f.default.isEmpty(s.value)&&""!==s.value)&&(s.collapsible_value=s.value,s.collapsible_preview=!0)})}})},render:function(){var e=this;this.deferred.reset(),this._renderHeader(),this._renderMessage(),this._renderParameters(),this._renderHistory(),_.each(this.steps,function(t){e._renderStep(t)})},_renderHeader:function(){var e=this;this.execute_btn=new m.default.Button({icon:"fa-check",title:(0,h.default)("Run workflow"),cls:"btn btn-primary",onclick:function(){e._execute()}}),this.$header.addClass("ui-form-header").empty().append(new m.default.Label({title:"Workflow: "+this.model.get("name")}).$el).append(this.execute_btn.$el)},_renderMessage:function(){this.$message.empty(),this.model.get("has_upgrade_messages")&&this.$message.append(new m.default.Message({message:"Some tools in this workflow may have changed since it was last saved or some errors were found. The workflow may still run, but any new options will have default values. Please review the messages below to make a decision about whether the changes will affect your analysis.",status:"warning",persistent:!0,fade:!1}).$el);var e=this.model.get("step_version_changes");e&&e.length>0&&this.$message.append(new m.default.Message({message:"Some tools are being executed with different versions compared to those available when this workflow was last saved because the other versions are not or no longer available on this Galaxy instance. To upgrade your workflow and dismiss this message simply edit the workflow and re-save it.",status:"warning",persistent:!0,fade:!1}).$el)},_renderParameters:function(){var e=this;this.wp_form=null,_.isEmpty(this.wp_inputs)||(this.wp_form=new w.default({title:"<b>Workflow Parameters</b>",inputs:this.wp_inputs,cls:"ui-portlet-narrow",onchange:function(){_.each(e.wp_form.input_list,function(t,s){_.each(t.links,function(t){e._refreshStep(t)})})}}),this._append(this.$steps.empty(),this.wp_form.$el))},_renderHistory:function(){this.history_form=new w.default({cls:"ui-portlet-narrow",title:"<b>History Options</b>",inputs:[{type:"conditional",name:"new_history",test_param:{name:"check",label:"Send results to a new history",type:"boolean",value:"false",help:""},cases:[{value:"true",inputs:[{name:"name",label:"History name",type:"text",value:this.model.get("name")}]}]}]}),this._append(this.$steps,this.history_form.$el)},_renderStep:function(e){var t=this,s=null;this.deferred.execute(function(i){if(t.$steps.addClass("ui-steps"),"tool"==e.step_type)e.postchange=function(t,s){var i={tool_id:e.id,tool_version:e.version,inputs:$.extend(!0,{},s.data.create())};s.wait(!0),Galaxy.emit.debug("tool-form-composite::postchange()","Sending current state.",i),f.default.request({type:"POST",url:Galaxy.root+"api/tools/"+e.id+"/build",data:i,success:function(e){s.update(e),s.wait(!1),Galaxy.emit.debug("tool-form-composite::postchange()","Received new model.",e),t.resolve()},error:function(e){Galaxy.emit.debug("tool-form-composite::postchange()","Refresh request failed.",e),t.reject()}})},s=new g.default(e),e.post_job_actions&&e.post_job_actions.length&&s.portlet.append($("<div/>").addClass("ui-form-element-disabled").append($("<div/>").addClass("ui-form-title").html("<b>Job Post Actions</b>")).append($("<div/>").addClass("ui-form-preview").html(_.reduce(e.post_job_actions,function(e,t){return e+" "+t.short_str},""))));else{var a=-1!=["data_input","data_collection_input"].indexOf(e.step_type);_.each(e.inputs,function(e){e.flavor="module",e.hide_label=a}),s=new w.default(f.default.merge({title:e.fixed_title,onchange:function(){_.each(t.links[e.index],function(e){t._refreshStep(e)})},inputs:e.inputs&&e.inputs.length>0?e.inputs:[{type:"hidden",name:"No options available.",ignore:null}]},e))}t.forms[e.index]=s,t._append(t.$steps,s.$el),t._refresh(),e.needs_refresh&&t._refreshStep(e),s.portlet[t.show_progress?"disable":"enable"](),t.show_progress&&t.execute_btn.model.set({wait:!0,wait_text:"Preparing...",percentage:100*(e.index+1)/t.steps.length}),Galaxy.emit.debug("tool-form-composite::initialize()",e.index+" : Workflow step state ready.",e),setTimeout(function(){i.resolve()},0)})},_refreshStep:function(e){var t=this,s=this.forms[e.index];s?(_.each(t.parms[e.index],function(e,i){if(e.step_linked||e.wp_linked){var a=s.field_list[s.data.match(i)];if(a){var n=void 0;if(e.step_linked)n={values:[]},_.each(e.step_linked,function(e){if(t._isDataStep(e)){var s=t.forms[e.index].data.create().input;s&&_.each(s.values,function(e){n.values.push(e)})}}),!e.multiple&&n.values.length>0&&(n={values:[n.values[0]]});else if(e.wp_linked){n=e.value;for(var o,r=/\$\{(.+?)\}/g;o=r.exec(e.value);){var l=t.wp_form.field_list[t.wp_form.data.match(o[1])],p=l&&l.value();p&&(n=n.split(o[0]).join(p))}}void 0!==n&&a.value(n)}}}),s.trigger("change")):e.needs_refresh=!0},_refreshHistory:function(){var e=this,t=parent.Galaxy&&parent.Galaxy.currHistoryPanel&&parent.Galaxy.currHistoryPanel.model;this._refresh_history&&clearTimeout(this._refresh_history),t&&t.refresh().success(function(){0===t.numOfUnfinishedShownContents()&&(e._refresh_history=setTimeout(function(){e._refreshHistory()},t.UPDATE_DELAY))})},_execute:function(){var e=this;this.show_progress=!0,this._enabled(!1),this.deferred.execute(function(t){setTimeout(function(){t.resolve(),e._submit()},0)})},_submit:function(){var e=this,t=this.history_form.data.create(),s={new_history_name:t["new_history|name"]?t["new_history|name"]:null,history_id:t["new_history|name"]?null:this.model.get("history_id"),replacement_params:this.wp_form?this.wp_form.data.create():{},parameters:{},parameters_normalized:!0,batch:!0},i=!0;for(var a in this.forms){var n=this.forms[a],o=n.data.create(),r=e.steps[a],l=r.step_index;n.trigger("reset");for(var p in o){var u=o[p],d=n.data.match(p),c=(n.field_list[d],n.input_list[d]);if(!c.step_linked){if(!(i=this._isDataStep(r)?u&&u.values&&u.values.length>0:c.optional||c.is_workflow&&""!==u||!c.is_workflow&&null!==u)){n.highlight(d);break}s.parameters[l]=s.parameters[l]||{},s.parameters[l][p]=o[p]}}if(!i)break}i?(Galaxy.emit.debug("tool-form-composite::submit()","Validation complete.",s),f.default.request({type:"POST",url:Galaxy.root+"api/workflows/"+this.model.id+"/invocations",data:s,success:function(t){if(Galaxy.emit.debug("tool-form-composite::submit","Submission successful.",t),e.$el.children().hide(),e.$el.append(e._templateSuccess(t)),$.isArray(t)&&t.length>0){e.$el.append($("<div/>",{id:"webhook-view"}));new y.default.WebhookView({urlRoot:Galaxy.root+"api/webhooks/workflow",toolId:s.tool_id,toolVersion:s.tool_version})}e._refreshHistory()},error:function(t){Galaxy.emit.debug("tool-form-composite::submit","Submission failed.",t);var i=!1;if(t&&t.err_data)for(var a in e.forms){var n=e.forms[a],o=t.err_data[n.model.get("step_index")];if(o){var r=n.data.matchResponse(o);for(var l in r){n.highlight(l,r[l]),i=!0;break}}}i||e.modal.show({title:(0,h.default)("Workflow submission failed"),body:e._templateError(s,t&&t.err_msg),buttons:{Close:function(){e.modal.hide()}}})},complete:function(){e._enabled(!0)}})):(e._enabled(!0),Galaxy.emit.debug("tool-form-composite::submit()","Validation failed.",s))},_append:function(e,t){e.append("<p/>").append(t)},_enabled:function(e){this.execute_btn.model.set({wait:!e,wait_text:"Sending...",percentage:-1}),this.wp_form&&this.wp_form.portlet[e?"enable":"disable"](),this.history_form&&this.history_form.portlet[e?"enable":"disable"](),_.each(this.forms,function(t){t&&t.portlet[e?"enable":"disable"]()})},_isDataStep:function(e){for(var t=$.isArray(e)?e:[e],s=0;s<t.length;s++){var i=t[s];if(!i||!i.step_type||!i.step_type.startsWith("data"))return!1}return!0},_templateSuccess:function(e){return $.isArray(e)&&e.length>0?$("<div/>").addClass("donemessagelarge").append($("<p/>").html("Successfully invoked workflow <b>"+f.default.sanitize(this.model.get("name"))+"</b>"+(e.length>1?" <b>"+e.length+" times</b>":"")+".")).append($("<p/>").append("<b/>").text("You can check the status of queued jobs and view the resulting data by refreshing the History pane. When the job has been run the status will change from 'running' to 'finished' if completed successfully or 'error' if problems were encountered.")):this._templateError(e,"Invalid success response. No invocations found.")},_templateError:function(e,t){return $("<div/>").addClass("errormessagelarge").append($("<p/>").text("The server could not complete the request. Please contact the Galaxy Team if this error persists. "+(JSON.stringify(t)||""))).append($("<pre/>").text(JSON.stringify(e,null,4)))}});e.default={View:x}});
>>>>>>> 82f9f8eb
<|MERGE_RESOLUTION|>--- conflicted
+++ resolved
@@ -1,6 +1,631 @@
-<<<<<<< HEAD
-define("mvc/tool/tool-form-composite",["exports","utils/utils","utils/deferred","mvc/ui/ui-misc","mvc/form/form-view","mvc/form/form-data","mvc/tool/tool-form-base","mvc/ui/ui-modal","mvc/webhooks","mvc/workflow/workflow-icons"],function(e,t,s,i,a,o,n,r,l,p){"use strict";function u(e){return e&&e.__esModule?e:{default:e}}Object.defineProperty(e,"__esModule",{value:!0});var d=u(t),f=u(s),h=u(i),c=u(a),m=u(o),w=u(n),v=u(r),g=u(l),b=u(p),y=Backbone.View.extend({initialize:function(e){var t=this;this.modal=parent.Galaxy.modal||new v.default.View,this.model=e&&e.model||new Backbone.Model(e),this.deferred=new f.default,this.setElement($("<div/>").addClass("ui-form-composite").append(this.$message=$("<div/>")).append(this.$header=$("<div/>")).append(this.$steps=$("<div/>"))),$("body").append(this.$el),this._configure(),this.render(),$(window).resize(function(){t._refresh()})},_refresh:function(e){var t=_.reduce(this.$el.children(),function(e,t){return e+$(t).outerHeight()},0)-this.$steps.height()+90;this.$steps.css("height",$(window).height()-t)},_configure:function(){function e(e,i){for(var a,o=/\$\{(.+?)\}/g;a=o.exec(String(e));){var n=a[1];i(t.wp_inputs[n]=t.wp_inputs[n]||{label:n,name:n,type:"text",color:"hsl( "+100*++s+", 70%, 30% )",style:"ui-form-wp-source",links:[]})}}var t=this;this.forms=[],this.steps=[],this.links=[],this.parms=[],_.each(this.model.get("steps"),function(e,s){Galaxy.emit.debug("tool-form-composite::initialize()",s+" : Preparing workflow step.");var i=b.default[e.step_type],a=parseInt(s+1)+": "+(e.step_label||e.step_name);e.annotation&&(a+=" - "+e.annotation),e.step_version&&(a+=" (Galaxy Version "+e.step_version+")"),e=d.default.merge({index:s,fixed_title:_.escape(a),icon:i||"",help:null,citations:null,collapsible:!0,collapsed:s>0&&!t._isDataStep(e),sustain_version:!0,sustain_repeats:!0,sustain_conditionals:!0,narrow:!0,text_enable:"Edit",text_disable:"Undo",cls_enable:"fa fa-edit",cls_disable:"fa fa-undo",errors:e.messages,initial_errors:!0,cls:"ui-portlet-narrow",hide_operations:!0,needs_refresh:!1,always_refresh:"tool"!=e.step_type},e),t.steps[s]=e,t.links[s]=[],t.parms[s]={}}),_.each(this.steps,function(e,s){m.default.visitInputs(e.inputs,function(e,i){t.parms[s][i]=e})}),_.each(this.steps,function(e,s){_.each(e.output_connections,function(e){_.each(t.steps,function(i,a){i.step_index===e.input_step_index&&t.links[s].push(i)})})}),_.each(this.steps,function(e,s){_.each(t.steps,function(i,a){var o={};_.each(e.output_connections,function(e){i.step_index===e.input_step_index&&(o[e.input_name]=e)}),_.each(t.parms[a],function(t,i){var a=o[i];a&&(t.type="hidden",t.help=t.step_linked?t.help+", ":"",t.help+="Output dataset '"+a.output_name+"' from step "+(parseInt(s)+1),t.step_linked=t.step_linked||[],t.step_linked.push(e))})})});var s=0;this.wp_inputs={},_.each(this.steps,function(s,i){_.each(t.parms[i],function(t,i){e(t.value,function(e){e.links.push(s),t.wp_linked=!0,t.type="text",t.backdrop=!0,t.style="ui-form-wp-target"})}),_.each(s.post_job_actions,function(t){_.each(t.action_arguments,function(t){e(t,function(){})})})}),_.each(this.steps,function(e,s){if("tool"==e.step_type){var i=!0;m.default.visitInputs(e.inputs,function(s,a,o){var n=s.value&&"RuntimeValue"==s.value.__class__,r=-1!=["data","data_collection"].indexOf(s.type),l=o[s.data_ref];s.step_linked&&!t._isDataStep(s.step_linked)&&(i=!1),s.options&&(0==s.options.length&&!i||s.wp_linked)&&(s.is_workflow=!0),l&&(s.is_workflow=l.step_linked&&!t._isDataStep(l.step_linked)||s.wp_linked),(r||s.value&&"RuntimeValue"==s.value.__class__&&!s.step_linked)&&(e.collapsed=!1),n&&(s.value=s.default_value),s.flavor="workflow",n||r||"hidden"===s.type||s.wp_linked||(s.optional||!d.default.isEmpty(s.value)&&""!==s.value)&&(s.collapsible_value=s.value,s.collapsible_preview=!0)})}})},render:function(){var e=this;this.deferred.reset(),this._renderHeader(),this._renderMessage(),this._renderParameters(),this._renderHistory(),this._renderResourceParameters(),_.each(this.steps,function(t){e._renderStep(t)})},_renderHeader:function(){var e=this;this.execute_btn=new h.default.Button({icon:"fa-check",title:"Run workflow",cls:"btn btn-primary",onclick:function(){e._execute()}}),this.$header.addClass("ui-form-header").empty().append(new h.default.Label({title:"Workflow: "+this.model.get("name")}).$el).append(this.execute_btn.$el)},_renderMessage:function(){this.$message.empty(),this.model.get("has_upgrade_messages")&&this.$message.append(new h.default.Message({message:"Some tools in this workflow may have changed since it was last saved or some errors were found. The workflow may still run, but any new options will have default values. Please review the messages below to make a decision about whether the changes will affect your analysis.",status:"warning",persistent:!0,fade:!1}).$el);var e=this.model.get("step_version_changes");e&&e.length>0&&this.$message.append(new h.default.Message({message:"Some tools are being executed with different versions compared to those available when this workflow was last saved because the other versions are not or no longer available on this Galaxy instance. To upgrade your workflow and dismiss this message simply edit the workflow and re-save it.",status:"warning",persistent:!0,fade:!1}).$el)},_renderParameters:function(){var e=this;this.wp_form=null,_.isEmpty(this.wp_inputs)||(this.wp_form=new c.default({title:"<b>Workflow Parameters</b>",inputs:this.wp_inputs,cls:"ui-portlet-narrow",onchange:function(){_.each(e.wp_form.input_list,function(t,s){_.each(t.links,function(t){e._refreshStep(t)})})}}),this._append(this.$steps.empty(),this.wp_form.$el))},_renderHistory:function(){this.history_form=new c.default({cls:"ui-portlet-narrow",title:"<b>History Options</b>",inputs:[{type:"conditional",name:"new_history",test_param:{name:"check",label:"Send results to a new history",type:"boolean",value:"false",help:""},cases:[{value:"true",inputs:[{name:"name",label:"History name",type:"text",value:this.model.get("name")}]}]}]}),this._append(this.$steps,this.history_form.$el)},_renderResourceParameters:function(){this.workflow_resource_parameters_form=null,_.isEmpty(this.model.get("workflow_resource_parameters"))||(this.workflow_resource_parameters_form=new c.default({cls:"ui-portlet-narrow",title:"<b>Workflow Resource Options</b>",inputs:this.model.get("workflow_resource_parameters")}),this._append(this.$steps,this.workflow_resource_parameters_form.$el))},_renderStep:function(e){var t=this,s=null;this.deferred.execute(function(i){if(t.$steps.addClass("ui-steps"),"tool"==e.step_type)e.postchange=function(t,s){var i={tool_id:e.id,tool_version:e.version,inputs:$.extend(!0,{},s.data.create())};s.wait(!0),Galaxy.emit.debug("tool-form-composite::postchange()","Sending current state.",i),d.default.request({type:"POST",url:Galaxy.root+"api/tools/"+e.id+"/build",data:i,success:function(e){s.update(e),s.wait(!1),Galaxy.emit.debug("tool-form-composite::postchange()","Received new model.",e),t.resolve()},error:function(e){Galaxy.emit.debug("tool-form-composite::postchange()","Refresh request failed.",e),t.reject()}})},s=new w.default(e),e.post_job_actions&&e.post_job_actions.length&&s.portlet.append($("<div/>").addClass("ui-form-element-disabled").append($("<div/>").addClass("ui-form-title").html("<b>Job Post Actions</b>")).append($("<div/>").addClass("ui-form-preview").html(_.reduce(e.post_job_actions,function(e,t){return e+" "+t.short_str},""))));else{var a=-1!=["data_input","data_collection_input"].indexOf(e.step_type);_.each(e.inputs,function(e){e.flavor="module",e.hide_label=a}),s=new c.default(d.default.merge({title:e.fixed_title,onchange:function(){_.each(t.links[e.index],function(e){t._refreshStep(e)})},inputs:e.inputs&&e.inputs.length>0?e.inputs:[{type:"hidden",name:"No options available.",ignore:null}]},e))}t.forms[e.index]=s,t._append(t.$steps,s.$el),t._refresh(),e.needs_refresh&&t._refreshStep(e),s.portlet[t.show_progress?"disable":"enable"](),t.show_progress&&t.execute_btn.model.set({wait:!0,wait_text:"Preparing...",percentage:100*(e.index+1)/t.steps.length}),Galaxy.emit.debug("tool-form-composite::initialize()",e.index+" : Workflow step state ready.",e),setTimeout(function(){i.resolve()},0)})},_refreshStep:function(e){var t=this,s=this.forms[e.index];s?(_.each(t.parms[e.index],function(e,i){if(e.step_linked||e.wp_linked){var a=s.field_list[s.data.match(i)];if(a){var o=void 0;if(e.step_linked)o={values:[]},_.each(e.step_linked,function(e){if(t._isDataStep(e)){var s=t.forms[e.index].data.create().input;s&&_.each(s.values,function(e){o.values.push(e)})}}),!e.multiple&&o.values.length>0&&(o={values:[o.values[0]]});else if(e.wp_linked){o=e.value;for(var n,r=/\$\{(.+?)\}/g;n=r.exec(e.value);){var l=t.wp_form.field_list[t.wp_form.data.match(n[1])],p=l&&l.value();p&&(o=o.split(n[0]).join(p))}}void 0!==o&&a.value(o)}}}),s.trigger("change")):e.needs_refresh=!0},_refreshHistory:function(){var e=this,t=parent.Galaxy&&parent.Galaxy.currHistoryPanel&&parent.Galaxy.currHistoryPanel.model;this._refresh_history&&clearTimeout(this._refresh_history),t&&t.refresh().success(function(){0===t.numOfUnfinishedShownContents()&&(e._refresh_history=setTimeout(function(){e._refreshHistory()},t.UPDATE_DELAY))})},_execute:function(){var e=this;this.show_progress=!0,this._enabled(!1),this.deferred.execute(function(t){setTimeout(function(){t.resolve(),e._submit()},0)})},_submit:function(){var e=this,t=this.history_form.data.create(),s={new_history_name:t["new_history|name"]?t["new_history|name"]:null,history_id:t["new_history|name"]?null:this.model.get("history_id"),resource_params:this.workflow_resource_parameters_form?this.workflow_resource_parameters_form.data.create():{},replacement_params:this.wp_form?this.wp_form.data.create():{},parameters:{},parameters_normalized:!0,batch:!0},i=!0;for(var a in this.forms){var o=this.forms[a],n=o.data.create(),r=e.steps[a],l=r.step_index;o.trigger("reset");for(var p in n){var u=n[p],f=o.data.match(p),h=(o.field_list[f],o.input_list[f]);if(!h.step_linked){if(!(i=this._isDataStep(r)?u&&u.values&&u.values.length>0:h.optional||h.is_workflow&&""!==u||!h.is_workflow&&null!==u)){o.highlight(f);break}s.parameters[l]=s.parameters[l]||{},s.parameters[l][p]=n[p]}}if(!i)break}i?(Galaxy.emit.debug("tool-form-composite::submit()","Validation complete.",s),d.default.request({type:"POST",url:Galaxy.root+"api/workflows/"+this.model.id+"/invocations",data:s,success:function(t){if(Galaxy.emit.debug("tool-form-composite::submit","Submission successful.",t),e.$el.children().hide(),e.$el.append(e._templateSuccess(t)),$.isArray(t)&&t.length>0){e.$el.append($("<div/>",{id:"webhook-view"}));new g.default.WebhookView({urlRoot:Galaxy.root+"api/webhooks/workflow",toolId:s.tool_id,toolVersion:s.tool_version})}e._refreshHistory()},error:function(t){Galaxy.emit.debug("tool-form-composite::submit","Submission failed.",t);var i=!1;if(t&&t.err_data)for(var a in e.forms){var o=e.forms[a],n=t.err_data[o.model.get("step_index")];if(n){var r=o.data.matchResponse(n);for(var l in r){o.highlight(l,r[l]),i=!0;break}}}i||e.modal.show({title:"Workflow submission failed",body:e._templateError(s,t&&t.err_msg),buttons:{Close:function(){e.modal.hide()}}})},complete:function(){e._enabled(!0)}})):(e._enabled(!0),Galaxy.emit.debug("tool-form-composite::submit()","Validation failed.",s))},_append:function(e,t){e.append("<p/>").append(t)},_enabled:function(e){this.execute_btn.model.set({wait:!e,wait_text:"Sending...",percentage:-1}),this.wp_form&&this.wp_form.portlet[e?"enable":"disable"](),this.history_form&&this.history_form.portlet[e?"enable":"disable"](),_.each(this.forms,function(t){t&&t.portlet[e?"enable":"disable"]()})},_isDataStep:function(e){for(var t=$.isArray(e)?e:[e],s=0;s<t.length;s++){var i=t[s];if(!i||!i.step_type||!i.step_type.startsWith("data"))return!1}return!0},_templateSuccess:function(e){return $.isArray(e)&&e.length>0?$("<div/>").addClass("donemessagelarge").append($("<p/>").html("Successfully invoked workflow <b>"+d.default.sanitize(this.model.get("name"))+"</b>"+(e.length>1?" <b>"+e.length+" times</b>":"")+".")).append($("<p/>").append("<b/>").text("You can check the status of queued jobs and view the resulting data by refreshing the History pane. When the job has been run the status will change from 'running' to 'finished' if completed successfully or 'error' if problems were encountered.")):this._templateError(e,"Invalid success response. No invocations found.")},_templateError:function(e,t){return $("<div/>").addClass("errormessagelarge").append($("<p/>").text("The server could not complete the request. Please contact the Galaxy Team if this error persists. "+(JSON.stringify(t)||""))).append($("<pre/>").text(JSON.stringify(e,null,4)))}});e.default={View:y}});
-//# sourceMappingURL=../../../maps/mvc/tool/tool-form-composite.js.map
-=======
-define("mvc/tool/tool-form-composite",["exports","utils/localization","utils/utils","utils/deferred","mvc/ui/ui-misc","mvc/form/form-view","mvc/form/form-data","mvc/tool/tool-form-base","mvc/ui/ui-modal","mvc/webhooks","mvc/workflow/workflow-icons"],function(e,t,s,i,a,n,o,r,l,p,u){"use strict";function d(e){return e&&e.__esModule?e:{default:e}}Object.defineProperty(e,"__esModule",{value:!0});var h=d(t),f=d(s),c=d(i),m=d(a),w=d(n),v=d(o),g=d(r),b=d(l),y=d(p),k=d(u),x=Backbone.View.extend({initialize:function(e){var t=this;this.modal=parent.Galaxy.modal||new b.default.View,this.model=e&&e.model||new Backbone.Model(e),this.deferred=new c.default,this.setElement($("<div/>").addClass("ui-form-composite").append(this.$message=$("<div/>")).append(this.$header=$("<div/>")).append(this.$steps=$("<div/>"))),$("body").append(this.$el),this._configure(),this.render(),$(window).resize(function(){t._refresh()})},_refresh:function(e){var t=_.reduce(this.$el.children(),function(e,t){return e+$(t).outerHeight()},0)-this.$steps.height()+90;this.$steps.css("height",$(window).height()-t)},_configure:function(){function e(e,i){for(var a,n=/\$\{(.+?)\}/g;a=n.exec(String(e));){var o=a[1];i(t.wp_inputs[o]=t.wp_inputs[o]||{label:o,name:o,type:"text",color:"hsl( "+100*++s+", 70%, 30% )",style:"ui-form-wp-source",links:[]})}}var t=this;this.forms=[],this.steps=[],this.links=[],this.parms=[],_.each(this.model.get("steps"),function(e,s){Galaxy.emit.debug("tool-form-composite::initialize()",s+" : Preparing workflow step.");var i=k.default[e.step_type],a=parseInt(s+1)+": "+(e.step_label||e.step_name);e.annotation&&(a+=" - "+e.annotation),e.step_version&&(a+=" (Galaxy Version "+e.step_version+")"),e=f.default.merge({index:s,fixed_title:_.escape(a),icon:i||"",help:null,citations:null,collapsible:!0,collapsed:s>0&&!t._isDataStep(e),sustain_version:!0,sustain_repeats:!0,sustain_conditionals:!0,narrow:!0,text_enable:"Edit",text_disable:"Undo",cls_enable:"fa fa-edit",cls_disable:"fa fa-undo",errors:e.messages,initial_errors:!0,cls:"ui-portlet-narrow",hide_operations:!0,needs_refresh:!1,always_refresh:"tool"!=e.step_type},e),t.steps[s]=e,t.links[s]=[],t.parms[s]={}}),_.each(this.steps,function(e,s){v.default.visitInputs(e.inputs,function(e,i){t.parms[s][i]=e})}),_.each(this.steps,function(e,s){_.each(e.output_connections,function(e){_.each(t.steps,function(i,a){i.step_index===e.input_step_index&&t.links[s].push(i)})})}),_.each(this.steps,function(e,s){_.each(t.steps,function(i,a){var n={};_.each(e.output_connections,function(e){i.step_index===e.input_step_index&&(n[e.input_name]=e)}),_.each(t.parms[a],function(t,i){var a=n[i];a&&(t.type="hidden",t.help=t.step_linked?t.help+", ":"",t.help+="Output dataset '"+a.output_name+"' from step "+(parseInt(s)+1),t.step_linked=t.step_linked||[],t.step_linked.push(e))})})});var s=0;this.wp_inputs={},_.each(this.steps,function(s,i){_.each(t.parms[i],function(t,i){e(t.value,function(e){e.links.push(s),t.wp_linked=!0,t.type="text",t.backdrop=!0,t.style="ui-form-wp-target"})}),_.each(s.post_job_actions,function(t){_.each(t.action_arguments,function(t){e(t,function(){})})})}),_.each(this.steps,function(e,s){if("tool"==e.step_type){var i=!0;v.default.visitInputs(e.inputs,function(s,a,n){var o=s.value&&"RuntimeValue"==s.value.__class__,r=-1!=["data","data_collection"].indexOf(s.type),l=n[s.data_ref];s.step_linked&&!t._isDataStep(s.step_linked)&&(i=!1),s.options&&(0==s.options.length&&!i||s.wp_linked)&&(s.is_workflow=!0),l&&(s.is_workflow=l.step_linked&&!t._isDataStep(l.step_linked)||s.wp_linked),(r||s.value&&"RuntimeValue"==s.value.__class__&&!s.step_linked)&&(e.collapsed=!1),o&&(s.value=s.default_value),s.flavor="workflow",o||r||"hidden"===s.type||s.wp_linked||(s.optional||!f.default.isEmpty(s.value)&&""!==s.value)&&(s.collapsible_value=s.value,s.collapsible_preview=!0)})}})},render:function(){var e=this;this.deferred.reset(),this._renderHeader(),this._renderMessage(),this._renderParameters(),this._renderHistory(),_.each(this.steps,function(t){e._renderStep(t)})},_renderHeader:function(){var e=this;this.execute_btn=new m.default.Button({icon:"fa-check",title:(0,h.default)("Run workflow"),cls:"btn btn-primary",onclick:function(){e._execute()}}),this.$header.addClass("ui-form-header").empty().append(new m.default.Label({title:"Workflow: "+this.model.get("name")}).$el).append(this.execute_btn.$el)},_renderMessage:function(){this.$message.empty(),this.model.get("has_upgrade_messages")&&this.$message.append(new m.default.Message({message:"Some tools in this workflow may have changed since it was last saved or some errors were found. The workflow may still run, but any new options will have default values. Please review the messages below to make a decision about whether the changes will affect your analysis.",status:"warning",persistent:!0,fade:!1}).$el);var e=this.model.get("step_version_changes");e&&e.length>0&&this.$message.append(new m.default.Message({message:"Some tools are being executed with different versions compared to those available when this workflow was last saved because the other versions are not or no longer available on this Galaxy instance. To upgrade your workflow and dismiss this message simply edit the workflow and re-save it.",status:"warning",persistent:!0,fade:!1}).$el)},_renderParameters:function(){var e=this;this.wp_form=null,_.isEmpty(this.wp_inputs)||(this.wp_form=new w.default({title:"<b>Workflow Parameters</b>",inputs:this.wp_inputs,cls:"ui-portlet-narrow",onchange:function(){_.each(e.wp_form.input_list,function(t,s){_.each(t.links,function(t){e._refreshStep(t)})})}}),this._append(this.$steps.empty(),this.wp_form.$el))},_renderHistory:function(){this.history_form=new w.default({cls:"ui-portlet-narrow",title:"<b>History Options</b>",inputs:[{type:"conditional",name:"new_history",test_param:{name:"check",label:"Send results to a new history",type:"boolean",value:"false",help:""},cases:[{value:"true",inputs:[{name:"name",label:"History name",type:"text",value:this.model.get("name")}]}]}]}),this._append(this.$steps,this.history_form.$el)},_renderStep:function(e){var t=this,s=null;this.deferred.execute(function(i){if(t.$steps.addClass("ui-steps"),"tool"==e.step_type)e.postchange=function(t,s){var i={tool_id:e.id,tool_version:e.version,inputs:$.extend(!0,{},s.data.create())};s.wait(!0),Galaxy.emit.debug("tool-form-composite::postchange()","Sending current state.",i),f.default.request({type:"POST",url:Galaxy.root+"api/tools/"+e.id+"/build",data:i,success:function(e){s.update(e),s.wait(!1),Galaxy.emit.debug("tool-form-composite::postchange()","Received new model.",e),t.resolve()},error:function(e){Galaxy.emit.debug("tool-form-composite::postchange()","Refresh request failed.",e),t.reject()}})},s=new g.default(e),e.post_job_actions&&e.post_job_actions.length&&s.portlet.append($("<div/>").addClass("ui-form-element-disabled").append($("<div/>").addClass("ui-form-title").html("<b>Job Post Actions</b>")).append($("<div/>").addClass("ui-form-preview").html(_.reduce(e.post_job_actions,function(e,t){return e+" "+t.short_str},""))));else{var a=-1!=["data_input","data_collection_input"].indexOf(e.step_type);_.each(e.inputs,function(e){e.flavor="module",e.hide_label=a}),s=new w.default(f.default.merge({title:e.fixed_title,onchange:function(){_.each(t.links[e.index],function(e){t._refreshStep(e)})},inputs:e.inputs&&e.inputs.length>0?e.inputs:[{type:"hidden",name:"No options available.",ignore:null}]},e))}t.forms[e.index]=s,t._append(t.$steps,s.$el),t._refresh(),e.needs_refresh&&t._refreshStep(e),s.portlet[t.show_progress?"disable":"enable"](),t.show_progress&&t.execute_btn.model.set({wait:!0,wait_text:"Preparing...",percentage:100*(e.index+1)/t.steps.length}),Galaxy.emit.debug("tool-form-composite::initialize()",e.index+" : Workflow step state ready.",e),setTimeout(function(){i.resolve()},0)})},_refreshStep:function(e){var t=this,s=this.forms[e.index];s?(_.each(t.parms[e.index],function(e,i){if(e.step_linked||e.wp_linked){var a=s.field_list[s.data.match(i)];if(a){var n=void 0;if(e.step_linked)n={values:[]},_.each(e.step_linked,function(e){if(t._isDataStep(e)){var s=t.forms[e.index].data.create().input;s&&_.each(s.values,function(e){n.values.push(e)})}}),!e.multiple&&n.values.length>0&&(n={values:[n.values[0]]});else if(e.wp_linked){n=e.value;for(var o,r=/\$\{(.+?)\}/g;o=r.exec(e.value);){var l=t.wp_form.field_list[t.wp_form.data.match(o[1])],p=l&&l.value();p&&(n=n.split(o[0]).join(p))}}void 0!==n&&a.value(n)}}}),s.trigger("change")):e.needs_refresh=!0},_refreshHistory:function(){var e=this,t=parent.Galaxy&&parent.Galaxy.currHistoryPanel&&parent.Galaxy.currHistoryPanel.model;this._refresh_history&&clearTimeout(this._refresh_history),t&&t.refresh().success(function(){0===t.numOfUnfinishedShownContents()&&(e._refresh_history=setTimeout(function(){e._refreshHistory()},t.UPDATE_DELAY))})},_execute:function(){var e=this;this.show_progress=!0,this._enabled(!1),this.deferred.execute(function(t){setTimeout(function(){t.resolve(),e._submit()},0)})},_submit:function(){var e=this,t=this.history_form.data.create(),s={new_history_name:t["new_history|name"]?t["new_history|name"]:null,history_id:t["new_history|name"]?null:this.model.get("history_id"),replacement_params:this.wp_form?this.wp_form.data.create():{},parameters:{},parameters_normalized:!0,batch:!0},i=!0;for(var a in this.forms){var n=this.forms[a],o=n.data.create(),r=e.steps[a],l=r.step_index;n.trigger("reset");for(var p in o){var u=o[p],d=n.data.match(p),c=(n.field_list[d],n.input_list[d]);if(!c.step_linked){if(!(i=this._isDataStep(r)?u&&u.values&&u.values.length>0:c.optional||c.is_workflow&&""!==u||!c.is_workflow&&null!==u)){n.highlight(d);break}s.parameters[l]=s.parameters[l]||{},s.parameters[l][p]=o[p]}}if(!i)break}i?(Galaxy.emit.debug("tool-form-composite::submit()","Validation complete.",s),f.default.request({type:"POST",url:Galaxy.root+"api/workflows/"+this.model.id+"/invocations",data:s,success:function(t){if(Galaxy.emit.debug("tool-form-composite::submit","Submission successful.",t),e.$el.children().hide(),e.$el.append(e._templateSuccess(t)),$.isArray(t)&&t.length>0){e.$el.append($("<div/>",{id:"webhook-view"}));new y.default.WebhookView({urlRoot:Galaxy.root+"api/webhooks/workflow",toolId:s.tool_id,toolVersion:s.tool_version})}e._refreshHistory()},error:function(t){Galaxy.emit.debug("tool-form-composite::submit","Submission failed.",t);var i=!1;if(t&&t.err_data)for(var a in e.forms){var n=e.forms[a],o=t.err_data[n.model.get("step_index")];if(o){var r=n.data.matchResponse(o);for(var l in r){n.highlight(l,r[l]),i=!0;break}}}i||e.modal.show({title:(0,h.default)("Workflow submission failed"),body:e._templateError(s,t&&t.err_msg),buttons:{Close:function(){e.modal.hide()}}})},complete:function(){e._enabled(!0)}})):(e._enabled(!0),Galaxy.emit.debug("tool-form-composite::submit()","Validation failed.",s))},_append:function(e,t){e.append("<p/>").append(t)},_enabled:function(e){this.execute_btn.model.set({wait:!e,wait_text:"Sending...",percentage:-1}),this.wp_form&&this.wp_form.portlet[e?"enable":"disable"](),this.history_form&&this.history_form.portlet[e?"enable":"disable"](),_.each(this.forms,function(t){t&&t.portlet[e?"enable":"disable"]()})},_isDataStep:function(e){for(var t=$.isArray(e)?e:[e],s=0;s<t.length;s++){var i=t[s];if(!i||!i.step_type||!i.step_type.startsWith("data"))return!1}return!0},_templateSuccess:function(e){return $.isArray(e)&&e.length>0?$("<div/>").addClass("donemessagelarge").append($("<p/>").html("Successfully invoked workflow <b>"+f.default.sanitize(this.model.get("name"))+"</b>"+(e.length>1?" <b>"+e.length+" times</b>":"")+".")).append($("<p/>").append("<b/>").text("You can check the status of queued jobs and view the resulting data by refreshing the History pane. When the job has been run the status will change from 'running' to 'finished' if completed successfully or 'error' if problems were encountered.")):this._templateError(e,"Invalid success response. No invocations found.")},_templateError:function(e,t){return $("<div/>").addClass("errormessagelarge").append($("<p/>").text("The server could not complete the request. Please contact the Galaxy Team if this error persists. "+(JSON.stringify(t)||""))).append($("<pre/>").text(JSON.stringify(e,null,4)))}});e.default={View:x}});
->>>>>>> 82f9f8eb
+define("mvc/tool/tool-form-composite", ["exports", "utils/localization", "utils/utils", "utils/deferred", "mvc/ui/ui-misc", "mvc/form/form-view", "mvc/form/form-data", "mvc/tool/tool-form-base", "mvc/ui/ui-modal", "mvc/webhooks", "mvc/workflow/workflow-icons"], function(exports, _localization, _utils, _deferred, _uiMisc, _formView, _formData, _toolFormBase, _uiModal, _webhooks, _workflowIcons) {
+    "use strict";
+
+    Object.defineProperty(exports, "__esModule", {
+        value: true
+    });
+
+    var _localization2 = _interopRequireDefault(_localization);
+
+    var _utils2 = _interopRequireDefault(_utils);
+
+    var _deferred2 = _interopRequireDefault(_deferred);
+
+    var _uiMisc2 = _interopRequireDefault(_uiMisc);
+
+    var _formView2 = _interopRequireDefault(_formView);
+
+    var _formData2 = _interopRequireDefault(_formData);
+
+    var _toolFormBase2 = _interopRequireDefault(_toolFormBase);
+
+    var _uiModal2 = _interopRequireDefault(_uiModal);
+
+    var _webhooks2 = _interopRequireDefault(_webhooks);
+
+    var _workflowIcons2 = _interopRequireDefault(_workflowIcons);
+
+    function _interopRequireDefault(obj) {
+        return obj && obj.__esModule ? obj : {
+            default: obj
+        };
+    }
+
+    var View = Backbone.View.extend({
+        initialize: function initialize(options) {
+            var self = this;
+            this.modal = parent.Galaxy.modal || new _uiModal2.default.View();
+            this.model = options && options.model || new Backbone.Model(options);
+            this.deferred = new _deferred2.default();
+            this.setElement($("<div/>").addClass("ui-form-composite").append(this.$message = $("<div/>")).append(this.$header = $("<div/>")).append(this.$steps = $("<div/>")));
+            $("body").append(this.$el);
+            this._configure();
+            this.render();
+            $(window).resize(function() {
+                self._refresh();
+            });
+        },
+
+        /** Refresh height of scrollable div below header, handle scrolling by lazy loading steps */
+        _refresh: function _refresh(step_index) {
+            var margin = _.reduce(this.$el.children(), function(memo, child) {
+                return memo + $(child).outerHeight();
+            }, 0) - this.$steps.height() + 90;
+            this.$steps.css("height", $(window).height() - margin);
+        },
+
+        /** Configures form/step options for each workflow step */
+        _configure: function _configure() {
+            var self = this;
+            this.forms = [];
+            this.steps = [];
+            this.links = [];
+            this.parms = [];
+            _.each(this.model.get("steps"), function(step, i) {
+                Galaxy.emit.debug("tool-form-composite::initialize()", i + " : Preparing workflow step.");
+                var icon = _workflowIcons2.default[step.step_type];
+                var title = parseInt(i + 1) + ": " + (step.step_label || step.step_name);
+                if (step.annotation) {
+                    title += " - " + step.annotation;
+                }
+                if (step.step_version) {
+                    title += " (Galaxy Version " + step.step_version + ")";
+                }
+                step = _utils2.default.merge({
+                    index: i,
+                    fixed_title: _.escape(title),
+                    icon: icon || "",
+                    help: null,
+                    citations: null,
+                    collapsible: true,
+                    collapsed: i > 0 && !self._isDataStep(step),
+                    sustain_version: true,
+                    sustain_repeats: true,
+                    sustain_conditionals: true,
+                    narrow: true,
+                    text_enable: "Edit",
+                    text_disable: "Undo",
+                    cls_enable: "fa fa-edit",
+                    cls_disable: "fa fa-undo",
+                    errors: step.messages,
+                    initial_errors: true,
+                    cls: "ui-portlet-narrow",
+                    hide_operations: true,
+                    needs_refresh: false,
+                    always_refresh: step.step_type != "tool"
+                }, step);
+                self.steps[i] = step;
+                self.links[i] = [];
+                self.parms[i] = {};
+            });
+
+            // build linear index of step input pairs
+            _.each(this.steps, function(step, i) {
+                _formData2.default.visitInputs(step.inputs, function(input, name) {
+                    self.parms[i][name] = input;
+                });
+            });
+
+            // iterate through data input modules and collect linked sub steps
+            _.each(this.steps, function(step, i) {
+                _.each(step.output_connections, function(output_connection) {
+                    _.each(self.steps, function(sub_step, j) {
+                        sub_step.step_index === output_connection.input_step_index && self.links[i].push(sub_step);
+                    });
+                });
+            });
+
+            // convert all connected data inputs to hidden fields with proper labels,
+            // and track the linked source step
+            _.each(this.steps, function(step, i) {
+                _.each(self.steps, function(sub_step, j) {
+                    var connections_by_name = {};
+                    _.each(step.output_connections, function(connection) {
+                        sub_step.step_index === connection.input_step_index && (connections_by_name[connection.input_name] = connection);
+                    });
+                    _.each(self.parms[j], function(input, name) {
+                        var connection = connections_by_name[name];
+                        if (connection) {
+                            input.type = "hidden";
+                            input.help = input.step_linked ? input.help + ", " : "";
+                            input.help += "Output dataset '" + connection.output_name + "' from step " + (parseInt(i) + 1);
+                            input.step_linked = input.step_linked || [];
+                            input.step_linked.push(step);
+                        }
+                    });
+                });
+            });
+
+            // identify and configure workflow parameters
+            var wp_count = 0;
+            this.wp_inputs = {};
+
+            function _handleWorkflowParameter(value, callback) {
+                var re = /\$\{(.+?)\}/g;
+                var match;
+                while (match = re.exec(String(value))) {
+                    var wp_name = match[1];
+                    callback(self.wp_inputs[wp_name] = self.wp_inputs[wp_name] || {
+                        label: wp_name,
+                        name: wp_name,
+                        type: "text",
+                        color: "hsl( " + ++wp_count * 100 + ", 70%, 30% )",
+                        style: "ui-form-wp-source",
+                        links: []
+                    });
+                }
+            }
+            _.each(this.steps, function(step, i) {
+                _.each(self.parms[i], function(input, name) {
+                    _handleWorkflowParameter(input.value, function(wp_input) {
+                        wp_input.links.push(step);
+                        input.wp_linked = true;
+                        input.type = "text";
+                        input.backdrop = true;
+                        input.style = "ui-form-wp-target";
+                    });
+                });
+                _.each(step.post_job_actions, function(pja) {
+                    _.each(pja.action_arguments, function(arg) {
+                        _handleWorkflowParameter(arg, function() {});
+                    });
+                });
+            });
+
+            // select fields are shown for dynamic fields if all putative data inputs are available,
+            // or if an explicit reference is specified as data_ref and available
+            _.each(this.steps, function(step, i) {
+                if (step.step_type == "tool") {
+                    var data_resolved = true;
+                    _formData2.default.visitInputs(step.inputs, function(input, name, context) {
+                        var is_runtime_value = input.value && input.value.__class__ == "RuntimeValue";
+                        var is_data_input = ["data", "data_collection"].indexOf(input.type) != -1;
+                        var data_ref = context[input.data_ref];
+                        input.step_linked && !self._isDataStep(input.step_linked) && (data_resolved = false);
+                        input.options && (input.options.length == 0 && !data_resolved || input.wp_linked) && (input.is_workflow = true);
+                        data_ref && (input.is_workflow = data_ref.step_linked && !self._isDataStep(data_ref.step_linked) || input.wp_linked);
+                        (is_data_input || input.value && input.value.__class__ == "RuntimeValue" && !input.step_linked) && (step.collapsed = false);
+                        is_runtime_value && (input.value = input.default_value);
+                        input.flavor = "workflow";
+                        if (!is_runtime_value && !is_data_input && input.type !== "hidden" && !input.wp_linked) {
+                            if (input.optional || !_utils2.default.isEmpty(input.value) && input.value !== "") {
+                                input.collapsible_value = input.value;
+                                input.collapsible_preview = true;
+                            }
+                        }
+                    });
+                }
+            });
+        },
+
+        render: function render() {
+            var self = this;
+            this.deferred.reset();
+            this._renderHeader();
+            this._renderMessage();
+            this._renderParameters();
+            this._renderHistory();
+            this._renderResourceParameters();
+            _.each(this.steps, function(step) {
+                self._renderStep(step);
+            });
+        },
+
+        /** Render header */
+        _renderHeader: function _renderHeader() {
+            var self = this;
+            this.execute_btn = new _uiMisc2.default.Button({
+                icon: "fa-check",
+                title: (0, _localization2.default)("Run workflow"),
+                cls: "btn btn-primary",
+                onclick: function onclick() {
+                    self._execute();
+                }
+            });
+            this.$header.addClass("ui-form-header").empty().append(new _uiMisc2.default.Label({
+                title: "Workflow: " + this.model.get("name")
+            }).$el).append(this.execute_btn.$el);
+        },
+
+        /** Render message */
+        _renderMessage: function _renderMessage() {
+            this.$message.empty();
+            if (this.model.get("has_upgrade_messages")) {
+                this.$message.append(new _uiMisc2.default.Message({
+                    message: "Some tools in this workflow may have changed since it was last saved or some errors were found. The workflow may still run, but any new options will have default values. Please review the messages below to make a decision about whether the changes will affect your analysis.",
+                    status: "warning",
+                    persistent: true,
+                    fade: false
+                }).$el);
+            }
+            var step_version_changes = this.model.get("step_version_changes");
+            if (step_version_changes && step_version_changes.length > 0) {
+                this.$message.append(new _uiMisc2.default.Message({
+                    message: "Some tools are being executed with different versions compared to those available when this workflow was last saved because the other versions are not or no longer available on this Galaxy instance. To upgrade your workflow and dismiss this message simply edit the workflow and re-save it.",
+                    status: "warning",
+                    persistent: true,
+                    fade: false
+                }).$el);
+            }
+        },
+
+        /** Render workflow parameters */
+        _renderParameters: function _renderParameters() {
+            var self = this;
+            this.wp_form = null;
+            if (!_.isEmpty(this.wp_inputs)) {
+                this.wp_form = new _formView2.default({
+                    title: "<b>Workflow Parameters</b>",
+                    inputs: this.wp_inputs,
+                    cls: "ui-portlet-narrow",
+                    onchange: function onchange() {
+                        _.each(self.wp_form.input_list, function(input_def, i) {
+                            _.each(input_def.links, function(step) {
+                                self._refreshStep(step);
+                            });
+                        });
+                    }
+                });
+                this._append(this.$steps.empty(), this.wp_form.$el);
+            }
+        },
+
+        /** Render workflow parameters */
+        _renderHistory: function _renderHistory() {
+            this.history_form = new _formView2.default({
+                cls: "ui-portlet-narrow",
+                title: "<b>History Options</b>",
+                inputs: [{
+                    type: "conditional",
+                    name: "new_history",
+                    test_param: {
+                        name: "check",
+                        label: "Send results to a new history",
+                        type: "boolean",
+                        value: "false",
+                        help: ""
+                    },
+                    cases: [{
+                        value: "true",
+                        inputs: [{
+                            name: "name",
+                            label: "History name",
+                            type: "text",
+                            value: this.model.get("name")
+                        }]
+                    }]
+                }]
+            });
+            this._append(this.$steps, this.history_form.$el);
+        },
+
+        /** Render Workflow Options */
+        _renderResourceParameters: function _renderResourceParameters() {
+            this.workflow_resource_parameters_form = null;
+            if (!_.isEmpty(this.model.get('workflow_resource_parameters'))) {
+                this.workflow_resource_parameters_form = new _formView2.default({
+                    cls: 'ui-portlet-narrow',
+                    title: '<b>Workflow Resource Options</b>',
+                    inputs: this.model.get('workflow_resource_parameters')
+                });
+                this._append(this.$steps, this.workflow_resource_parameters_form.$el);
+            }
+        },
+
+        /** Render step */
+        _renderStep: function _renderStep(step) {
+            var self = this;
+            var form = null;
+            this.deferred.execute(function(promise) {
+                self.$steps.addClass("ui-steps");
+                if (step.step_type == "tool") {
+                    step.postchange = function(process, form) {
+                        var self = this;
+                        var current_state = {
+                            tool_id: step.id,
+                            tool_version: step.version,
+                            inputs: $.extend(true, {}, form.data.create())
+                        };
+                        form.wait(true);
+                        Galaxy.emit.debug("tool-form-composite::postchange()", "Sending current state.", current_state);
+                        _utils2.default.request({
+                            type: "POST",
+                            url: Galaxy.root + "api/tools/" + step.id + "/build",
+                            data: current_state,
+                            success: function success(data) {
+                                form.update(data);
+                                form.wait(false);
+                                Galaxy.emit.debug("tool-form-composite::postchange()", "Received new model.", data);
+                                process.resolve();
+                            },
+                            error: function error(response) {
+                                Galaxy.emit.debug("tool-form-composite::postchange()", "Refresh request failed.", response);
+                                process.reject();
+                            }
+                        });
+                    };
+                    form = new _toolFormBase2.default(step);
+                    if (step.post_job_actions && step.post_job_actions.length) {
+                        form.portlet.append($("<div/>").addClass("ui-form-element-disabled").append($("<div/>").addClass("ui-form-title").html("<b>Job Post Actions</b>")).append($("<div/>").addClass("ui-form-preview").html(_.reduce(step.post_job_actions, function(memo, value) {
+                            return memo + " " + value.short_str;
+                        }, ""))));
+                    }
+                } else {
+                    var is_simple_input = ["data_input", "data_collection_input"].indexOf(step.step_type) != -1;
+                    _.each(step.inputs, function(input) {
+                        input.flavor = "module";
+                        input.hide_label = is_simple_input;
+                    });
+                    form = new _formView2.default(_utils2.default.merge({
+                        title: step.fixed_title,
+                        onchange: function onchange() {
+                            _.each(self.links[step.index], function(link) {
+                                self._refreshStep(link);
+                            });
+                        },
+                        inputs: step.inputs && step.inputs.length > 0 ? step.inputs : [{
+                            type: "hidden",
+                            name: "No options available.",
+                            ignore: null
+                        }]
+                    }, step));
+                }
+                self.forms[step.index] = form;
+                self._append(self.$steps, form.$el);
+                self._refresh();
+                step.needs_refresh && self._refreshStep(step);
+                form.portlet[!self.show_progress ? "enable" : "disable"]();
+                self.show_progress && self.execute_btn.model.set({
+                    wait: true,
+                    wait_text: "Preparing...",
+                    percentage: (step.index + 1) * 100.0 / self.steps.length
+                });
+                Galaxy.emit.debug("tool-form-composite::initialize()", step.index + " : Workflow step state ready.", step);
+                setTimeout(function() {
+                    promise.resolve();
+                }, 0);
+            });
+        },
+
+        /** Refreshes step values from source step values */
+        _refreshStep: function _refreshStep(step) {
+            var self = this;
+            var form = this.forms[step.index];
+            if (form) {
+                _.each(self.parms[step.index], function(input, name) {
+                    if (input.step_linked || input.wp_linked) {
+                        var field = form.field_list[form.data.match(name)];
+                        if (field) {
+                            var new_value = undefined;
+                            if (input.step_linked) {
+                                new_value = {
+                                    values: []
+                                };
+                                _.each(input.step_linked, function(source_step) {
+                                    if (self._isDataStep(source_step)) {
+                                        var value = self.forms[source_step.index].data.create().input;
+                                        value && _.each(value.values, function(v) {
+                                            new_value.values.push(v);
+                                        });
+                                    }
+                                });
+                                if (!input.multiple && new_value.values.length > 0) {
+                                    new_value = {
+                                        values: [new_value.values[0]]
+                                    };
+                                }
+                            } else if (input.wp_linked) {
+                                new_value = input.value;
+                                var re = /\$\{(.+?)\}/g;
+                                var match;
+                                while (match = re.exec(input.value)) {
+                                    var wp_field = self.wp_form.field_list[self.wp_form.data.match(match[1])];
+                                    var wp_value = wp_field && wp_field.value();
+                                    if (wp_value) {
+                                        new_value = new_value.split(match[0]).join(wp_value);
+                                    }
+                                }
+                            }
+                            if (new_value !== undefined) {
+                                field.value(new_value);
+                            }
+                        }
+                    }
+                });
+                form.trigger("change");
+            } else {
+                step.needs_refresh = true;
+            }
+        },
+
+        /** Refresh the history after job submission while form is shown */
+        _refreshHistory: function _refreshHistory() {
+            var self = this;
+            var history = parent.Galaxy && parent.Galaxy.currHistoryPanel && parent.Galaxy.currHistoryPanel.model;
+            this._refresh_history && clearTimeout(this._refresh_history);
+            if (history) {
+                history.refresh().success(function() {
+                    if (history.numOfUnfinishedShownContents() === 0) {
+                        self._refresh_history = setTimeout(function() {
+                            self._refreshHistory();
+                        }, history.UPDATE_DELAY);
+                    }
+                });
+            }
+        },
+
+        /** Build remaining steps */
+        _execute: function _execute() {
+            var self = this;
+            this.show_progress = true;
+            this._enabled(false);
+            this.deferred.execute(function(promise) {
+                setTimeout(function() {
+                    promise.resolve();
+                    self._submit();
+                }, 0);
+            });
+        },
+
+        /** Validate and submit workflow */
+        _submit: function _submit() {
+            var self = this;
+            var history_form_data = this.history_form.data.create();
+            var job_def = {
+                new_history_name: history_form_data["new_history|name"] ? history_form_data["new_history|name"] : null,
+                history_id: !history_form_data["new_history|name"] ? this.model.get("history_id") : null,
+                resource_params: this.workflow_resource_parameters_form ? this.workflow_resource_parameters_form.data.create() : {},
+                replacement_params: this.wp_form ? this.wp_form.data.create() : {},
+                parameters: {},
+                // Tool form will submit flat maps for each parameter
+                // (e.g. "repeat_0|cond|param": "foo" instead of nested
+                // data structures).
+                parameters_normalized: true,
+                // Tool form always wants a list of invocations back
+                // so that inputs can be batched.
+                batch: true
+            };
+            var validated = true;
+            for (var i in this.forms) {
+                var form = this.forms[i];
+                var job_inputs = form.data.create();
+                var step = self.steps[i];
+                var step_index = step.step_index;
+                form.trigger("reset");
+                for (var job_input_id in job_inputs) {
+                    var input_value = job_inputs[job_input_id];
+                    var input_id = form.data.match(job_input_id);
+                    var input_field = form.field_list[input_id];
+                    var input_def = form.input_list[input_id];
+                    if (!input_def.step_linked) {
+                        if (this._isDataStep(step)) {
+                            validated = input_value && input_value.values && input_value.values.length > 0;
+                        } else {
+                            validated = input_def.optional || input_def.is_workflow && input_value !== "" || !input_def.is_workflow && input_value !== null;
+                        }
+                        if (!validated) {
+                            form.highlight(input_id);
+                            break;
+                        }
+                        job_def.parameters[step_index] = job_def.parameters[step_index] || {};
+                        job_def.parameters[step_index][job_input_id] = job_inputs[job_input_id];
+                    }
+                }
+                if (!validated) {
+                    break;
+                }
+            }
+            if (!validated) {
+                self._enabled(true);
+                Galaxy.emit.debug("tool-form-composite::submit()", "Validation failed.", job_def);
+            } else {
+                Galaxy.emit.debug("tool-form-composite::submit()", "Validation complete.", job_def);
+                _utils2.default.request({
+                    type: "POST",
+                    url: Galaxy.root + "api/workflows/" + this.model.id + "/invocations",
+                    data: job_def,
+                    success: function success(response) {
+                        Galaxy.emit.debug("tool-form-composite::submit", "Submission successful.", response);
+                        self.$el.children().hide();
+                        self.$el.append(self._templateSuccess(response));
+
+                        // Show Webhook if job is running
+                        if ($.isArray(response) && response.length > 0) {
+                            self.$el.append($("<div/>", {
+                                id: "webhook-view"
+                            }));
+                            var WebhookApp = new _webhooks2.default.WebhookView({
+                                urlRoot: Galaxy.root + "api/webhooks/workflow",
+                                toolId: job_def.tool_id,
+                                toolVersion: job_def.tool_version
+                            });
+                        }
+
+                        self._refreshHistory();
+                    },
+                    error: function error(response) {
+                        Galaxy.emit.debug("tool-form-composite::submit", "Submission failed.", response);
+                        var input_found = false;
+                        if (response && response.err_data) {
+                            for (var i in self.forms) {
+                                var form = self.forms[i];
+                                var step_related_errors = response.err_data[form.model.get("step_index")];
+                                if (step_related_errors) {
+                                    var error_messages = form.data.matchResponse(step_related_errors);
+                                    for (var input_id in error_messages) {
+                                        form.highlight(input_id, error_messages[input_id]);
+                                        input_found = true;
+                                        break;
+                                    }
+                                }
+                            }
+                        }
+                        if (!input_found) {
+                            self.modal.show({
+                                title: (0, _localization2.default)("Workflow submission failed"),
+                                body: self._templateError(job_def, response && response.err_msg),
+                                buttons: {
+                                    Close: function Close() {
+                                        self.modal.hide();
+                                    }
+                                }
+                            });
+                        }
+                    },
+                    complete: function complete() {
+                        self._enabled(true);
+                    }
+                });
+            }
+        },
+
+        /** Append new dom to body */
+        _append: function _append($container, $el) {
+            $container.append("<p/>").append($el);
+        },
+
+        /** Set enabled/disabled state */
+        _enabled: function _enabled(enabled) {
+            this.execute_btn.model.set({
+                wait: !enabled,
+                wait_text: "Sending...",
+                percentage: -1
+            });
+            this.wp_form && this.wp_form.portlet[enabled ? "enable" : "disable"]();
+            this.history_form && this.history_form.portlet[enabled ? "enable" : "disable"]();
+            _.each(this.forms, function(form) {
+                form && form.portlet[enabled ? "enable" : "disable"]();
+            });
+        },
+
+        /** Is data input module/step */
+        _isDataStep: function _isDataStep(steps) {
+            var lst = $.isArray(steps) ? steps : [steps];
+            for (var i = 0; i < lst.length; i++) {
+                var step = lst[i];
+                if (!step || !step.step_type || !step.step_type.startsWith("data")) {
+                    return false;
+                }
+            }
+            return true;
+        },
+
+        /** Templates */
+        _templateSuccess: function _templateSuccess(response) {
+            if ($.isArray(response) && response.length > 0) {
+                return $("<div/>").addClass("donemessagelarge").append($("<p/>").html("Successfully invoked workflow <b>" + _utils2.default.sanitize(this.model.get("name")) + "</b>" + (response.length > 1 ? " <b>" + response.length + " times</b>" : "") + ".")).append($("<p/>").append("<b/>").text("You can check the status of queued jobs and view the resulting data by refreshing the History pane. When the job has been run the status will change from 'running' to 'finished' if completed successfully or 'error' if problems were encountered."));
+            } else {
+                return this._templateError(response, "Invalid success response. No invocations found.");
+            }
+        },
+
+        _templateError: function _templateError(response, err_msg) {
+            return $("<div/>").addClass("errormessagelarge").append($("<p/>").text("The server could not complete the request. Please contact the Galaxy Team if this error persists. " + (JSON.stringify(err_msg) || ""))).append($("<pre/>").text(JSON.stringify(response, null, 4)));
+        }
+    });
+    /** This is the run workflow tool form view. */
+    exports.default = {
+        View: View
+    };
+});
+//# sourceMappingURL=../../../maps/mvc/tool/tool-form-composite.js.map