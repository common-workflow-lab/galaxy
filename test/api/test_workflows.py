from __future__ import print_function

import time
from collections import namedtuple
from json import dumps
from uuid import uuid4

import yaml
from requests import delete, put

from base import api  # noqa: I100
from base.populators import (  # noqa: I100
    DatasetCollectionPopulator,
    DatasetPopulator,
    skip_without_tool,
    wait_on,
    WorkflowPopulator
)
from galaxy.exceptions import error_codes
from galaxy.tools.verify.test_data import TestDataResolver


SIMPLE_NESTED_WORKFLOW_YAML = """
class: GalaxyWorkflow
inputs:
  - id: outer_input
steps:
  - tool_id: cat1
    label: first_cat
    state:
      input1:
        $link: outer_input
  - run:
      class: GalaxyWorkflow
      inputs:
        - id: inner_input
      outputs:
        - id: workflow_output
          source: random_lines#out_file1
      steps:
        - tool_id: random_lines1
          label: random_lines
          state:
            num_lines: 1
            input:
              $link: inner_input
            seed_source:
              seed_source_selector: set_seed
              seed: asdf
    label: nested_workflow
    connect:
      inner_input: first_cat#out_file1
  - tool_id: cat1
    label: second_cat
    state:
      input1:
        $link: nested_workflow#workflow_output
      queries:
        - input2:
            $link: nested_workflow#workflow_output

test_data:
  outer_input:
    value: 1.bed
    type: File
"""


class BaseWorkflowsApiTestCase(api.ApiTestCase):
    # TODO: Find a new file for this class.

    def setUp(self):
        super(BaseWorkflowsApiTestCase, self).setUp()
        self.workflow_populator = WorkflowPopulator(self.galaxy_interactor)
        self.dataset_populator = DatasetPopulator(self.galaxy_interactor)
        self.dataset_collection_populator = DatasetCollectionPopulator(self.galaxy_interactor)

    def _assert_user_has_workflow_with_name(self, name):
        names = self._workflow_names()
        assert name in names, "No workflows with name %s in users workflows <%s>" % (name, names)

    def _workflow_names(self):
        index_response = self._get("workflows")
        self._assert_status_code_is(index_response, 200)
        names = [w["name"] for w in index_response.json()]
        return names

    def import_workflow(self, workflow, **kwds):
        upload_response = self.workflow_populator.import_workflow(workflow, **kwds)
        return upload_response

    def _upload_yaml_workflow(self, has_yaml, **kwds):
        return self.workflow_populator.upload_yaml_workflow(has_yaml, **kwds)

    def _setup_workflow_run(self, workflow=None, inputs_by='step_id', history_id=None, workflow_id=None):
        if not workflow_id:
            workflow_id = self.workflow_populator.create_workflow(workflow)
        if not history_id:
            history_id = self.dataset_populator.new_history()
        hda1 = self.dataset_populator.new_dataset(history_id, content="1 2 3")
        hda2 = self.dataset_populator.new_dataset(history_id, content="4 5 6")
        workflow_request = dict(
            history="hist_id=%s" % history_id,
            workflow_id=workflow_id,
        )
        label_map = {
            'WorkflowInput1': self._ds_entry(hda1),
            'WorkflowInput2': self._ds_entry(hda2)
        }
        if inputs_by == 'step_id':
            ds_map = self._build_ds_map(workflow_id, label_map)
            workflow_request["ds_map"] = ds_map
        elif inputs_by == "step_index":
            index_map = {
                '0': self._ds_entry(hda1),
                '1': self._ds_entry(hda2)
            }
            workflow_request["inputs"] = dumps(index_map)
            workflow_request["inputs_by"] = 'step_index'
        elif inputs_by == "name":
            workflow_request["inputs"] = dumps(label_map)
            workflow_request["inputs_by"] = 'name'
        elif inputs_by in ["step_uuid", "uuid_implicitly"]:
            uuid_map = {
                workflow["steps"]["0"]["uuid"]: self._ds_entry(hda1),
                workflow["steps"]["1"]["uuid"]: self._ds_entry(hda2),
            }
            workflow_request["inputs"] = dumps(uuid_map)
            if inputs_by == "step_uuid":
                workflow_request["inputs_by"] = "step_uuid"

        return workflow_request, history_id

    def _build_ds_map(self, workflow_id, label_map):
        workflow_inputs = self._workflow_inputs(workflow_id)
        ds_map = {}
        for key, value in workflow_inputs.items():
            label = value["label"]
            if label in label_map:
                ds_map[key] = label_map[label]
        return dumps(ds_map)

    def _ds_entry(self, hda):
        src = 'hda'
        if 'history_content_type' in hda and hda['history_content_type'] == "dataset_collection":
            src = 'hdca'
        return dict(src=src, id=hda["id"])

    def _workflow_inputs(self, uploaded_workflow_id):
        workflow_show_resposne = self._get("workflows/%s" % uploaded_workflow_id)
        self._assert_status_code_is(workflow_show_resposne, 200)
        workflow_inputs = workflow_show_resposne.json()["inputs"]
        return workflow_inputs

    def _invocation_details(self, workflow_id, invocation_id):
        invocation_details_response = self._get("workflows/%s/usage/%s" % (workflow_id, invocation_id))
        self._assert_status_code_is(invocation_details_response, 200)
        invocation_details = invocation_details_response.json()
        return invocation_details

    def _run_jobs(self, has_workflow, history_id=None, wait=True, source_type=None, jobs_descriptions=None, expected_response=200, assert_ok=True):
        def read_test_data(test_dict):
            test_data_resolver = TestDataResolver()
            filename = test_data_resolver.get_filename(test_dict["value"])
            content = open(filename, "r").read()
            return content

        if history_id is None:
            history_id = self.history_id
        workflow_id = self._upload_yaml_workflow(
            has_workflow, source_type=source_type
        )
        if jobs_descriptions is None:
            assert source_type != "path"
<<<<<<< HEAD
            jobs_descriptions = yaml.load(has_workflow)
=======
            jobs_descriptions = yaml.safe_load(has_workflow)
>>>>>>> 2f2acb98

        test_data = jobs_descriptions.get("test_data", {})

        label_map = {}
        inputs = {}
        has_uploads = False

        for key, value in test_data.items():
            is_dict = isinstance(value, dict)
            if is_dict and ("elements" in value or value.get("type", None) in ["list:paired", "list", "paired"]):
                elements_data = value.get("elements", [])
                elements = []
                for element_data in elements_data:
                    identifier = element_data["identifier"]
                    input_type = element_data.get("type", "raw")
                    if input_type == "File":
                        content = read_test_data(element_data)
                    else:
                        content = element_data["content"]
                    elements.append((identifier, content))
                # TODO: make this collection_type
                collection_type = value["type"]
                new_collection_kwds = {}
                if "name" in value:
                    new_collection_kwds["name"] = value["name"]
                if collection_type == "list:paired":
                    hdca = self.dataset_collection_populator.create_list_of_pairs_in_history(history_id, **new_collection_kwds).json()
                elif collection_type == "list":
                    hdca = self.dataset_collection_populator.create_list_in_history(history_id, contents=elements, **new_collection_kwds).json()
                else:
                    hdca = self.dataset_collection_populator.create_pair_in_history(history_id, contents=elements, **new_collection_kwds).json()
                label_map[key] = self._ds_entry(hdca)
                inputs[key] = hdca
                has_uploads = True
            elif is_dict and "type" in value:
                input_type = value["type"]
                if input_type == "File":
                    content = read_test_data(value)
                    new_dataset_kwds = {
                        "content": content
                    }
                    if "name" in value:
                        new_dataset_kwds["name"] = value["name"]
                    if "file_type" in value:
                        new_dataset_kwds["file_type"] = value["file_type"]
                    hda = self.dataset_populator.new_dataset(history_id, **new_dataset_kwds)
                    label_map[key] = self._ds_entry(hda)
                    has_uploads = True
                elif input_type == "raw":
                    label_map[key] = value["value"]
                    inputs[key] = value["value"]
            elif not is_dict:
                has_uploads = True
                hda = self.dataset_populator.new_dataset(history_id, content=value)
                label_map[key] = self._ds_entry(hda)
                inputs[key] = hda
            else:
                raise ValueError("Invalid test_data def %" % test_data)
        workflow_request = dict(
            history="hist_id=%s" % history_id,
            workflow_id=workflow_id,
        )
        workflow_request["inputs"] = dumps(label_map)
        workflow_request["inputs_by"] = 'name'
        if has_uploads:
            self.dataset_populator.wait_for_history(history_id, assert_ok=True)
        url = "workflows/%s/usage" % (workflow_id)
        invocation_response = self._post(url, data=workflow_request)
        self._assert_status_code_is(invocation_response, expected_response)
        invocation = invocation_response.json()
        invocation_id = invocation.get('id')
        if invocation_id:
            # Wait for workflow to become fully scheduled and then for all jobs
            # complete.
            if wait:
                self.workflow_populator.wait_for_workflow(workflow_id, invocation_id, history_id, assert_ok=assert_ok)
            jobs = self._history_jobs(history_id)
            return RunJobsSummary(
                history_id=history_id,
                workflow_id=workflow_id,
                invocation_id=invocation_id,
                inputs=inputs,
                jobs=jobs,
            )

    def _history_jobs(self, history_id):
        return self._get("jobs", {"history_id": history_id, "order_by": "create_time"}).json()

    def _assert_history_job_count(self, history_id, n):
        jobs = self._history_jobs(history_id)
        self.assertEqual(len(jobs), n)


# Workflow API TODO:
# - Allow history_id as param to workflow run action. (hist_id)
# - Allow post to workflows/<workflow_id>/run in addition to posting to
#    /workflows with id in payload.
# - Much more testing obviously, always more testing.
class WorkflowsApiTestCase(BaseWorkflowsApiTestCase):

    def setUp(self):
        super(WorkflowsApiTestCase, self).setUp()

    def test_show_valid(self):
        workflow_id = self.workflow_populator.simple_workflow("dummy")
        workflow_id = self.workflow_populator.simple_workflow("test_regular")
        show_response = self._get("workflows/%s" % workflow_id, {"style": "instance"})
        workflow = show_response.json()
        self._assert_looks_like_instance_workflow_representation(workflow)
        assert len(workflow["steps"]) == 3
        self.assertEqual(sorted(step["id"] for step in workflow["steps"].values()), [0, 1, 2])

        show_response = self._get("workflows/%s" % workflow_id, {"legacy": True})
        workflow = show_response.json()
        self._assert_looks_like_instance_workflow_representation(workflow)
        assert len(workflow["steps"]) == 3
        # Can't reay say what the legacy IDs are but must be greater than 3 because dummy
        # workflow was created first in this instance.
        self.assertNotEqual(sorted(step["id"] for step in workflow["steps"].values()), [0, 1, 2])

    def test_show_invalid_key_is_400(self):
        show_response = self._get("workflows/%s" % self._random_key())
        self._assert_status_code_is(show_response, 400)

    def test_cannot_show_private_workflow(self):
        workflow_id = self.workflow_populator.simple_workflow("test_not_importportable")
        with self._different_user():
            show_response = self._get("workflows/%s" % workflow_id)
            self._assert_status_code_is(show_response, 403)

    def test_delete(self):
        workflow_id = self.workflow_populator.simple_workflow("test_delete")
        workflow_name = "test_delete"
        self._assert_user_has_workflow_with_name(workflow_name)
        workflow_url = self._api_url("workflows/%s" % workflow_id, use_key=True)
        delete_response = delete(workflow_url)
        self._assert_status_code_is(delete_response, 200)
        # Make sure workflow is no longer in index by default.
        assert workflow_name not in self._workflow_names()

    def test_other_cannot_delete(self):
        workflow_id = self.workflow_populator.simple_workflow("test_other_delete")
        with self._different_user():
            workflow_url = self._api_url("workflows/%s" % workflow_id, use_key=True)
            delete_response = delete(workflow_url)
            self._assert_status_code_is(delete_response, 403)

    def test_index(self):
        index_response = self._get("workflows")
        self._assert_status_code_is(index_response, 200)
        assert isinstance(index_response.json(), list)

    def test_upload(self):
        self.__test_upload(use_deprecated_route=False)

    def test_upload_deprecated(self):
        self.__test_upload(use_deprecated_route=True)

    def test_import_tools_requires_admin(self):
        response = self.__test_upload(import_tools=True, assert_ok=False)
        assert response.status_code == 403

    def __test_upload(self, use_deprecated_route=False, name="test_import", workflow=None, assert_ok=True, import_tools=False):
        if workflow is None:
            workflow = self.workflow_populator.load_workflow(name=name)
        data = dict(
            workflow=dumps(workflow),
        )
        if import_tools:
            data["import_tools"] = import_tools
        if use_deprecated_route:
            route = "workflows/upload"
        else:
            route = "workflows"
        upload_response = self._post(route, data=data)
        if assert_ok:
            self._assert_status_code_is(upload_response, 200)
            self._assert_user_has_workflow_with_name(name)
        return upload_response

    def test_update(self):
        original_workflow = self.workflow_populator.load_workflow(name="test_import")
        uuids = {}
        labels = {}

        for order_index, step_dict in original_workflow["steps"].items():
            uuid = str(uuid4())
            step_dict["uuid"] = uuid
            uuids[order_index] = uuid
            label = "label_%s" % order_index
            step_dict["label"] = label
            labels[order_index] = label

        def check_label_and_uuid(order_index, step_dict):
            assert order_index in uuids
            assert order_index in labels

            self.assertEqual(uuids[order_index], step_dict["uuid"])
            self.assertEqual(labels[order_index], step_dict["label"])

        upload_response = self.__test_upload(workflow=original_workflow)
        workflow_id = upload_response.json()["id"]

        def update(workflow_object):
            put_response = self._update_workflow(workflow_id, workflow_object)
            self._assert_status_code_is(put_response, 200)
            return put_response

        workflow_content = self._download_workflow(workflow_id)
        steps = workflow_content["steps"]

        def tweak_step(step):
            order_index, step_dict = step
            check_label_and_uuid(order_index, step_dict)
            assert step_dict['position']['top'] != 1
            assert step_dict['position']['left'] != 1
            step_dict['position'] = {'top': 1, 'left': 1}

        map(tweak_step, steps.items())

        update(workflow_content)

        def check_step(step):
            order_index, step_dict = step
            check_label_and_uuid(order_index, step_dict)
            assert step_dict['position']['top'] == 1
            assert step_dict['position']['left'] == 1

        updated_workflow_content = self._download_workflow(workflow_id)
        map(check_step, updated_workflow_content['steps'].items())

        # Re-update against original worklfow...
        update(original_workflow)

        updated_workflow_content = self._download_workflow(workflow_id)

        # Make sure the positions have been updated.
        map(tweak_step, updated_workflow_content['steps'].items())

    def test_update_no_tool_id(self):
        workflow_object = self.workflow_populator.load_workflow(name="test_import")
        upload_response = self.__test_upload(workflow=workflow_object)
        workflow_id = upload_response.json()["id"]
        del workflow_object["steps"]["2"]["tool_id"]
        put_response = self._update_workflow(workflow_id, workflow_object)
        self._assert_status_code_is(put_response, 400)

    def test_update_missing_tool(self):
        # Create allows missing tools, update doesn't currently...
        workflow_object = self.workflow_populator.load_workflow(name="test_import")
        upload_response = self.__test_upload(workflow=workflow_object)
        workflow_id = upload_response.json()["id"]
        workflow_object["steps"]["2"]["tool_id"] = "cat-not-found"
        put_response = self._update_workflow(workflow_id, workflow_object)
        self._assert_status_code_is(put_response, 400)

    def test_require_unique_step_uuids(self):
        workflow_dup_uuids = self.workflow_populator.load_workflow(name="test_import")
        uuid0 = str(uuid4())
        for step_dict in workflow_dup_uuids["steps"].values():
            step_dict["uuid"] = uuid0
        response = self.workflow_populator.create_workflow_response(workflow_dup_uuids)
        self._assert_status_code_is(response, 400)

    def test_require_unique_step_labels(self):
        workflow_dup_label = self.workflow_populator.load_workflow(name="test_import")
        for step_dict in workflow_dup_label["steps"].values():
            step_dict["label"] = "my duplicated label"
        response = self.workflow_populator.create_workflow_response(workflow_dup_label)
        self._assert_status_code_is(response, 400)

    def test_import_deprecated(self):
        workflow_id = self.workflow_populator.simple_workflow("test_import_published_deprecated", publish=True)
        with self._different_user():
            other_import_response = self.__import_workflow(workflow_id)
            self._assert_status_code_is(other_import_response, 200)
            self._assert_user_has_workflow_with_name("imported: test_import_published_deprecated")

    def test_import_annotations(self):
        workflow_id = self.workflow_populator.simple_workflow("test_import_annotations", publish=True)
        with self._different_user():
            other_import_response = self.__import_workflow(workflow_id)
            self._assert_status_code_is(other_import_response, 200)

            # Test annotations preserved during upload and copied over during
            # import.
            other_id = other_import_response.json()["id"]
            imported_workflow = self._show_workflow(other_id)
            assert imported_workflow["annotation"] == "simple workflow"
            step_annotations = set(step["annotation"] for step in imported_workflow["steps"].values())
            assert "input1 description" in step_annotations

    def test_import_subworkflows(self):
        def get_subworkflow_content_id(workflow_id):
            workflow_contents = self._download_workflow(workflow_id, style="editor")
            steps = workflow_contents['steps']
            subworkflow_step = next(s for s in steps.values() if s["type"] == "subworkflow")
            return subworkflow_step['content_id']

        workflow_id = self._upload_yaml_workflow(SIMPLE_NESTED_WORKFLOW_YAML, publish=True)
        subworkflow_content_id = get_subworkflow_content_id(workflow_id)
        with self._different_user():
            other_import_response = self.__import_workflow(workflow_id)
            self._assert_status_code_is(other_import_response, 200)
            imported_workflow_id = other_import_response.json()["id"]
            imported_subworkflow_content_id = get_subworkflow_content_id(imported_workflow_id)
            assert subworkflow_content_id != imported_subworkflow_content_id

    def test_not_importable_prevents_import(self):
        workflow_id = self.workflow_populator.simple_workflow("test_not_importportable")
        with self._different_user():
            other_import_response = self.__import_workflow(workflow_id)
            self._assert_status_code_is(other_import_response, 403)

    def test_import_published(self):
        workflow_id = self.workflow_populator.simple_workflow("test_import_published", publish=True)
        with self._different_user():
            other_import_response = self.__import_workflow(workflow_id, deprecated_route=True)
            self._assert_status_code_is(other_import_response, 200)
            self._assert_user_has_workflow_with_name("imported: test_import_published")

    def test_export(self):
        uploaded_workflow_id = self.workflow_populator.simple_workflow("test_for_export")
        downloaded_workflow = self._download_workflow(uploaded_workflow_id)
        assert downloaded_workflow["name"] == "test_for_export"
        assert len(downloaded_workflow["steps"]) == 3
        first_input = downloaded_workflow["steps"]["0"]["inputs"][0]
        assert first_input["name"] == "WorkflowInput1"
        assert first_input["description"] == "input1 description"
        self._assert_has_keys(downloaded_workflow, "a_galaxy_workflow", "format-version", "annotation", "uuid", "steps")
        for step in downloaded_workflow["steps"].values():
            self._assert_has_keys(
                step,
                'id',
                'type',
                'tool_id',
                'tool_version',
                'name',
                'tool_state',
                'annotation',
                'inputs',
                'workflow_outputs',
                'outputs'
            )
            if step['type'] == "tool":
                self._assert_has_keys(step, "post_job_actions")

    def test_export_editor(self):
        uploaded_workflow_id = self.workflow_populator.simple_workflow("test_for_export")
        downloaded_workflow = self._download_workflow(uploaded_workflow_id, style="editor")
        self._assert_has_keys(downloaded_workflow, "name", "steps", "upgrade_messages")
        for step in downloaded_workflow["steps"].values():
            self._assert_has_keys(
                step,
                'id',
                'type',
                'content_id',
                'name',
                'tool_state',
                'tooltip',
                'data_inputs',
                'data_outputs',
                'config_form',
                'annotation',
                'post_job_actions',
                'workflow_outputs',
                'uuid',
                'label',
            )

    def test_import_missing_tool(self):
        workflow = self.workflow_populator.load_workflow_from_resource(name="test_workflow_missing_tool")
        workflow_id = self.workflow_populator.create_workflow(workflow)
        workflow_description = self._show_workflow(workflow_id)
        steps = workflow_description["steps"]
        missing_tool_steps = [v for v in steps.values() if v['tool_id'] == 'cat_missing_tool']
        assert len(missing_tool_steps) == 1

    def test_import_no_tool_id(self):
        # Import works with missing tools, but not with absent content/tool id.
        workflow = self.workflow_populator.load_workflow_from_resource(name="test_workflow_missing_tool")
        del workflow["steps"]["2"]["tool_id"]
        create_response = self.__test_upload(workflow=workflow, assert_ok=False)
        self._assert_status_code_is(create_response, 400)

    def test_import_export_with_runtime_inputs(self):
        workflow = self.workflow_populator.load_workflow_from_resource(name="test_workflow_with_runtime_input")
        workflow_id = self.workflow_populator.create_workflow(workflow)
        downloaded_workflow = self._download_workflow(workflow_id)
        assert len(downloaded_workflow["steps"]) == 2
        runtime_input = downloaded_workflow["steps"]["1"]["inputs"][0]
        assert runtime_input["description"].startswith("runtime parameter for tool")
        assert runtime_input["name"] == "num_lines"

    @skip_without_tool("cat1")
    def test_run_workflow_by_index(self):
        self.__run_cat_workflow(inputs_by='step_index')

    @skip_without_tool("cat1")
    def test_run_workflow_by_uuid(self):
        self.__run_cat_workflow(inputs_by='step_uuid')

    @skip_without_tool("cat1")
    def test_run_workflow_by_uuid_implicitly(self):
        self.__run_cat_workflow(inputs_by='uuid_implicitly')

    @skip_without_tool("cat1")
    def test_run_workflow_by_name(self):
        self.__run_cat_workflow(inputs_by='name')

    @skip_without_tool("cat1")
    def test_run_workflow(self):
        self.__run_cat_workflow(inputs_by='step_id')

    @skip_without_tool("multiple_versions")
    def test_run_versioned_tools(self):
        history_01_id = self.dataset_populator.new_history()
        workflow_version_01 = self._upload_yaml_workflow("""
class: GalaxyWorkflow
steps:
  - tool_id: multiple_versions
    tool_version: "0.1"
    state:
      inttest: 0
""")
        self.__invoke_workflow(history_01_id, workflow_version_01)
        self.dataset_populator.wait_for_history(history_01_id, assert_ok=True)

        history_02_id = self.dataset_populator.new_history()
        workflow_version_02 = self._upload_yaml_workflow("""
class: GalaxyWorkflow
steps:
  - tool_id: multiple_versions
    tool_version: "0.2"
    state:
      inttest: 1
""")
        self.__invoke_workflow(history_02_id, workflow_version_02)
        self.dataset_populator.wait_for_history(history_02_id, assert_ok=True)

    def __run_cat_workflow(self, inputs_by):
        workflow = self.workflow_populator.load_workflow(name="test_for_run")
        workflow["steps"]["0"]["uuid"] = str(uuid4())
        workflow["steps"]["1"]["uuid"] = str(uuid4())
        workflow_request, history_id = self._setup_workflow_run(workflow, inputs_by=inputs_by)
        # TODO: This should really be a post to workflows/<workflow_id>/run or
        # something like that.
        run_workflow_response = self._post("workflows", data=workflow_request)
        self._assert_status_code_is(run_workflow_response, 200)
        invocation_id = run_workflow_response.json()["id"]
        invocation = self._invocation_details(workflow_request["workflow_id"], invocation_id)
        assert invocation["state"] == "scheduled", invocation

        self._assert_status_code_is(run_workflow_response, 200)
        self.dataset_populator.wait_for_history(history_id, assert_ok=True)

    @skip_without_tool("collection_creates_pair")
    def test_workflow_run_output_collections(self):
        workflow_id = self._upload_yaml_workflow("""
class: GalaxyWorkflow
steps:
  - label: text_input
    type: input
  - label: split_up
    tool_id: collection_creates_pair
    state:
      input1:
        $link: text_input
  - tool_id: collection_paired_test
    state:
      f1:
        $link: split_up#paired_output
""")
        history_id = self.dataset_populator.new_history()
        hda1 = self.dataset_populator.new_dataset(history_id, content="a\nb\nc\nd\n")
        inputs = {
            '0': self._ds_entry(hda1),
        }
        invocation_id = self.__invoke_workflow(history_id, workflow_id, inputs)
        self.wait_for_invocation_and_jobs(history_id, workflow_id, invocation_id)
        self.dataset_populator.wait_for_history(history_id, assert_ok=True)
        self.assertEqual("a\nc\nb\nd\n", self.dataset_populator.get_history_dataset_content(history_id, hid=0))

    @skip_without_tool("collection_creates_pair")
    def test_workflow_run_output_collection_mapping(self):
        workflow_id = self._upload_yaml_workflow("""
class: GalaxyWorkflow
steps:
  - type: input_collection
  - tool_id: collection_creates_pair
    state:
      input1:
        $link: 0
  - tool_id: collection_paired_test
    state:
      f1:
        $link: 1#paired_output
  - tool_id: cat_list
    state:
      input1:
        $link: 2#out1
""")
        history_id = self.dataset_populator.new_history()
        hdca1 = self.dataset_collection_populator.create_list_in_history(history_id, contents=["a\nb\nc\nd\n", "e\nf\ng\nh\n"]).json()
        self.dataset_populator.wait_for_history(history_id, assert_ok=True)
        inputs = {
            '0': self._ds_entry(hdca1),
        }
        invocation_id = self.__invoke_workflow(history_id, workflow_id, inputs)
        self.wait_for_invocation_and_jobs(history_id, workflow_id, invocation_id)
        self.dataset_populator.wait_for_history(history_id, assert_ok=True)
        self.assertEqual("a\nc\nb\nd\ne\ng\nf\nh\n", self.dataset_populator.get_history_dataset_content(history_id, hid=0))

    @skip_without_tool("collection_split_on_column")
    def test_workflow_run_dynamic_output_collections(self):
        history_id = self.dataset_populator.new_history()
        workflow_id = self._upload_yaml_workflow("""
class: GalaxyWorkflow
steps:
  - label: text_input1
    type: input
  - label: text_input2
    type: input
  - label: cat_inputs
    tool_id: cat1
    state:
      input1:
        $link: text_input1
      queries:
        - input2:
            $link: text_input2
  - label: split_up
    tool_id: collection_split_on_column
    state:
      input1:
        $link: cat_inputs#out_file1
  - tool_id: cat_list
    state:
      input1:
        $link: split_up#split_output
""")
        hda1 = self.dataset_populator.new_dataset(history_id, content="samp1\t10.0\nsamp2\t20.0\n")
        hda2 = self.dataset_populator.new_dataset(history_id, content="samp1\t30.0\nsamp2\t40.0\n")
        self.dataset_populator.wait_for_history(history_id, assert_ok=True)
        inputs = {
            '0': self._ds_entry(hda1),
            '1': self._ds_entry(hda2),
        }
        invocation_id = self.__invoke_workflow(history_id, workflow_id, inputs)
        self.wait_for_invocation_and_jobs(history_id, workflow_id, invocation_id)
        details = self.dataset_populator.get_history_dataset_details(history_id, hid=0)
        last_item_hid = details["hid"]
        assert last_item_hid == 7, "Expected 7 history items, got %s" % last_item_hid
        content = self.dataset_populator.get_history_dataset_content(history_id, hid=0)
        self.assertEqual("10.0\n30.0\n20.0\n40.0\n", content)

    @skip_without_tool("collection_split_on_column")
    @skip_without_tool("min_repeat")
    def test_workflow_run_dynamic_output_collections_2(self):
        # A more advanced output collection workflow, testing regression of
        # https://github.com/galaxyproject/galaxy/issues/776
        history_id = self.dataset_populator.new_history()
        workflow_id = self._upload_yaml_workflow("""
class: GalaxyWorkflow
steps:
  - label: test_input_1
    type: input
  - label: test_input_2
    type: input
  - label: test_input_3
    type: input
  - label: split_up
    tool_id: collection_split_on_column
    state:
      input1:
        $link: test_input_2
  - label: min_repeat
    tool_id: min_repeat
    state:
      queries:
        - input:
            $link: test_input_1
      queries2:
        - input2:
            $link: split_up#split_output
""")
        hda1 = self.dataset_populator.new_dataset(history_id, content="samp1\t10.0\nsamp2\t20.0\n")
        hda2 = self.dataset_populator.new_dataset(history_id, content="samp1\t20.0\nsamp2\t40.0\n")
        hda3 = self.dataset_populator.new_dataset(history_id, content="samp1\t30.0\nsamp2\t60.0\n")
        self.dataset_populator.wait_for_history(history_id, assert_ok=True)
        inputs = {
            '0': self._ds_entry(hda1),
            '1': self._ds_entry(hda2),
            '2': self._ds_entry(hda3),
        }
        invocation_id = self.__invoke_workflow(history_id, workflow_id, inputs)
        self.wait_for_invocation_and_jobs(history_id, workflow_id, invocation_id)
        content = self.dataset_populator.get_history_dataset_content(history_id, hid=7)
        self.assertEqual(content.strip(), "samp1\t10.0\nsamp2\t20.0")

    @skip_without_tool("collection_split_on_column")
    def test_workflow_run_dynamic_output_collections_3(self):
        # Test a workflow that create a list:list:list followed by a mapping step.
        history_id = self.dataset_populator.new_history()
        workflow_id = self._upload_yaml_workflow("""
class: GalaxyWorkflow
steps:
  - label: text_input1
    type: input
  - label: text_input2
    type: input
  - label: cat_inputs
    tool_id: cat1
    state:
      input1:
        $link: text_input1
      queries:
        - input2:
            $link: text_input2
  - label: split_up_1
    tool_id: collection_split_on_column
    state:
      input1:
        $link: cat_inputs#out_file1
  - label: split_up_2
    tool_id: collection_split_on_column
    state:
      input1:
        $link: split_up_1#split_output
  - tool_id: cat
    state:
      input1:
        $link: split_up_2#split_output
""")
        hda1 = self.dataset_populator.new_dataset(history_id, content="samp1\t10.0\nsamp2\t20.0\n")
        hda2 = self.dataset_populator.new_dataset(history_id, content="samp1\t30.0\nsamp2\t40.0\n")
        self.dataset_populator.wait_for_history(history_id, assert_ok=True)
        inputs = {
            '0': self._ds_entry(hda1),
            '1': self._ds_entry(hda2),
        }
        invocation_id = self.__invoke_workflow(history_id, workflow_id, inputs)
        self.wait_for_invocation_and_jobs(history_id, workflow_id, invocation_id)

    @skip_without_tool("mapper")
    @skip_without_tool("pileup")
    def test_workflow_metadata_validation_0(self):
        # Testing regression of
        # https://github.com/galaxyproject/galaxy/issues/1514
        history_id = self.dataset_populator.new_history()
        self._run_jobs("""
class: GalaxyWorkflow
steps:
  - label: input_fastqs
    type: input_collection
  - label: reference
    type: input
  - label: map_over_mapper
    tool_id: mapper
    state:
      input1:
        $link: input_fastqs
      reference:
        $link: reference
  - label: pileup
    tool_id: pileup
    state:
      input1:
        $link: map_over_mapper#out_file1
      reference:
        $link: reference
test_data:
  input_fastqs:
    type: list
    elements:
      - identifier: samp1
        value: 1.fastq
        type: File
      - identifier: samp2
        value: 1.fastq
        type: File
  reference:
    value: 1.fasta
    type: File
""", history_id=history_id)

    def test_run_subworkflow_simple(self):
        history_id = self.dataset_populator.new_history()
        self._run_jobs(SIMPLE_NESTED_WORKFLOW_YAML, history_id=history_id)

        content = self.dataset_populator.get_history_dataset_content(history_id)
        self.assertEqual("chr5\t131424298\t131424460\tCCDS4149.1_cds_0_0_chr5_131424299_f\t0\t+\nchr5\t131424298\t131424460\tCCDS4149.1_cds_0_0_chr5_131424299_f\t0\t+\n", content)

    @skip_without_tool("cat1")
    @skip_without_tool("collection_paired_test")
    def test_workflow_run_zip_collections(self):
        history_id = self.dataset_populator.new_history()
        workflow_id = self._upload_yaml_workflow("""
class: GalaxyWorkflow
steps:
  - label: test_input_1
    type: input
  - label: test_input_2
    type: input
  - label: first_cat
    tool_id: cat1
    state:
      input1:
        $link: test_input_1
  - label: zip_it
    tool_id: "__ZIP_COLLECTION__"
    state:
      input_forward:
        $link: first_cat#out_file1
      input_reverse:
        $link: test_input_2
  - label: concat_pair
    tool_id: collection_paired_test
    state:
      f1:
        $link: zip_it#output
""")
        hda1 = self.dataset_populator.new_dataset(history_id, content="samp1\t10.0\nsamp2\t20.0\n")
        hda2 = self.dataset_populator.new_dataset(history_id, content="samp1\t20.0\nsamp2\t40.0\n")
        self.dataset_populator.wait_for_history(history_id, assert_ok=True)
        inputs = {
            '0': self._ds_entry(hda1),
            '1': self._ds_entry(hda2),
        }
        invocation_id = self.__invoke_workflow(history_id, workflow_id, inputs)
        self.wait_for_invocation_and_jobs(history_id, workflow_id, invocation_id)
        content = self.dataset_populator.get_history_dataset_content(history_id)
        self.assertEqual(content.strip(), "samp1\t10.0\nsamp2\t20.0\nsamp1\t20.0\nsamp2\t40.0")

    def test_filter_failed_mapping(self):
        history_id = self.dataset_populator.new_history()
        summary = self._run_jobs("""
class: GalaxyWorkflow
inputs:
  - type: collection
    label: input_c
steps:
  - label: mixed_collection
    tool_id: exit_code_from_file
    state:
       input:
         $link: input_c

  - label: filtered_collection
    tool_id: "__FILTER_FAILED_DATASETS__"
    state:
      input:
        $link: mixed_collection#out_file1

  - tool_id: cat1
    state:
      input1:
        $link: filtered_collection
test_data:
  input_c:
    type: list
    elements:
      - identifier: i1
        content: "0"
      - identifier: i2
        content: "1"
""", history_id=history_id, wait=True, assert_ok=False)
        jobs = summary.jobs

        def filter_jobs_by_tool(tool_id):
            return [j for j in summary.jobs if j["tool_id"] == tool_id]

        assert len(filter_jobs_by_tool("upload1")) == 2, jobs
        assert len(filter_jobs_by_tool("exit_code_from_file")) == 2, jobs
        assert len(filter_jobs_by_tool("__FILTER_FAILED_DATASETS__")) == 1, jobs
        # Follow proves one job was filtered out of the result of cat1
        assert len(filter_jobs_by_tool("cat1")) == 1, jobs

    def test_workflow_request(self):
        workflow = self.workflow_populator.load_workflow(name="test_for_queue")
        workflow_request, history_id = self._setup_workflow_run(workflow)
        url = "workflows/%s/usage" % (workflow_request["workflow_id"])
        del workflow_request["workflow_id"]
        run_workflow_response = self._post(url, data=workflow_request)

        self._assert_status_code_is(run_workflow_response, 200)
        # Give some time for workflow to get scheduled before scanning the history.
        time.sleep(5)
        self.dataset_populator.wait_for_history(history_id, assert_ok=True)

    @skip_without_tool("cat")
    def test_cancel_new_workflow_when_history_deleted(self):
        with self.dataset_populator.test_history() as history_id:
            # Invoke a workflow with a pause step.
            uploaded_workflow_id, invocation_id = self._invoke_paused_workflow(history_id)

            # There is no pause of anything in here, so likely the invocation is
            # is still in a new state. If it isn't that is fine, continue with the
            # test it will just happen to test the same thing as below.

            # Wait for all the datasets to complete, make sure the workflow invocation
            # is not complete.
            self._assert_invocation_non_terminal(uploaded_workflow_id, invocation_id)

            self._delete("histories/%s" % history_id)

            invocation_cancelled = self._wait_for_invocation_state(uploaded_workflow_id, invocation_id, 'cancelled')
            assert invocation_cancelled, "Workflow state is not cancelled..."

    @skip_without_tool("cat")
    def test_cancel_ready_workflow_when_history_deleted(self):
        # Same as previous test but make sure invocation isn't a new state before
        # cancelling.
        with self.dataset_populator.test_history() as history_id:
            # Invoke a workflow with a pause step.
            uploaded_workflow_id, invocation_id = self._invoke_paused_workflow(history_id)

            # Wait for at least one scheduling step.
            self._wait_for_invocation_non_new(uploaded_workflow_id, invocation_id)

            # Wait for all the datasets to complete, make sure the workflow invocation
            # is not complete.
            self._assert_invocation_non_terminal(uploaded_workflow_id, invocation_id)

            self._delete("histories/%s" % history_id)

            invocation_cancelled = self._wait_for_invocation_state(uploaded_workflow_id, invocation_id, 'cancelled')
            assert invocation_cancelled, "Workflow state is not cancelled..."

    @skip_without_tool("cat")
    def test_workflow_pause(self):
        with self.dataset_populator.test_history() as history_id:
            # Invoke a workflow with a pause step.
            uploaded_workflow_id, invocation_id = self._invoke_paused_workflow(history_id)

            # Wait for at least one scheduling step.
            self._wait_for_invocation_non_new(uploaded_workflow_id, invocation_id)

            # Make sure the history didn't enter a failed state in there.
            self.dataset_populator.wait_for_history(history_id, assert_ok=True)

            # Assert the workflow hasn't finished scheduling, we can be pretty sure we
            # are at the pause step in this case then.
            self._assert_invocation_non_terminal(uploaded_workflow_id, invocation_id)

            # Review the paused steps to allow the workflow to continue.
            self.__review_paused_steps(uploaded_workflow_id, invocation_id, order_index=2, action=True)

            # Wait for the workflow to finish scheduling and ensure both the invocation
            # and the history are in valid states.
            invocation_scheduled = self._wait_for_invocation_state(uploaded_workflow_id, invocation_id, 'scheduled')
            assert invocation_scheduled, "Workflow state is not scheduled..."
            self.dataset_populator.wait_for_history(history_id, assert_ok=True)

    @skip_without_tool("cat")
    def test_workflow_pause_cancel(self):
        with self.dataset_populator.test_history() as history_id:
            # Invoke a workflow with a pause step.
            uploaded_workflow_id, invocation_id = self._invoke_paused_workflow(history_id)

            # Wait for at least one scheduling step.
            self._wait_for_invocation_non_new(uploaded_workflow_id, invocation_id)

            # Make sure the history didn't enter a failed state in there.
            self.dataset_populator.wait_for_history(history_id, assert_ok=True)

            # Assert the workflow hasn't finished scheduling, we can be pretty sure we
            # are at the pause step in this case then.
            self._assert_invocation_non_terminal(uploaded_workflow_id, invocation_id)

            # Review the paused workflow and cancel it at the paused step.
            self.__review_paused_steps(uploaded_workflow_id, invocation_id, order_index=2, action=False)

            # Ensure the workflow eventually becomes cancelled.
            invocation_cancelled = self._wait_for_invocation_state(uploaded_workflow_id, invocation_id, 'cancelled')
            assert invocation_cancelled, "Workflow state is not cancelled..."

    @skip_without_tool("head")
    def test_workflow_map_reduce_pause(self):
        with self.dataset_populator.test_history() as history_id:
            workflow = self.workflow_populator.load_workflow_from_resource("test_workflow_map_reduce_pause")
            uploaded_workflow_id = self.workflow_populator.create_workflow(workflow)
            hda1 = self.dataset_populator.new_dataset(history_id, content="reviewed\nunreviewed")
            hdca1 = self.dataset_collection_populator.create_list_in_history(history_id, contents=["1\n2\n3", "4\n5\n6"]).json()
            index_map = {
                '0': self._ds_entry(hda1),
                '1': self._ds_entry(hdca1),
            }
            invocation_id = self.__invoke_workflow(history_id, uploaded_workflow_id, index_map)

            # Wait for at least one scheduling step.
            self._wait_for_invocation_non_new(uploaded_workflow_id, invocation_id)

            # Make sure the history didn't enter a failed state in there.
            self.dataset_populator.wait_for_history(history_id, assert_ok=True)

            # Assert the workflow hasn't finished scheduling, we can be pretty sure we
            # are at the pause step in this case then.
            self._assert_invocation_non_terminal(uploaded_workflow_id, invocation_id)

            self.__review_paused_steps(uploaded_workflow_id, invocation_id, order_index=4, action=True)
            self.wait_for_invocation_and_jobs(history_id, uploaded_workflow_id, invocation_id)
            invocation = self._invocation_details(uploaded_workflow_id, invocation_id)
            assert invocation['state'] == 'scheduled'
            self.assertEqual("reviewed\n1\nreviewed\n4\n", self.dataset_populator.get_history_dataset_content(history_id))

    @skip_without_tool("cat")
    def test_cancel_workflow_invocation(self):
        with self.dataset_populator.test_history() as history_id:
            # Invoke a workflow with a pause step.
            uploaded_workflow_id, invocation_id = self._invoke_paused_workflow(history_id)

            # Wait for at least one scheduling step.
            self._wait_for_invocation_non_new(uploaded_workflow_id, invocation_id)

            # Make sure the history didn't enter a failed state in there.
            self.dataset_populator.wait_for_history(history_id, assert_ok=True)

            # Assert the workflow hasn't finished scheduling, we can be pretty sure we
            # are at the pause step in this case then.
            self._assert_invocation_non_terminal(uploaded_workflow_id, invocation_id)

            invocation_url = self._api_url("workflows/%s/usage/%s" % (uploaded_workflow_id, invocation_id), use_key=True)
            delete_response = delete(invocation_url)
            self._assert_status_code_is(delete_response, 200)

            invocation = self._invocation_details(uploaded_workflow_id, invocation_id)
            assert invocation['state'] == 'cancelled'

    def test_run_with_implicit_connection(self):
        history_id = self.dataset_populator.new_history()
        run_summary = self._run_jobs("""
class: GalaxyWorkflow
steps:
- label: test_input
  type: input
- label: first_cat
  tool_id: cat1
  state:
    input1:
      $link: test_input
- label: the_pause
  type: pause
  connect:
    input:
    - first_cat#out_file1
- label: second_cat
  tool_id: cat1
  state:
    input1:
      $link: the_pause
- label: third_cat
  tool_id: random_lines1
  connect:
    $step: second_cat
  state:
    num_lines: 1
    input:
      $link: test_input
    seed_source:
      seed_source_selector: set_seed
      seed: asdf
test_data:
  test_input: "hello world"
""", history_id=history_id, wait=False)
        history_id = run_summary.history_id
        workflow_id = run_summary.workflow_id
        invocation_id = run_summary.invocation_id
        # Wait for first two jobs to be scheduled - upload and first cat.
        wait_on(lambda: len(self._history_jobs(history_id)) >= 2 or None, "history jobs")
        self.dataset_populator.wait_for_history(history_id, assert_ok=True)
        invocation = self._invocation_details(workflow_id, invocation_id)
        assert invocation['state'] != 'scheduled', invocation
        # Expect two jobs - the upload and first cat. randomlines shouldn't run
        # it is implicitly dependent on second cat.
        self._assert_history_job_count(history_id, 2)

        self.__review_paused_steps(workflow_id, invocation_id, order_index=2, action=True)
        self.wait_for_invocation_and_jobs(history_id, workflow_id, invocation_id)
        self._assert_history_job_count(history_id, 4)

    def test_run_with_validated_parameter_connection_valid(self):
        history_id = self.dataset_populator.new_history()
        run_summary = self._run_jobs("""
class: GalaxyWorkflow
inputs:
  - label: text_input
    type: text
steps:
- tool_id: validation_repeat
  state:
    r2:
     - text:
        $link: text_input
test_data:
  text_input:
    value: "abd"
    type: raw
""", history_id=history_id, wait=True)
        time.sleep(10)
        self.workflow_populator.wait_for_invocation(run_summary.workflow_id, run_summary.invocation_id)
        jobs = self._history_jobs(history_id)
        assert len(jobs) == 1

    def test_run_with_validated_parameter_connection_invalid(self):
        history_id = self.dataset_populator.new_history()
        self._run_jobs("""
class: GalaxyWorkflow
inputs:
  - label: text_input
    type: text
steps:
- tool_id: validation_repeat
  state:
    r2:
     - text:
        $link: text_input
test_data:
  text_input:
    value: ""
    type: raw
""", history_id=history_id, wait=True, assert_ok=False)

    def test_run_with_text_connection(self):
        history_id = self.dataset_populator.new_history()
        self._run_jobs("""
class: GalaxyWorkflow
inputs:
  - label: data_input
    type: data
  - label: text_input
    type: text
steps:
- label: randomlines
  tool_id: random_lines1
  state:
    num_lines: 1
    input:
      $link: data_input
    seed_source:
      seed_source_selector: set_seed
      seed:
        $link: text_input
test_data:
  data_input:
    value: 1.bed
    type: File
  text_input:
    value: asdf
    type: raw
""", history_id=history_id)

        self.dataset_populator.wait_for_history(history_id, assert_ok=True)
        content = self.dataset_populator.get_history_dataset_content(history_id)
        self.assertEqual("chr5\t131424298\t131424460\tCCDS4149.1_cds_0_0_chr5_131424299_f\t0\t+\n", content)

    def wait_for_invocation_and_jobs(self, history_id, workflow_id, invocation_id, assert_ok=True):
        self.workflow_populator.wait_for_invocation(workflow_id, invocation_id)
        time.sleep(.5)
        self.dataset_populator.wait_for_history(history_id, assert_ok=assert_ok)
        time.sleep(.5)

    def test_cannot_run_inaccessible_workflow(self):
        workflow = self.workflow_populator.load_workflow(name="test_for_run_cannot_access")
        workflow_request, history_id = self._setup_workflow_run(workflow)
        with self._different_user():
            run_workflow_response = self._post("workflows", data=workflow_request)
            self._assert_status_code_is(run_workflow_response, 403)

    def test_400_on_invalid_workflow_id(self):
        workflow = self.workflow_populator.load_workflow(name="test_for_run_does_not_exist")
        workflow_request, history_id = self._setup_workflow_run(workflow)
        workflow_request["workflow_id"] = self._random_key()
        run_workflow_response = self._post("workflows", data=workflow_request)
        self._assert_status_code_is(run_workflow_response, 400)

    def test_cannot_run_against_other_users_history(self):
        workflow = self.workflow_populator.load_workflow(name="test_for_run_does_not_exist")
        workflow_request, history_id = self._setup_workflow_run(workflow)
        with self._different_user():
            other_history_id = self.dataset_populator.new_history()
        workflow_request["history"] = "hist_id=%s" % other_history_id
        run_workflow_response = self._post("workflows", data=workflow_request)
        self._assert_status_code_is(run_workflow_response, 403)

    @skip_without_tool("cat")
    @skip_without_tool("cat_list")
    def test_workflow_run_with_matching_lists(self):
        workflow = self.workflow_populator.load_workflow_from_resource("test_workflow_matching_lists")
        workflow_id = self.workflow_populator.create_workflow(workflow)
        history_id = self.dataset_populator.new_history()
        hdca1 = self.dataset_collection_populator.create_list_in_history(history_id, contents=[("sample1-1", "1 2 3"), ("sample2-1", "7 8 9")]).json()
        hdca2 = self.dataset_collection_populator.create_list_in_history(history_id, contents=[("sample1-2", "4 5 6"), ("sample2-2", "0 a b")]).json()
        self.dataset_populator.wait_for_history(history_id, assert_ok=True)
        label_map = {"list1": self._ds_entry(hdca1), "list2": self._ds_entry(hdca2)}
        workflow_request = dict(
            history="hist_id=%s" % history_id,
            workflow_id=workflow_id,
            ds_map=self._build_ds_map(workflow_id, label_map),
        )
        run_workflow_response = self._post("workflows", data=workflow_request)
        self._assert_status_code_is(run_workflow_response, 200)
        self.dataset_populator.wait_for_history(history_id, assert_ok=True)
        self.assertEqual("1 2 3\n4 5 6\n7 8 9\n0 a b\n", self.dataset_populator.get_history_dataset_content(history_id))

    def test_workflow_stability(self):
        # Run this index stability test with following command:
        #   ./run_tests.sh test/api/test_workflows.py:WorkflowsApiTestCase.test_workflow_stability
        num_tests = 1
        for workflow_file in ["test_workflow_topoambigouity", "test_workflow_topoambigouity_auto_laidout"]:
            workflow = self.workflow_populator.load_workflow_from_resource(workflow_file)
            last_step_map = self._step_map(workflow)
            for i in range(num_tests):
                uploaded_workflow_id = self.workflow_populator.create_workflow(workflow)
                downloaded_workflow = self._download_workflow(uploaded_workflow_id)
                step_map = self._step_map(downloaded_workflow)
                assert step_map == last_step_map
                last_step_map = step_map

    def _step_map(self, workflow):
        # Build dict mapping 'tep index to input name.
        step_map = {}
        for step_index, step in workflow["steps"].items():
            if step["type"] == "data_input":
                step_map[step_index] = step["inputs"][0]["name"]
        return step_map

    def test_empty_create(self):
        response = self._post("workflows")
        self._assert_status_code_is(response, 400)
        self._assert_error_code_is(response, error_codes.USER_REQUEST_MISSING_PARAMETER)

    def test_invalid_create_multiple_types(self):
        data = {
            'shared_workflow_id': '1234567890abcdef',
            'from_history_id': '1234567890abcdef'
        }
        response = self._post("workflows", data)
        self._assert_status_code_is(response, 400)
        self._assert_error_code_is(response, error_codes.USER_REQUEST_INVALID_PARAMETER)

    @skip_without_tool("cat1")
    def test_run_with_pja(self):
        workflow = self.workflow_populator.load_workflow(name="test_for_pja_run", add_pja=True)
        workflow_request, history_id = self._setup_workflow_run(workflow, inputs_by='step_index')
        workflow_request["replacement_params"] = dumps(dict(replaceme="was replaced"))
        run_workflow_response = self._post("workflows", data=workflow_request)
        self._assert_status_code_is(run_workflow_response, 200)
        content = self.dataset_populator.get_history_dataset_details(history_id, wait=True, assert_ok=True)
        assert content["name"] == "foo was replaced"

    @skip_without_tool("cat")
    def test_run_rename_collection_element(self):
        history_id = self.dataset_populator.new_history()
        self._run_jobs("""
class: GalaxyWorkflow
inputs:
  - id: input1
    type: data_collection_input
    collection_type: list
steps:
  - tool_id: cat
    label: first_cat
    state:
      input1:
        $link: input1
    outputs:
      out_file1:
        rename: "my new name"
test_data:
  input1:
    type: list
    name: the_dataset_list
    elements:
      - identifier: el1
        value: 1.fastq
        type: File
""", history_id=history_id)
        content = self.dataset_populator.get_history_dataset_details(history_id, hid=3, wait=True, assert_ok=True)
        name = content["name"]
        assert name == "my new name", name

    @skip_without_tool("cat")
    def test_run_rename_based_on_input(self):
        history_id = self.dataset_populator.new_history()
        self._run_jobs("""
class: GalaxyWorkflow
inputs:
  - id: input1
steps:
  - tool_id: cat
    label: first_cat
    state:
      input1:
        $link: input1
    outputs:
      out_file1:
        rename: "#{input1 | basename} suffix"
test_data:
  input1:
    value: 1.fasta
    type: File
    name: fasta1
""", history_id=history_id)
        content = self.dataset_populator.get_history_dataset_details(history_id, wait=True, assert_ok=True)
        name = content["name"]
        assert name == "fasta1 suffix", name

    @skip_without_tool("cat")
    def test_run_rename_based_on_input_recursive(self):
        history_id = self.dataset_populator.new_history()
        self._run_jobs("""
class: GalaxyWorkflow
inputs:
  - id: input1
steps:
  - tool_id: cat
    label: first_cat
    state:
      input1:
        $link: input1
    outputs:
      out_file1:
        rename: "#{input1} #{input1 | upper} suffix"
test_data:
  input1:
    value: 1.fasta
    type: File
    name: '#{input1}'
""", history_id=history_id)
        content = self.dataset_populator.get_history_dataset_details(history_id, wait=True, assert_ok=True)
        name = content["name"]
        assert name == "#{input1} #{INPUT1} suffix", name

    @skip_without_tool("cat")
    def test_run_rename_based_on_input_repeat(self):
        history_id = self.dataset_populator.new_history()
        self._run_jobs("""
class: GalaxyWorkflow
inputs:
  - id: input1
  - id: input2
steps:
  - tool_id: cat
    label: first_cat
    state:
      input1:
        $link: input1
      queries:
        - input2:
            $link: input2
    outputs:
      out_file1:
        rename: "#{queries_0.input2| basename} suffix"
test_data:
  input1:
    value: 1.fasta
    type: File
    name: fasta1
  input2:
    value: 1.fasta
    type: File
    name: fasta2
""", history_id=history_id)
        content = self.dataset_populator.get_history_dataset_details(history_id, wait=True, assert_ok=True)
        name = content["name"]
        assert name == "fasta2 suffix", name

    @skip_without_tool("mapper2")
    def test_run_rename_based_on_input_conditional(self):
        history_id = self.dataset_populator.new_history()
        self._run_jobs("""
class: GalaxyWorkflow
inputs:
  - id: fasta_input
  - id: fastq_input
steps:
  - tool_id: mapper2
    state:
      fastq_input:
        fastq_input_selector: single
        fastq_input1:
          $link: fastq_input
      reference:
        $link: fasta_input
    outputs:
      out_file1:
        # Wish it was qualified for conditionals but it doesn't seem to be. -John
        # rename: "#{fastq_input.fastq_input1 | basename} suffix"
        rename: "#{fastq_input1 | basename} suffix"
test_data:
  fasta_input:
    value: 1.fasta
    type: File
    name: fasta1
    file_type: fasta
  fastq_input:
    value: 1.fastqsanger
    type: File
    name: fastq1
    file_type: fastqsanger
""", history_id=history_id)
        content = self.dataset_populator.get_history_dataset_details(history_id, wait=True, assert_ok=True)
        name = content["name"]
        assert name == "fastq1 suffix", name

    @skip_without_tool("mapper2")
    def test_run_rename_based_on_input_collection(self):
        history_id = self.dataset_populator.new_history()
        self._run_jobs("""
class: GalaxyWorkflow
inputs:
  - id: fasta_input
  - id: fastq_inputs
steps:
  - tool_id: mapper2
    state:
      fastq_input:
        fastq_input_selector: paired_collection
        fastq_input1:
          $link: fastq_inputs
      reference:
        $link: fasta_input
    outputs:
      out_file1:
        # Wish it was qualified for conditionals but it doesn't seem to be. -John
        # rename: "#{fastq_input.fastq_input1 | basename} suffix"
        rename: "#{fastq_input1} suffix"
test_data:
  fasta_input:
    value: 1.fasta
    type: File
    name: fasta1
    file_type: fasta
  fastq_inputs:
    type: list
    name: the_dataset_pair
    elements:
      - identifier: forward
        value: 1.fastq
        type: File
      - identifier: reverse
        value: 1.fastq
        type: File
""", history_id=history_id)
        content = self.dataset_populator.get_history_dataset_details(history_id, wait=True, assert_ok=True)
        name = content["name"]
        assert name == "the_dataset_pair suffix", name

    @skip_without_tool("cat1")
    def test_run_with_runtime_pja(self):
        workflow = self.workflow_populator.load_workflow(name="test_for_pja_runtime")
        uuid0, uuid1, uuid2 = str(uuid4()), str(uuid4()), str(uuid4())
        workflow["steps"]["0"]["uuid"] = uuid0
        workflow["steps"]["1"]["uuid"] = uuid1
        workflow["steps"]["2"]["uuid"] = uuid2
        workflow_request, history_id = self._setup_workflow_run(workflow, inputs_by='step_index')
        workflow_request["replacement_params"] = dumps(dict(replaceme="was replaced"))

        pja_map = {
            "RenameDatasetActionout_file1": dict(
                action_type="RenameDatasetAction",
                output_name="out_file1",
                action_arguments=dict(newname="foo ${replaceme}"),
            )
        }
        workflow_request["parameters"] = dumps({
            uuid2: {"__POST_JOB_ACTIONS__": pja_map}
        })

        run_workflow_response = self._post("workflows", data=workflow_request)
        self._assert_status_code_is(run_workflow_response, 200)
        content = self.dataset_populator.get_history_dataset_details(history_id, wait=True, assert_ok=True)
        assert content["name"] == "foo was replaced", content["name"]

        # Test for regression of previous behavior where runtime post job actions
        # would be added to the original workflow post job actions.
        workflow_id = workflow_request["workflow_id"]
        downloaded_workflow = self._download_workflow(workflow_id)
        pjas = list(downloaded_workflow["steps"]["2"]["post_job_actions"].values())
        assert len(pjas) == 0, len(pjas)

    @skip_without_tool("cat1")
    def test_run_with_delayed_runtime_pja(self):
        workflow_id = self._upload_yaml_workflow("""
class: GalaxyWorkflow
steps:
  - label: test_input
    type: input
  - label: first_cat
    tool_id: cat1
    state:
      input1:
        $link: test_input
  - label: the_pause
    type: pause
    connect:
      input:
      - first_cat#out_file1
  - label: second_cat
    tool_id: cat1
    state:
      input1:
        $link: the_pause
""")
        downloaded_workflow = self._download_workflow(workflow_id)
        print(downloaded_workflow)
        uuid_dict = dict((int(index), step["uuid"]) for index, step in downloaded_workflow["steps"].items())
        history_id = self.dataset_populator.new_history()
        hda = self.dataset_populator.new_dataset(history_id, content="1 2 3")
        self.dataset_populator.wait_for_history(history_id)
        inputs = {
            '0': self._ds_entry(hda),
        }
        print(inputs)
        uuid2 = uuid_dict[3]
        workflow_request = {}
        workflow_request["replacement_params"] = dumps(dict(replaceme="was replaced"))
        pja_map = {
            "RenameDatasetActionout_file1": dict(
                action_type="RenameDatasetAction",
                output_name="out_file1",
                action_arguments=dict(newname="foo ${replaceme}"),
            )
        }
        workflow_request["parameters"] = dumps({
            uuid2: {"__POST_JOB_ACTIONS__": pja_map}
        })
        invocation_id = self.__invoke_workflow(history_id, workflow_id, inputs=inputs, request=workflow_request)

        time.sleep(2)
        self.dataset_populator.wait_for_history(history_id)
        self.__review_paused_steps(workflow_id, invocation_id, order_index=2, action=True)

        self.workflow_populator.wait_for_workflow(workflow_id, invocation_id, history_id)
        time.sleep(1)
        content = self.dataset_populator.get_history_dataset_details(history_id)
        assert content["name"] == "foo was replaced", content["name"]

    @skip_without_tool("cat1")
    def test_delete_intermediate_datasets_pja_1(self):
        history_id = self.dataset_populator.new_history()
        self._run_jobs("""
class: GalaxyWorkflow
inputs:
  - id: input1
outputs:
  - id: wf_output_1
    source: third_cat#out_file1
steps:
  - tool_id: cat1
    label: first_cat
    state:
      input1:
        $link: input1
  - tool_id: cat1
    label: second_cat
    state:
      input1:
        $link: first_cat#out_file1
  - tool_id: cat1
    label: third_cat
    state:
      input1:
        $link: second_cat#out_file1
    outputs:
      out_file1:
        delete_intermediate_datasets: true
test_data:
  input1: "hello world"
""", history_id=history_id)
        hda1 = self.dataset_populator.get_history_dataset_details(history_id, hid=1)
        hda2 = self.dataset_populator.get_history_dataset_details(history_id, hid=2)
        hda3 = self.dataset_populator.get_history_dataset_details(history_id, hid=3)
        hda4 = self.dataset_populator.get_history_dataset_details(history_id, hid=4)
        assert not hda1["deleted"]
        assert hda2["deleted"]
        # I think hda3 should be deleted, but the inputs to
        # steps with workflow outputs are not deleted.
        # assert hda3["deleted"]
        print(hda3["deleted"])
        assert not hda4["deleted"]

    @skip_without_tool("random_lines1")
    def test_run_replace_params_by_tool(self):
        workflow_request, history_id = self._setup_random_x2_workflow("test_for_replace_tool_params")
        workflow_request["parameters"] = dumps(dict(random_lines1=dict(num_lines=5)))
        run_workflow_response = self._post("workflows", data=workflow_request)
        self._assert_status_code_is(run_workflow_response, 200)
        self.dataset_populator.wait_for_history(history_id, assert_ok=True)
        # Would be 8 and 6 without modification
        self.__assert_lines_hid_line_count_is(history_id, 2, 5)
        self.__assert_lines_hid_line_count_is(history_id, 3, 5)

    @skip_without_tool("random_lines1")
    def test_run_replace_params_by_uuid(self):
        workflow_request, history_id = self._setup_random_x2_workflow("test_for_replace_tool_params")
        workflow_request["parameters"] = dumps({
            "58dffcc9-bcb7-4117-a0e1-61513524b3b1": dict(num_lines=4),
            "58dffcc9-bcb7-4117-a0e1-61513524b3b2": dict(num_lines=3),
        })
        run_workflow_response = self._post("workflows", data=workflow_request)
        self._assert_status_code_is(run_workflow_response, 200)
        self.dataset_populator.wait_for_history(history_id, assert_ok=True)
        # Would be 8 and 6 without modification
        self.__assert_lines_hid_line_count_is(history_id, 2, 4)
        self.__assert_lines_hid_line_count_is(history_id, 3, 3)

    @skip_without_tool("cat1")
    @skip_without_tool("addValue")
    def test_run_batch(self):
        workflow = self.workflow_populator.load_workflow_from_resource("test_workflow_batch")
        workflow_id = self.workflow_populator.create_workflow(workflow)
        history_id = self.dataset_populator.new_history()
        hda1 = self.dataset_populator.new_dataset(history_id, content="1 2 3")
        hda2 = self.dataset_populator.new_dataset(history_id, content="4 5 6")
        hda3 = self.dataset_populator.new_dataset(history_id, content="7 8 9")
        hda4 = self.dataset_populator.new_dataset(history_id, content="10 11 12")
        parameters = {
            "0": {"input": {"batch": True, "values": [{"id" : hda1.get("id"), "hid": hda1.get("hid"), "src": "hda"},
                                                      {"id" : hda2.get("id"), "hid": hda2.get("hid"), "src": "hda"},
                                                      {"id" : hda3.get("id"), "hid": hda2.get("hid"), "src": "hda"},
                                                      {"id" : hda4.get("id"), "hid": hda2.get("hid"), "src": "hda"}]}},
            "1": {"input": {"batch": False, "values": [{"id" : hda1.get("id"), "hid": hda1.get("hid"), "src": "hda"}]}, "exp": "2"}}
        workflow_request = {
            "history_id" : history_id,
            "batch"      : True,
            "parameters_normalized": True,
            "parameters" : dumps(parameters),
        }
        invocation_response = self._post("workflows/%s/usage" % workflow_id, data=workflow_request)
        self._assert_status_code_is(invocation_response, 200)
        time.sleep(5)
        self.dataset_populator.wait_for_history(history_id, assert_ok=True)
        r1 = "1 2 3\t1\n1 2 3\t2\n"
        r2 = "4 5 6\t1\n1 2 3\t2\n"
        r3 = "7 8 9\t1\n1 2 3\t2\n"
        r4 = "10 11 12\t1\n1 2 3\t2\n"
        t1 = self.dataset_populator.get_history_dataset_content(history_id, hid=7)
        t2 = self.dataset_populator.get_history_dataset_content(history_id, hid=10)
        t3 = self.dataset_populator.get_history_dataset_content(history_id, hid=13)
        t4 = self.dataset_populator.get_history_dataset_content(history_id, hid=16)
        self.assertEqual(r1, t1)
        self.assertEqual(r2, t2)
        self.assertEqual(r3, t3)
        self.assertEqual(r4, t4)

    @skip_without_tool("validation_default")
    def test_parameter_substitution_sanitization(self):
        substitions = dict(input1="\" ; echo \"moo")
        run_workflow_response, history_id = self._run_validation_workflow_with_substitions(substitions)

        self.dataset_populator.wait_for_history(history_id, assert_ok=True)
        self.assertEqual("__dq__ X echo __dq__moo\n", self.dataset_populator.get_history_dataset_content(history_id, hid=1))

    @skip_without_tool("validation_repeat")
    def test_parameter_substitution_validation_value_errors_0(self):
        history_id = self.dataset_populator.new_history()
        workflow_id = self._upload_yaml_workflow("""
class: GalaxyWorkflow
steps:
 - tool_id: validation_repeat
   state:
     r2:
      - text: "abd"
""")
        workflow_request = dict(
            history="hist_id=%s" % history_id,
            parameters=dumps(dict(validation_repeat={"r2_0|text": ""}))
        )
        url = "workflows/%s/invocations" % workflow_id
        invocation_response = self._post(url, data=workflow_request)
        # Take a valid stat and make it invalid, assert workflow won't run.
        self._assert_status_code_is(invocation_response, 400)

    @skip_without_tool("validation_default")
    def test_parameter_substitution_validation_value_errors_1(self):
        substitions = dict(select_param="\" ; echo \"moo")
        run_workflow_response, history_id = self._run_validation_workflow_with_substitions(substitions)

        self._assert_status_code_is(run_workflow_response, 400)

    @skip_without_tool("validation_repeat")
    def test_workflow_import_state_validation_1(self):
        history_id = self.dataset_populator.new_history()
        self._run_jobs("""
class: GalaxyWorkflow
steps:
 - tool_id: validation_repeat
   state:
     r2:
     - text: ""
""", history_id=history_id, wait=False, expected_response=400)

    def _run_validation_workflow_with_substitions(self, substitions):
        workflow = self.workflow_populator.load_workflow_from_resource("test_workflow_validation_1")
        uploaded_workflow_id = self.workflow_populator.create_workflow(workflow)
        history_id = self.dataset_populator.new_history()
        workflow_request = dict(
            history="hist_id=%s" % history_id,
            workflow_id=uploaded_workflow_id,
            parameters=dumps(dict(validation_default=substitions))
        )
        run_workflow_response = self._post("workflows", data=workflow_request)
        return run_workflow_response, history_id

    @skip_without_tool("random_lines1")
    def test_run_replace_params_by_steps(self):
        workflow_request, history_id, steps = self._setup_random_x2_workflow_steps("test_for_replace_step_params")
        params = dumps({str(steps[1]["id"]): dict(num_lines=5)})
        workflow_request["parameters"] = params
        run_workflow_response = self._post("workflows", data=workflow_request)
        self._assert_status_code_is(run_workflow_response, 200)
        self.dataset_populator.wait_for_history(history_id, assert_ok=True)
        # Would be 8 and 6 without modification
        self.__assert_lines_hid_line_count_is(history_id, 2, 8)
        self.__assert_lines_hid_line_count_is(history_id, 3, 5)

    @skip_without_tool("random_lines1")
    def test_run_replace_params_nested(self):
        workflow_request, history_id, steps = self._setup_random_x2_workflow_steps("test_for_replace_step_params_nested")
        seed_source = dict(
            seed_source_selector="set_seed",
            seed="moo",
        )
        params = dumps({str(steps[0]["id"]): dict(num_lines=1, seed_source=seed_source),
                        str(steps[1]["id"]): dict(num_lines=1, seed_source=seed_source)})
        workflow_request["parameters"] = params
        run_workflow_response = self._post("workflows", data=workflow_request)
        self._assert_status_code_is(run_workflow_response, 200)
        self.dataset_populator.wait_for_history(history_id, assert_ok=True)
        self.assertEqual("3\n", self.dataset_populator.get_history_dataset_content(history_id))

    def test_pja_import_export(self):
        workflow = self.workflow_populator.load_workflow(name="test_for_pja_import", add_pja=True)
        uploaded_workflow_id = self.workflow_populator.create_workflow(workflow)
        downloaded_workflow = self._download_workflow(uploaded_workflow_id)
        self._assert_has_keys(downloaded_workflow["steps"], "0", "1", "2")
        pjas = list(downloaded_workflow["steps"]["2"]["post_job_actions"].values())
        assert len(pjas) == 1, len(pjas)
        pja = pjas[0]
        self._assert_has_keys(pja, "action_type", "output_name", "action_arguments")

    @skip_without_tool("cat1")
    def test_only_own_invocations_accessible(self):
        workflow_id, usage = self._run_workflow_once_get_invocation("test_usage")
        with self._different_user():
            usage_details_response = self._get("workflows/%s/usage/%s" % (workflow_id, usage["id"]))
            self._assert_status_code_is(usage_details_response, 403)

    @skip_without_tool("cat1")
    def test_invocation_usage(self):
        workflow_id, usage = self._run_workflow_once_get_invocation("test_usage")
        invocation_id = usage["id"]
        usage_details = self._invocation_details(workflow_id, invocation_id)
        # Assert some high-level things about the structure of data returned.
        self._assert_has_keys(usage_details, "inputs", "steps")
        invocation_steps = usage_details["steps"]
        for step in invocation_steps:
            self._assert_has_keys(step, "workflow_step_id", "order_index", "id")
        an_invocation_step = invocation_steps[0]
        step_id = an_invocation_step["id"]
        step_response = self._get("workflows/%s/usage/%s/steps/%s" % (workflow_id, invocation_id, step_id))
        self._assert_status_code_is(step_response, 200)
        self._assert_has_keys(step_response.json(), "id", "order_index")

    @skip_without_tool("cat1")
    def test_invocations_accessible_imported_workflow(self):
        workflow_id = self.workflow_populator.simple_workflow("test_usage", publish=True)
        with self._different_user():
            other_import_response = self.__import_workflow(workflow_id)
            self._assert_status_code_is(other_import_response, 200)
            other_id = other_import_response.json()["id"]
            workflow_request, history_id = self._setup_workflow_run(workflow_id=other_id)
            response = self._get("workflows/%s/usage" % other_id)
            self._assert_status_code_is(response, 200)
            assert len(response.json()) == 0
            run_workflow_response = self._post("workflows", data=workflow_request)
            self._assert_status_code_is(run_workflow_response, 200)
            run_workflow_response = run_workflow_response.json()
            invocation_id = run_workflow_response['id']
            usage_details_response = self._get("workflows/%s/usage/%s" % (other_id, invocation_id))
            self._assert_status_code_is(usage_details_response, 200)

    @skip_without_tool("cat1")
    def test_invocations_accessible_published_workflow(self):
        workflow_id = self.workflow_populator.simple_workflow("test_usage", publish=True)
        with self._different_user():
            workflow_request, history_id = self._setup_workflow_run(workflow_id=workflow_id)
            workflow_request['workflow_id'] = workflow_request.pop('workflow_id')
            response = self._get("workflows/%s/usage" % workflow_id)
            self._assert_status_code_is(response, 200)
            assert len(response.json()) == 0
            run_workflow_response = self._post("workflows", data=workflow_request)
            self._assert_status_code_is(run_workflow_response, 200)
            run_workflow_response = run_workflow_response.json()
            invocation_id = run_workflow_response['id']
            usage_details_response = self._get("workflows/%s/usage/%s" % (workflow_id, invocation_id))
            self._assert_status_code_is(usage_details_response, 200)

    @skip_without_tool("cat1")
    def test_invocations_not_accessible_by_different_user_for_published_workflow(self):
        workflow_id = self.workflow_populator.simple_workflow("test_usage", publish=True)
        workflow_request, history_id = self._setup_workflow_run(workflow_id=workflow_id)
        workflow_request['workflow_id'] = workflow_request.pop('workflow_id')
        response = self._get("workflows/%s/usage" % workflow_id)
        self._assert_status_code_is(response, 200)
        assert len(response.json()) == 0
        run_workflow_response = self._post("workflows", data=workflow_request)
        self._assert_status_code_is(run_workflow_response, 200)
        run_workflow_response = run_workflow_response.json()
        invocation_id = run_workflow_response['id']
        with self._different_user():
            usage_details_response = self._get("workflows/%s/usage/%s" % (workflow_id, invocation_id))
            self._assert_status_code_is(usage_details_response, 403)

    def _invoke_paused_workflow(self, history_id):
            workflow = self.workflow_populator.load_workflow_from_resource("test_workflow_pause")
            workflow_id = self.workflow_populator.create_workflow(workflow)
            hda1 = self.dataset_populator.new_dataset(history_id, content="1 2 3")
            index_map = {
                '0': self._ds_entry(hda1),
            }
            invocation_id = self.__invoke_workflow(
                history_id,
                workflow_id,
                index_map,
            )
            return workflow_id, invocation_id

    def _wait_for_invocation_non_new(self, workflow_id, invocation_id):
        target_state_reached = False
        for i in range(50):
            invocation = self._invocation_details(workflow_id, invocation_id)
            if invocation['state'] != 'new':
                target_state_reached = True
                break

            time.sleep(.25)

        return target_state_reached

    def _assert_invocation_non_terminal(self, workflow_id, invocation_id):
        invocation = self._invocation_details(workflow_id, invocation_id)
        assert invocation['state'] in ['ready', 'new'], invocation

    def _wait_for_invocation_state(self, workflow_id, invocation_id, target_state):
        target_state_reached = False
        for i in range(25):
            invocation = self._invocation_details(workflow_id, invocation_id)
            if invocation['state'] == target_state:
                target_state_reached = True
                break

            time.sleep(.5)

        return target_state_reached

    def _update_workflow(self, workflow_id, workflow_object):
        data = dict(
            workflow=workflow_object
        )
        raw_url = 'workflows/%s' % workflow_id
        url = self._api_url(raw_url, use_key=True)
        put_response = put(url, data=dumps(data))
        return put_response

    def _invocation_step_details(self, workflow_id, invocation_id, step_id):
        invocation_step_response = self._get("workflows/%s/usage/%s/steps/%s" % (workflow_id, invocation_id, step_id))
        self._assert_status_code_is(invocation_step_response, 200)
        invocation_step_details = invocation_step_response.json()
        return invocation_step_details

    def _execute_invocation_step_action(self, workflow_id, invocation_id, step_id, action):
        raw_url = "workflows/%s/usage/%s/steps/%s" % (workflow_id, invocation_id, step_id)
        url = self._api_url(raw_url, use_key=True)
        payload = dumps(dict(action=action))
        action_response = put(url, data=payload)
        self._assert_status_code_is(action_response, 200)
        invocation_step_details = action_response.json()
        return invocation_step_details

    def _run_workflow_once_get_invocation(self, name):
        workflow = self.workflow_populator.load_workflow(name=name)
        workflow_request, history_id = self._setup_workflow_run(workflow)
        workflow_id = workflow_request["workflow_id"]
        response = self._get("workflows/%s/usage" % workflow_id)
        self._assert_status_code_is(response, 200)
        assert len(response.json()) == 0
        run_workflow_response = self._post("workflows", data=workflow_request)
        self._assert_status_code_is(run_workflow_response, 200)

        response = self._get("workflows/%s/usage" % workflow_id)
        self._assert_status_code_is(response, 200)
        usages = response.json()
        assert len(usages) == 1
        return workflow_id, usages[0]

    def _setup_random_x2_workflow_steps(self, name):
        workflow_request, history_id = self._setup_random_x2_workflow("test_for_replace_step_params")
        random_line_steps = self._random_lines_steps(workflow_request)
        return workflow_request, history_id, random_line_steps

    def _random_lines_steps(self, workflow_request):
        workflow_summary_response = self._get("workflows/%s" % workflow_request["workflow_id"])
        self._assert_status_code_is(workflow_summary_response, 200)
        steps = workflow_summary_response.json()["steps"]
        return sorted((step for step in steps.values() if step["tool_id"] == "random_lines1"), key=lambda step: step["id"])

    def _setup_random_x2_workflow(self, name):
        workflow = self.workflow_populator.load_random_x2_workflow(name)
        uploaded_workflow_id = self.workflow_populator.create_workflow(workflow)
        workflow_inputs = self._workflow_inputs(uploaded_workflow_id)
        key = next(iter(workflow_inputs.keys()))
        history_id = self.dataset_populator.new_history()
        ten_lines = "\n".join(str(_) for _ in range(10))
        hda1 = self.dataset_populator.new_dataset(history_id, content=ten_lines)
        workflow_request = dict(
            history="hist_id=%s" % history_id,
            workflow_id=uploaded_workflow_id,
            ds_map=dumps({
                key: self._ds_entry(hda1),
            }),
        )
        return workflow_request, history_id

    def __review_paused_steps(self, uploaded_workflow_id, invocation_id, order_index, action=True):
        invocation = self._invocation_details(uploaded_workflow_id, invocation_id)
        invocation_steps = invocation["steps"]
        pause_steps = [s for s in invocation_steps if s['order_index'] == order_index]
        for pause_step in pause_steps:
            pause_step_id = pause_step['id']

            self._execute_invocation_step_action(uploaded_workflow_id, invocation_id, pause_step_id, action=action)

    def __assert_lines_hid_line_count_is(self, history, hid, lines):
        contents_url = "histories/%s/contents" % history
        history_contents_response = self._get(contents_url)
        self._assert_status_code_is(history_contents_response, 200)
        hda_summary = next(hc for hc in history_contents_response.json() if hc["hid"] == hid)
        hda_info_response = self._get("%s/%s" % (contents_url, hda_summary["id"]))
        self._assert_status_code_is(hda_info_response, 200)
        self.assertEqual(hda_info_response.json()["metadata_data_lines"], lines)

    def __invoke_workflow(self, history_id, workflow_id, inputs={}, request={}, assert_ok=True):
        request["history"] = "hist_id=%s" % history_id,
        if inputs:
            request["inputs"] = dumps(inputs)
            request["inputs_by"] = 'step_index'
        url = "workflows/%s/usage" % (workflow_id)
        invocation_response = self._post(url, data=request)
        if assert_ok:
            self._assert_status_code_is(invocation_response, 200)
            invocation_id = invocation_response.json()["id"]
            return invocation_id
        else:
            return invocation_response

    def __import_workflow(self, workflow_id, deprecated_route=False):
        if deprecated_route:
            route = "workflows/import"
            import_data = dict(
                workflow_id=workflow_id,
            )
        else:
            route = "workflows"
            import_data = dict(
                shared_workflow_id=workflow_id,
            )
        return self._post(route, import_data)

    def _download_workflow(self, workflow_id, style=None):
        params = {}
        if style:
            params = {"style": style}
        download_response = self._get("workflows/%s/download" % workflow_id, params)
        self._assert_status_code_is(download_response, 200)
        downloaded_workflow = download_response.json()
        return downloaded_workflow

    def _show_workflow(self, workflow_id):
        show_response = self._get("workflows/%s" % workflow_id)
        self._assert_status_code_is(show_response, 200)
        return show_response.json()

    def _assert_looks_like_instance_workflow_representation(self, workflow):
        self._assert_has_keys(
            workflow,
            'url',
            'owner',
            'inputs',
            'annotation',
            'steps'
        )
        for step in workflow["steps"].values():
            self._assert_has_keys(
                step,
                'id',
                'type',
                'tool_id',
                'tool_version',
                'annotation',
                'tool_inputs',
                'input_steps',
            )


RunJobsSummary = namedtuple('RunJobsSummary', ['history_id', 'workflow_id', 'invocation_id', 'inputs', 'jobs'])<|MERGE_RESOLUTION|>--- conflicted
+++ resolved
@@ -172,11 +172,7 @@
         )
         if jobs_descriptions is None:
             assert source_type != "path"
-<<<<<<< HEAD
-            jobs_descriptions = yaml.load(has_workflow)
-=======
             jobs_descriptions = yaml.safe_load(has_workflow)
->>>>>>> 2f2acb98
 
         test_data = jobs_descriptions.get("test_data", {})
 
