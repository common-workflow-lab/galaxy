<tool id="job_environment_default" name="job_environment_default" version="0.1.0" profile="18.01">
    <requirements>
        <container type="docker">busybox:ubuntu-14.04</container>
    </requirements>
    <command detect_errors="exit_code"><![CDATA[
<<<<<<< HEAD
echo 'Writing environment properties to output files.' &&
(>&2 echo 'Example tool stderr output.') &&
echo \$(id -u) > '$user_id' &&
echo \$(id -g) > '$group_id' &&
echo \$(pwd) > '$pwd' &&
echo "\$HOME" > '$home' &&
echo "\$TMP"  > '$tmp' &&
echo "\$SOME_ENV_VAR" > '$some_env_var'
=======
      echo 'Writing environment properties to output files.' &&
      (>&2 echo 'Example tool stderr output.') &&
      echo `id -u` > '$user_id' &&
      echo `id -g` > '$group_id' &&
      echo `pwd` > '$pwd' &&
      echo "\$HOME" > '$home' &&
      echo "\$TMP"  > '$tmp' &&
      echo "\$SOME_ENV_VAR" > '$some_env_var' &&
      touch "\$_GALAXY_JOB_TMP_DIR/tmp_test" &&
      touch "\$HOME/home_test"
>>>>>>> 373489e8
    ]]></command>
    <inputs>
    </inputs>
    <outputs>
        <data name="user_id" format="txt" label="user_id" />
        <data name="group_id" format="txt" label="group_id" />
        <data name="pwd" format="txt" label="pwd" />
        <data name="home" format="txt" label="home" />
        <data name="tmp" format="txt" label="tmp" />
        <data name="some_env_var" format="txt" label="env_var" />
    </outputs>
    <tests>
    </tests>
    <help>
    </help>
</tool><|MERGE_RESOLUTION|>--- conflicted
+++ resolved
@@ -3,7 +3,6 @@
         <container type="docker">busybox:ubuntu-14.04</container>
     </requirements>
     <command detect_errors="exit_code"><![CDATA[
-<<<<<<< HEAD
 echo 'Writing environment properties to output files.' &&
 (>&2 echo 'Example tool stderr output.') &&
 echo \$(id -u) > '$user_id' &&
@@ -11,19 +10,9 @@
 echo \$(pwd) > '$pwd' &&
 echo "\$HOME" > '$home' &&
 echo "\$TMP"  > '$tmp' &&
-echo "\$SOME_ENV_VAR" > '$some_env_var'
-=======
-      echo 'Writing environment properties to output files.' &&
-      (>&2 echo 'Example tool stderr output.') &&
-      echo `id -u` > '$user_id' &&
-      echo `id -g` > '$group_id' &&
-      echo `pwd` > '$pwd' &&
-      echo "\$HOME" > '$home' &&
-      echo "\$TMP"  > '$tmp' &&
-      echo "\$SOME_ENV_VAR" > '$some_env_var' &&
-      touch "\$_GALAXY_JOB_TMP_DIR/tmp_test" &&
-      touch "\$HOME/home_test"
->>>>>>> 373489e8
+echo "\$SOME_ENV_VAR" > '$some_env_var' &&
+touch "\$_GALAXY_JOB_TMP_DIR/tmp_test" &&
+touch "\$HOME/home_test"
     ]]></command>
     <inputs>
     </inputs>
