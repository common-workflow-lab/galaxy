--- conflicted
+++ resolved
@@ -96,22 +96,8 @@
         contents.extend([self.add_hda_to_history(history, name=('hda-' + str(x))) for x in range(4, 6)])
         contents.append(self.add_list_collection_to_history(history, contents[4:6]))
 
-<<<<<<< HEAD
-        # _subquery = self.contents_manager._contents_common_query( self.contents_manager.subcontainer_class, history.id )
-        # _subquery = self.contents_manager._contents_common_query( self.contents_manager.contained_class, history.id )
-        # print _subquery
-        # for row in _subquery.all():
-        #     print row
-
         self.log("should be able to limit and offset")
         results = self.contents_manager.contents(history)
-        # print [ r.id for r in results ]
-        # print '--'
-        # print [ c.id for c in contents ]
-=======
-        self.log("should be able to limit and offset")
-        results = self.contents_manager.contents(history)
->>>>>>> 2f2acb98
         self.assertEqual(results, contents)
 
         self.assertEqual(self.contents_manager.contents(history, limit=4), contents[0:4])
@@ -139,11 +125,6 @@
 
         # TODO: cross db compat?
         filters = [text('deleted = 1')]
-<<<<<<< HEAD
-        # for content in self.contents_manager.contents( history, filters=filters ):
-        #     print content.hid, content.history_content_type, content.id, content.name
-=======
->>>>>>> 2f2acb98
         self.assertEqual(self.contents_manager.contents(history, filters=filters), deleted)
 
         # even stranger that sqlalx can use the first model in the union (HDA) for columns across the union
@@ -159,11 +140,6 @@
         contents[5].visible = False
         contents[6].visible = False
         invisible = [contents[2], contents[5], contents[6]]
-<<<<<<< HEAD
-        # for content in invisible:
-        #     print content.id, content.__class__.__name__, content
-=======
->>>>>>> 2f2acb98
         self.app.model.context.flush()
 
         filters = [text('visible = 0')]
