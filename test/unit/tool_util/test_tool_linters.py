import os
import tempfile

import pytest

from galaxy.tool_util.lint import (
    lint_tool_source_with,
    lint_xml_with,
    LintContext,
    XMLLintMessageLine,
    XMLLintMessageXPath,
)
from galaxy.tool_util.linters import (
    citations,
    command,
    general,
    help,
    inputs,
    outputs,
    stdio,
    tests,
    xml_order,
)
from galaxy.tool_util.loader_directory import load_tool_sources_from_path
from galaxy.tool_util.parser.xml import XmlToolSource
from galaxy.util import (
    ElementTree,
    parse_xml,
)
from galaxy.util.xml_macros import load_with_references

# TODO tests tool xml for general linter
# tests tool xml for citations linter
CITATIONS_MULTIPLE = """
<tool>
    <citations/>
    <citations/>
</tool>
"""

CITATIONS_ABSENT = """
<tool/>
"""

CITATIONS_ERRORS = """
<tool>
    <citations>
        <nonsense/>
        <citation type="hoerensagen"/>
        <citation type="doi"> </citation>
    </citations>
</tool>
"""

CITATIONS_VALID = """
<tool>
    <citations>
        <citation type="doi">DOI</citation>
    </citations>
</tool>
"""

# tests tool xml for command linter
COMMAND_MULTIPLE = """
<tool>
    <command/>
    <command/>
</tool>
"""
COMMAND_MISSING = """
<tool/>
"""
COMMAND_TODO = """
<tool>
    <command>
        ## TODO
    </command>
</tool>
"""
COMMAND_DETECT_ERRORS_INTERPRETER = """
<tool>
    <command detect_errors="nonsense" interpreter="python"/>
</tool>
"""


# tests tool xml for general linter
GENERAL_MISSING_TOOL_ID_NAME_VERSION = """
<tool profile="2109">
</tool>
"""

GENERAL_WHITESPACE_IN_VERSIONS_AND_NAMES = """
<tool name=" BWA Mapper " id="bwa tool" version=" 1.0.1 " is_multi_byte="true" display_interface="true" require_login="true" hidden="true">
    <requirements>
        <requirement type="package" version=" 1.2.5 "> bwa </requirement>
    </requirements>
</tool>
"""

GENERAL_REQUIREMENT_WO_VERSION = """
<tool name="BWA Mapper" id="bwa_tool" version="1.0.1blah" is_multi_byte="true" display_interface="true" require_login="true" hidden="true" profile="20.09">
    <requirements>
        <requirement type="package">bwa</requirement>
        <requirement type="package" version="1.2.5"></requirement>
    </requirements>
</tool>
"""

GENERAL_VALID = """
<tool name="valid name" id="valid_id" version="1.0+galaxy1" profile="21.09">
</tool>
"""

# test tool xml for help linter
HELP_MULTIPLE = """
<tool>
    <help>Help</help>
    <help>More help</help>
</tool>
"""

HELP_ABSENT = """
<tool>
</tool>
"""

HELP_EMPTY = """
<tool>
    <help> </help>
</tool>
"""

HELP_TODO = """
<tool>
    <help>TODO</help>
</tool>
"""

HELP_INVALID_RST = """
<tool>
    <help>
        **xxl__
    </help>
</tool>
"""

# test tool xml for inputs linter
INPUTS_NO_INPUTS = """
<tool>
</tool>
"""

INPUTS_NO_INPUTS_DATASOURCE = """
<tool tool_type="data_source">
    <inputs/>
</tool>
"""

INPUTS_VALID = """
<tool>
    <inputs>
        <param name="txt_param" type="text"/>
        <param name="int_param" type="integer"/>
    </inputs>
</tool>
"""

INPUTS_PARAM_NAME = """
<tool>
    <inputs>
        <param type="text"/>
        <param name="" type="text"/>
        <param name="2" type="text"/>
        <param argument="--valid" type="text"/>
        <param name="param_name" argument="--param-name" type="text"/>
    </inputs>
</tool>
"""

INPUTS_PARAM_TYPE = """
<tool>
    <inputs>
        <param name="valid_name"/>
        <param argument="--another-valid-name" type=""/>
    </inputs>
</tool>
"""

INPUTS_DATA_PARAM = """
<tool>
    <inputs>
        <param name="valid_name" type="data"/>
    </inputs>
</tool>
"""

INPUTS_DATA_PARAM_OPTIONS = """
<tool>
    <inputs>
        <param name="valid_name" type="data" format="txt">
            <options>
                <filter type="data_meta" key="dbkey" ref="input"/>
            </options>
        </param>
    </inputs>
</tool>
"""

INPUTS_DATA_PARAM_OPTIONS_FILTER_ATTRIBUTE = """
<tool>
    <inputs>
        <param name="valid_name" type="data" format="txt">
            <options options_filter_attribute="metadata.foo">
                <filter type="data_meta" key="foo" ref="input"/>
            </options>
        </param>
    </inputs>
</tool>
"""

INPUTS_DATA_PARAM_INVALIDOPTIONS = """
<tool>
    <inputs>
        <param name="valid_name" type="data" format="txt">
            <options/>
            <options from_file="blah">
                <filter type="expression"/>
            </options>
        </param>
    </inputs>
</tool>
"""

INPUTS_BOOLEAN_PARAM_SWAPPED_LABELS = """
<tool>
    <inputs>
        <param name="valid_name" type="boolean" truevalue="false" falsevalue="true" />
    </inputs>
</tool>
"""

INPUTS_BOOLEAN_PARAM_DUPLICATE_LABELS = """
<tool>
    <inputs>
        <param name="valid_name" type="boolean" truevalue="--foo" falsevalue="--foo" />
    </inputs>
</tool>
"""

INPUTS_CONDITIONAL = """
<tool>
    <inputs>
        <conditional>
            <param name="select" type="select"/>
        </conditional>
        <conditional name="cond_wo_param">
        </conditional>
        <conditional name="cond_w_mult_param">
            <param name="select3" type="select"><option value="A">A</option><option value="B">B</option></param>
            <param name="select4" type="select"><option value="A">A</option><option value="B">B</option></param>
            <when value="A"/>
            <when value="B"/>
        </conditional>
        <conditional name="cond_boolean">
            <param name="bool" type="boolean"/>
            <when value="true"/>
            <when value="false"/>
            <when value="False"/>
        </conditional>
        <conditional name="cond_text">
            <param name="text" type="text"/>
        </conditional>
        <conditional name="cond_w_optional_select">
            <param name="optionalselect" type="select" optional="true"><option value="A">A</option><option value="B">B</option></param>
            <when value="A"/>
            <when value="B"/>
        </conditional>
        <conditional name="cond_w_multiple_select">
            <param name="multipleselect" type="select" multiple="true"><option value="A">A</option><option value="B">B</option></param>
            <when value="A"/>
            <when value="B"/>
        </conditional>
        <conditional name="when_wo_value">
            <param name="select3" type="select"><option value="A">A</option><option value="B">B</option></param>
            <when/>
            <when value="A"/>
            <when value="B"/>
        </conditional>
        <conditional name="missing_when">
            <param name="label_select" type="select">
                <option value="none" selected="True">None</option>
            </param>
        </conditional>
        <conditional name="missing_option">
            <param name="missing_option" type="select">
                <option value="none" selected="True">None</option>
            </param>
            <when value="none"/>
            <when value="absent"/>
        </conditional>
    </inputs>
</tool>
"""

INPUTS_SELECT_INCOMPATIBLE_DISPLAY = """
<tool>
    <inputs>
        <param name="radio_select" type="select" display="radio" optional="true" multiple="true">
            <option value="1">1</option>
            <option value="2">2</option>
        </param>
        <param name="checkboxes_select" type="select" display="checkboxes" optional="false" multiple="false">
            <option value="1">1</option>
            <option value="2">2</option>
        </param>
        <!-- this must not raise any warning/error since multiple=true implies true as default for optional -->
        <param name="checkboxes_select_correct" type="select" display="checkboxes" multiple="true">
            <option value="1">1</option>
            <option value="2">2</option>
        </param>
    </inputs>
</tool>
"""

INPUTS_SELECT_DUPLICATED_OPTIONS = """
<tool>
    <inputs>
        <param name="select" type="select" optional="true" multiple="true">
            <option value="v">x</option>
            <option value="v">x</option>
        </param>
    </inputs>
</tool>
"""

SELECT_DUPLICATED_OPTIONS_WITH_DIFF_SELECTED = """
<tool>
    <inputs>
        <param name="select" type="select" optional="true" multiple="true">
            <option value="v">x</option>
            <option value="v" selected="true">x</option>
        </param>
    </inputs>
</tool>
"""

INPUTS_SELECT_DEPRECATIONS = """
<tool>
    <inputs>
        <param name="select_do" type="select" dynamic_options="blah()"/>
        <param name="select_ff" type="select">
            <options from_file="file.tsv" transform_lines="narf()"/>
        </param>
        <param name="select_fp" type="select">
            <options from_parameter="select_do" options_filter_attribute="fasel"/>
        </param>
    </inputs>
</tool>
"""

INPUTS_SELECT_OPTION_DEFINITIONS = """
<tool>
    <inputs>
        <param name="select_noopt" type="select"/>
        <param name="select_noopts" type="select">
            <options/>
        </param>
        <param name="select_fd_op" type="select">
            <options from_dataset="xyz"/>
            <options from_data_table="xyz"/>
            <option value="x">x</option>
        </param>
        <param name="select_fd_fdt" type="select">
            <options from_dataset="xyz" from_data_table="xyz"/>
        </param>
        <param name="select_noval_notext" type="select">
            <option>option wo value</option>
            <option value="value"/>
        </param>
        <param name="select_meta_file_key_incomp" type="select">
            <options from_data_table="xyz" meta_file_key="dbkey"/>
        </param>
    </inputs>
</tool>
"""

INPUTS_SELECT_FILTER = """
<tool>
    <inputs>
        <param name="select_filter_types" type="select">
            <options from_data_table="xyz">
                <filter/>
                <filter type="unknown_filter_type"/>
            </options>
        </param>
    </inputs>
</tool>
"""

INPUTS_VALIDATOR_INCOMPATIBILITIES = """
<tool>
    <inputs>
        <param name="param_name" type="text">
            <validator type="in_range">TEXT</validator>
            <validator type="regex" filename="blah"/>
            <validator type="expression"/>
            <validator type="expression">[</validator>
            <validator type="value_in_data_table"/>
        </param>
        <param name="another_param_name" type="data" format="bed">
            <validator type="metadata"/>
        </param>
    </inputs>
</tool>
"""

INPUTS_VALIDATOR_CORRECT = """
<tool>
    <inputs>
        <param name="data_param" type="data" format="data">
            <validator type="metadata" check="md1,md2" skip="md3,md4" message="custom validation message" negate="true"/>
            <validator type="unspecified_build" message="custom validation message" negate="true"/>
            <validator type="dataset_ok_validator" message="custom validation message" negate="true"/>
            <validator type="dataset_metadata_in_range" metadata_name="sequences" min="0" max="100" exclude_min="true" exclude_max="true" message="custom validation message" negate="true"/>
            <validator type="dataset_metadata_in_file" filename="file.tsv" metadata_column="3" split="," metadata_name="dbkey" message="custom validation message" negate="true"/>
            <validator type="dataset_metadata_in_data_table" table_name="datatable_name" metadata_column="3" metadata_name="dbkey" message="custom validation message" negate="true"/>
        </param>
        <param name="collection_param" type="collection">
            <validator type="metadata" check="md1,md2" skip="md3,md4" message="custom validation message"/>
            <validator type="unspecified_build" message="custom validation message"/>
            <validator type="dataset_ok_validator" message="custom validation message"/>
            <validator type="dataset_metadata_in_range" metadata_name="sequences" min="0" max="100" exclude_min="true" exclude_max="true" message="custom validation message"/>
            <validator type="dataset_metadata_in_file" filename="file.tsv" metadata_column="3" split="," metadata_name="dbkey" message="custom validation message"/>
            <validator type="dataset_metadata_in_data_table" table_name="datatable_name" metadata_column="3" metadata_name="dbkey" message="custom validation message"/>
        </param>
        <param name="text_param" type="text">
            <validator type="regex">reg.xp</validator>
            <validator type="length" min="0" max="100" message="custom validation message"/>
            <validator type="empty_field" message="custom validation message"/>
            <validator type="value_in_data_table" table_name="datatable_name" metadata_column="3" message="custom validation message"/>
            <validator type="expression" message="custom validation message">somepythonexpression</validator>
        </param>
        <param name="select_param" type="select">
            <options from_data_table="bowtie2_indexes"/>
            <validator type="no_options" negate="true"/>
            <validator type="regex" negate="true">reg.xp</validator>
            <validator type="length" min="0" max="100" message="custom validation message" negate="true"/>
            <validator type="empty_field" message="custom validation message" negate="true"/>
            <validator type="value_in_data_table" table_name="datatable_name" metadata_column="3" message="custom validation message" negate="true"/>
            <validator type="expression" message="custom validation message" negate="true">somepythonexpression</validator>
        </param>
        <param name="int_param" type="integer">
            <validator type="in_range" min="0" max="100" exclude_min="true" exclude_max="true" negate="true"/>
            <validator type="expression" message="custom validation message">somepythonexpression</validator>
        </param>
    </inputs>
</tool>
"""

INPUTS_TYPE_CHILD_COMBINATIONS = """
<tool>
    <inputs>
        <param name="text_param" type="text">
            <options/>
        </param>
        <param name="select_param" type="select">
            <options from_data_table="data_table">
                <option name="x" value="y"/>
            </options>
        </param>
        <param name="data_param" type="data" format="tabular">
            <column/>
        </param>
    </inputs>
</tool>
"""

INPUTS_DUPLICATE_NAMES = """
<tool>
    <inputs>
        <param name="dup" type="text"/>
        <param name="dup" type="text"/>
        <param name="dup_in_section" type="text"/>
        <section name="sec">
            <param name="dup_in_section" type="text"/>
        </section>
        <conditional name="cond">
            <param name="dup_in_cond" type="select">
                <option value="a">a</option>
                <option value="b">b</option>
            </param>
            <when value="a">
                <param name="dup_in_cond" type="text"/>
            </when>
            <when value="b">
                <param name="dup_in_cond" type="text"/>
            </when>
        </conditional>
        <param name="dup_in_output" type="text"/>
    </inputs>
    <outputs>
        <data name="dup_in_output"/>
    </outputs>
</tool>
"""

# test tool xml for outputs linter
OUTPUTS_MISSING = """
<tool/>
"""
OUTPUTS_MULTIPLE = """
<tool>
    <outputs/>
    <outputs/>
</tool>
"""
OUTPUTS_UNKNOWN_TAG = """
<tool>
    <outputs>
        <output/>
    </outputs>
</tool>
"""
OUTPUTS_UNNAMED_INVALID_NAME = """
<tool>
    <outputs>
        <data label="data out"/>
        <collection name="2output" label="coll out"/>
    </outputs>
</tool>
"""
OUTPUTS_FORMAT_INPUT = """
<tool>
    <outputs>
        <data name="valid_name" format="input"/>
    </outputs>
</tool>
"""

# check that linter accepts format source for collection elements as means to specify format
# and that the linter warns if format and format_source are used
OUTPUTS_COLLECTION_FORMAT_SOURCE = """
<tool>
    <outputs>
        <collection name="output_collection" type="paired">
            <data name="forward" format_source="input_readpair" />
            <data name="reverse" format_source="input_readpair" format="fastq"/>
        </collection>
    </outputs>
</tool>
"""

# check that setting format with actions is supported
OUTPUTS_FORMAT_ACTION = """
<tool>
    <outputs>
        <data name="output">
            <actions>
                <conditional name="library.type">
                    <when value="paired">
                        <action type="format">
                            <option type="from_param" name="library.input_2" param_attribute="ext" />
                        </action>
                    </when>
                </conditional>
            </actions>
        </data>
    </outputs>
</tool>
"""

# check that linter does not complain about missing format if from_tool_provided_metadata is used
OUTPUTS_DISCOVER_TOOL_PROVIDED_METADATA = """
<tool>
    <outputs>
        <data name="output">
            <discover_datasets from_tool_provided_metadata="true"/>
        </data>
    </outputs>
</tool>
"""
OUTPUTS_DUPLICATED_NAME_LABEL = """
<tool>
    <outputs>
        <data name="valid_name" format="fasta"/>
        <data name="valid_name" format="fasta"/>
        <data name="another_valid_name" format="fasta" label="same label may be OK if there is a filter">
            <filter>a condition</filter>
        </data>
        <data name="yet_another_valid_name" format="fasta" label="same label may be OK if there is a filter">
            <filter>another condition</filter>
        </data>
    </outputs>
</tool>
"""

# tool xml for repeats linter
REPEATS = """
<tool>
    <inputs>
        <repeat>
            <param name="another_param_name" type="data" format="bed"/>
        </repeat>
    </inputs>
</tool>
"""

# tool xml for stdio linter
STDIO_DEFAULT_FOR_DEFAULT_PROFILE = """
<tool>
</tool>
"""

STDIO_DEFAULT_FOR_NONLEGACY_PROFILE = """
<tool profile="21.09">
</tool>
"""

STDIO_MULTIPLE_STDIO = """
<tool>
    <stdio/>
    <stdio/>
</tool>
"""

STDIO_INVALID_CHILD_OR_ATTRIB = """
<tool>
    <stdio>
        <reqex/>
        <regex descriptio="blah" level="fatal" match="error" source="stdio"/>
        <exit_code descriptio="blah" level="fatal" range="1:"/>
    </stdio>
</tool>
"""

STDIO_INVALID_MATCH = """
<tool>
    <stdio>
        <regex match="["/>
    </stdio>
</tool>
"""

# check that linter does complain about tests wo assumptions
TESTS_ABSENT = """
<tool/>
"""
TESTS_ABSENT_DATA_SOURCE = """
<tool tool_type="data_source"/>
"""
TESTS_WO_EXPECTATIONS = """
<tool>
    <tests>
        <test>
        </test>
    </tests>
</tool>
"""

TESTS_PARAM_OUTPUT_NAMES = """
<tool>
    <inputs>
        <param argument="--existent-test-name"/>
        <conditional>
            <when>
                <param name="another_existent_test_name"/>
            </when>
        </conditional>
    </inputs>
    <outputs>
        <data name="existent_output"/>
        <collection name="existent_collection"/>
    </outputs>
    <tests>
        <test expect_num_outputs="1">
            <param/>
            <param name="existent_test_name"/>
            <param name="cond_name|another_existent_test_name"/>
            <param name="non_existent_test_name"/>
            <output/>
            <output name="existent_output"/>
            <output name="nonexistent_output"/>
            <output_collection/>
            <output_collection name="existent_collection"/>
            <output_collection name="nonexistent_collection"/>
        </test>
    </tests>
</tool>
"""

TESTS_EXPECT_FAILURE_OUTPUT = """
<tool>
    <outputs>
        <data name="test"/>
    </outputs>
    <tests>
        <test expect_failure="true">
            <output name="test"/>
        </test>
        <test expect_num_outputs="1" expect_failure="true"/>
    </tests>
</tool>
"""

ASSERTS = """
<tool>
    <outputs>
        <data name="out_archive"/>
        <data name="out_tabular"/>
    </outputs>
    <tests>
        <test>
            <assert_stdout>
                <has_text text="blah" n="1"/>
                <has_line line="blah"/>
            </assert_stdout>
            <assert_stderr>
                <invalid/>
            </assert_stderr>
            <assert_command>
                <has_text invalid_attrib="blah"/>
            </assert_command>
            <output name="out_archive">
                <assert_contents>
                    <has_size value="500k" delta="1O"/>
                    <has_archive_member path=".*/my-file.txt">
                        <not_has_text invalid_attrib_also_checked_in_nested_asserts="Blah" text="EDK72998.1" />
                    </has_archive_member>
                </assert_contents>
            </output>
            <output name="out_tabular">
                <assert_contents>
                    <has_size/>
                    <has_n_columns/>
                    <has_n_lines/>
                </assert_contents>
            </output>
        </test>
    </tests>
</tool>
"""
TESTS_VALID = """
<tool>
    <outputs>
        <data name="test"/>
    </outputs>
    <tests>
        <test>
            <output name="test"/>
        </test>
    </tests>
</tool>
"""
TESTS_OUTPUT_TYPE_MISMATCH = """
<tool>
    <outputs>
        <data name="data_name"/>
        <collection name="collection_name" type="list:list"/>
    </outputs>
    <tests>
        <test>
            <output_collection name="data_name"/>
            <output name="collection_name"/>
        </test>
    </tests>
</tool>
"""
TESTS_DISCOVER_OUTPUTS = """
<tool>
    <outputs>
        <data name="data_name">
            <discover_datasets/>
        </data>
        <collection name="collection_name" type="list:list">
            <discover_datasets/>
        </collection>
    </outputs>
    <tests>
        <!-- this should be fine -->
        <test>
            <output name="data_name">
                <discovered_dataset/>
            </output>
            <output_collection name="collection_name">
                <element count="2"/>
            </output_collection>
        </test>
        <!-- this should be fine as well -->
        <test>
            <output name="data_name" count="2"/>
            <output_collection name="collection_name">
                <element>
                    <element/>
                </element>
            </output_collection>
        </test>
        <!-- no count or discovered_dataset/element  -->
        <test>
            <output name="data_name"/>
            <output_collection name="collection_name"/>
        </test>
        <!-- no count or discovered_dataset/element
             - no outputs can be given
             - consequently also counts and expect_num_output need not to be given -->
        <test expect_failure="true"/>
        <!-- no nested element and count at element -->
        <test>
            <output name="data_name" count="1"/>
            <output_collection name="collection_name" count="1">
                <element/>
            </output_collection>
        </test>
    </tests>
</tool>
"""

TESTS_EXPECT_NUM_OUTPUTS_FILTER = """
<tool>
    <outputs>
        <data>
            <filter/>
        </data>
    </outputs>
    <tests>
        <test expect_failure="false">
        </test>
    </tests>
</tool>
"""

TESTS_COMPARE_ATTRIB_INCOMPATIBILITY = """
<tool>
    <outputs>
        <data name="data_name"/>
        <collection name="collection_name" type="list:list"/>
    </outputs>
    <tests>
        <test>
            <output name="data_name" compare="re_match" decompress="true"/>
            <output_collection name="collection_name">
                <element compare="contains" sort="true" />
            </output_collection>
        </test>
        <test>
            <output name="data_name" compare="diff" lines_diff="2"/>
            <output_collection name="collection_name">
                <element compare="contains" lines_diff="2" />
            </output_collection>
        </test>
    </tests>
</tool>"""

# tool xml for xml_order linter
XML_ORDER = """
<tool>
    <wrong_tag/>
    <command/>
    <stdio/>
</tool>
"""

TOOL_WITH_COMMENTS = """
<tool>
    <stdio>
    <!-- This is a comment -->
    </stdio>
    <outputs>
    <!-- This is a comment -->
    </outputs>
</tool>
"""


@pytest.fixture()
def lint_ctx():
    return LintContext("all", lint_message_class=XMLLintMessageLine)


@pytest.fixture()
def lint_ctx_xpath():
    return LintContext("all", lint_message_class=XMLLintMessageXPath)


def get_xml_tree(xml_string: str) -> ElementTree:
    with tempfile.NamedTemporaryFile(mode="w", suffix="tool.xml") as tmp:
        tmp.write(xml_string)
        tmp.flush()
        tool_path = tmp.name
        return load_with_references(tool_path)[0]


def get_xml_tool_source(xml_string: str) -> XmlToolSource:
    return XmlToolSource(get_xml_tree(xml_string))


def get_tool_xml_exact(xml_string: str):
    """Returns the tool XML as it is, without stripping comments or anything else."""
    with tempfile.NamedTemporaryFile(mode="w", suffix="tool.xml") as tmp:
        tmp.write(xml_string)
        tmp.flush()
        tool_path = tmp.name
        return parse_xml(tool_path, strip_whitespace=False, remove_comments=False)


def failed_assert_print(lint_ctx):
    return (
        f"Valid: {lint_ctx.valid_messages}\n"
        f"Info: {lint_ctx.info_messages}\n"
        f"Warnings: {lint_ctx.warn_messages}\n"
        f"Errors: {lint_ctx.error_messages}"
    )


def run_lint(lint_ctx, lint_func, lint_target):
    lint_ctx.lint(name="test_lint", lint_func=lint_func, lint_target=lint_target)
    # check if the lint messages have the line
    for message in lint_ctx.message_list:
        if lint_func != general.lint_general:
            assert message.line is not None, f"No context found for message: {message.message}"


def test_citations_multiple(lint_ctx):
    tool_xml_tree = get_xml_tree(CITATIONS_MULTIPLE)
    run_lint(lint_ctx, citations.lint_citations, tool_xml_tree)
    assert "More than one citation section found, behavior undefined." in lint_ctx.error_messages
    assert not lint_ctx.info_messages
    assert not lint_ctx.valid_messages
    assert not lint_ctx.warn_messages
    assert len(lint_ctx.error_messages) == 1


def test_citations_absent(lint_ctx):
    tool_xml_tree = get_xml_tree(CITATIONS_ABSENT)
    run_lint(lint_ctx, citations.lint_citations, tool_xml_tree)
    assert lint_ctx.warn_messages == ["No citations found, consider adding citations to your tool."]
    assert not lint_ctx.info_messages
    assert not lint_ctx.valid_messages
    assert not lint_ctx.error_messages


def test_citations_errors(lint_ctx):
    tool_xml_tree = get_xml_tree(CITATIONS_ERRORS)
    run_lint(lint_ctx, citations.lint_citations, tool_xml_tree)
    assert "Unknown tag discovered in citations block [nonsense], will be ignored." in lint_ctx.warn_messages
    assert "Unknown citation type discovered [hoerensagen], will be ignored." in lint_ctx.warn_messages
    assert "Empty doi citation." in lint_ctx.error_messages
    assert "Found no valid citations." in lint_ctx.warn_messages
    assert len(lint_ctx.warn_messages) == 3
    assert not lint_ctx.info_messages
    assert not lint_ctx.valid_messages


def test_citations_valid(lint_ctx):
    tool_xml_tree = get_xml_tree(CITATIONS_VALID)
    run_lint(lint_ctx, citations.lint_citations, tool_xml_tree)
    assert "Found 1 likely valid citations." in lint_ctx.valid_messages
    assert len(lint_ctx.valid_messages) == 1
    assert not lint_ctx.info_messages
    assert not lint_ctx.error_messages


def test_command_multiple(lint_ctx):
    tool_xml_tree = get_xml_tree(COMMAND_MULTIPLE)
    run_lint(lint_ctx, command.lint_command, tool_xml_tree)
    assert "More than one command tag found, behavior undefined." in lint_ctx.error_messages
    assert len(lint_ctx.error_messages) == 1
    assert not lint_ctx.info_messages
    assert not lint_ctx.valid_messages
    assert not lint_ctx.warn_messages


def test_command_missing(lint_ctx):
    tool_xml_tree = get_xml_tree(COMMAND_MISSING)
    run_lint(lint_ctx, command.lint_command, tool_xml_tree)
    assert "No command tag found, must specify a command template to execute." in lint_ctx.error_messages


def test_command_todo(lint_ctx):
    tool_xml_tree = get_xml_tree(COMMAND_TODO)
    run_lint(lint_ctx, command.lint_command, tool_xml_tree)
    assert "Tool contains a command." in lint_ctx.info_messages
    assert "Command template contains TODO text." in lint_ctx.warn_messages


def test_command_detect_errors_interpreter(lint_ctx):
    tool_xml_tree = get_xml_tree(COMMAND_DETECT_ERRORS_INTERPRETER)
    run_lint(lint_ctx, command.lint_command, tool_xml_tree)
    assert "Command uses deprecated 'interpreter' attribute." in lint_ctx.warn_messages
    assert "Tool contains a command with interpreter of type [python]." in lint_ctx.info_messages
    assert "Unknown detect_errors attribute [nonsense]" in lint_ctx.warn_messages
    assert "Command is empty." in lint_ctx.error_messages


def test_general_missing_tool_id_name_version(lint_ctx):
    tool_source = get_xml_tool_source(GENERAL_MISSING_TOOL_ID_NAME_VERSION)
    run_lint(lint_ctx, general.lint_general, tool_source)
    assert "Tool version is missing or empty." in lint_ctx.error_messages
    assert "Tool name is missing or empty." in lint_ctx.error_messages
    assert "Tool does not define an id attribute." in lint_ctx.error_messages
    assert "Tool specifies an invalid profile version [2109]." in lint_ctx.error_messages


def test_general_whitespace_in_versions_and_names(lint_ctx):
    tool_source = get_xml_tool_source(GENERAL_WHITESPACE_IN_VERSIONS_AND_NAMES)
    run_lint(lint_ctx, general.lint_general, tool_source)
    assert "Tool version is pre/suffixed by whitespace, this may cause errors: [ 1.0.1 ]." in lint_ctx.warn_messages
    assert "Tool name is pre/suffixed by whitespace, this may cause errors: [ BWA Mapper ]." in lint_ctx.warn_messages
    assert "Requirement version contains whitespace, this may cause errors: [ 1.2.5 ]." in lint_ctx.warn_messages
    assert "Tool ID contains whitespace - this is discouraged: [bwa tool]." in lint_ctx.warn_messages
    assert "Tool targets 16.01 Galaxy profile." in lint_ctx.valid_messages


def test_general_requirement_without_version(lint_ctx):
    tool_source = get_xml_tool_source(GENERAL_REQUIREMENT_WO_VERSION)
    run_lint(lint_ctx, general.lint_general, tool_source)
    assert "Tool version [1.0.1blah] is not compliant with PEP 440." in lint_ctx.warn_messages
    assert "Requirement bwa defines no version" in lint_ctx.warn_messages
    assert "Requirement without name found" in lint_ctx.error_messages
    assert "Tool specifies profile version [20.09]." in lint_ctx.valid_messages
    assert "Tool defines an id [bwa_tool]." in lint_ctx.valid_messages
    assert "Tool defines a name [BWA Mapper]." in lint_ctx.valid_messages
    assert not lint_ctx.info_messages
    assert len(lint_ctx.valid_messages) == 3
    assert len(lint_ctx.warn_messages) == 2
    assert len(lint_ctx.error_messages) == 1


def test_general_valid(lint_ctx):
    tool_source = get_xml_tool_source(GENERAL_VALID)
    run_lint(lint_ctx, general.lint_general, tool_source)
    assert "Tool defines a version [1.0+galaxy1]." in lint_ctx.valid_messages
    assert "Tool specifies profile version [21.09]." in lint_ctx.valid_messages
    assert "Tool defines an id [valid_id]." in lint_ctx.valid_messages
    assert "Tool defines a name [valid name]." in lint_ctx.valid_messages
    assert not lint_ctx.info_messages
    assert len(lint_ctx.valid_messages) == 4
    assert not lint_ctx.warn_messages
    assert not lint_ctx.error_messages


def test_help_multiple(lint_ctx):
    tool_xml_tree = get_xml_tree(HELP_MULTIPLE)
    run_lint(lint_ctx, help.lint_help, tool_xml_tree)
    assert "More than one help section found, behavior undefined." in lint_ctx.error_messages
    assert not lint_ctx.info_messages
    assert not lint_ctx.valid_messages
    assert not lint_ctx.warn_messages
    assert len(lint_ctx.error_messages) == 1


def test_help_absent(lint_ctx):
    tool_xml_tree = get_xml_tree(HELP_ABSENT)
    run_lint(lint_ctx, help.lint_help, tool_xml_tree)
    assert "No help section found, consider adding a help section to your tool." in lint_ctx.warn_messages
    assert not lint_ctx.info_messages
    assert not lint_ctx.valid_messages
    assert len(lint_ctx.warn_messages) == 1
    assert not lint_ctx.error_messages


def test_help_empty(lint_ctx):
    tool_xml_tree = get_xml_tree(HELP_EMPTY)
    run_lint(lint_ctx, help.lint_help, tool_xml_tree)
    assert "Help section appears to be empty." in lint_ctx.warn_messages
    assert not lint_ctx.info_messages
    assert not lint_ctx.valid_messages
    assert len(lint_ctx.warn_messages) == 1
    assert not lint_ctx.error_messages


def test_help_todo(lint_ctx):
    tool_xml_tree = get_xml_tree(HELP_TODO)
    run_lint(lint_ctx, help.lint_help, tool_xml_tree)
    assert "Tool contains help section." in lint_ctx.valid_messages
    assert "Help contains valid reStructuredText." in lint_ctx.valid_messages
    assert "Help contains TODO text." in lint_ctx.warn_messages
    assert not lint_ctx.info_messages
    assert len(lint_ctx.valid_messages) == 2
    assert len(lint_ctx.warn_messages) == 1
    assert not lint_ctx.error_messages


def test_help_invalid_rst(lint_ctx):
    tool_xml_tree = get_xml_tree(HELP_INVALID_RST)
    run_lint(lint_ctx, help.lint_help, tool_xml_tree)
    assert "Tool contains help section." in lint_ctx.valid_messages
    assert (
        "Invalid reStructuredText found in help - [<string>:2: (WARNING/2) Inline strong start-string without end-string.\n]."
        in lint_ctx.warn_messages
    )
    assert not lint_ctx.info_messages
    assert len(lint_ctx.valid_messages) == 1
    assert len(lint_ctx.warn_messages) == 1
    assert not lint_ctx.error_messages


def test_inputs_no_inputs(lint_ctx):
    tool_source = get_xml_tool_source(INPUTS_NO_INPUTS)
    run_lint(lint_ctx, inputs.lint_inputs, tool_source)
    assert "Found no input parameters." in lint_ctx.warn_messages
    assert not lint_ctx.info_messages
    assert not lint_ctx.valid_messages
    assert len(lint_ctx.warn_messages) == 1
    assert not lint_ctx.error_messages


def test_inputs_no_inputs_datasource(lint_ctx):
    tool_source = get_xml_tool_source(INPUTS_NO_INPUTS_DATASOURCE)
    run_lint(lint_ctx, inputs.lint_inputs, tool_source)
    assert "No input parameters, OK for data sources" in lint_ctx.info_messages
    assert "display tag usually present in data sources" in lint_ctx.info_messages
    assert "uihints tag usually present in data sources" in lint_ctx.info_messages
    assert len(lint_ctx.info_messages) == 3
    assert not lint_ctx.valid_messages
    assert not lint_ctx.warn_messages
    assert not lint_ctx.error_messages


def test_inputs_valid(lint_ctx):
    tool_source = get_xml_tool_source(INPUTS_VALID)
    run_lint(lint_ctx, inputs.lint_inputs, tool_source)
    assert "Found 2 input parameters." in lint_ctx.info_messages
    assert len(lint_ctx.info_messages) == 1
    assert not lint_ctx.valid_messages
    assert not lint_ctx.warn_messages
    assert not lint_ctx.error_messages


def test_inputs_param_name(lint_ctx):
    tool_source = get_xml_tool_source(INPUTS_PARAM_NAME)
    run_lint(lint_ctx, inputs.lint_inputs, tool_source)
    assert "Found 5 input parameters." in lint_ctx.info_messages
    assert "Param input [2] is not a valid Cheetah placeholder." in lint_ctx.warn_messages
    assert "Found param input with no name specified." in lint_ctx.error_messages
    assert "Param input with empty name." in lint_ctx.error_messages
    assert (
        "Param input [param_name] 'name' attribute is redundant if argument implies the same name."
        in lint_ctx.warn_messages
    )
    assert len(lint_ctx.info_messages) == 1
    assert not lint_ctx.valid_messages
    assert len(lint_ctx.warn_messages) == 2
    assert len(lint_ctx.error_messages) == 2


def test_inputs_param_type(lint_ctx):
    tool_source = get_xml_tool_source(INPUTS_PARAM_TYPE)
    run_lint(lint_ctx, inputs.lint_inputs, tool_source)
    assert "Found 2 input parameters." in lint_ctx.info_messages
    assert "Param input [valid_name] input with no type specified." in lint_ctx.error_messages
    assert "Param input [another_valid_name] with empty type specified." in lint_ctx.error_messages
    assert len(lint_ctx.info_messages) == 1
    assert not lint_ctx.valid_messages
    assert not lint_ctx.warn_messages
    assert len(lint_ctx.error_messages) == 2


def test_inputs_data_param(lint_ctx):
    tool_source = get_xml_tool_source(INPUTS_DATA_PARAM)
    run_lint(lint_ctx, inputs.lint_inputs, tool_source)
    assert "Found 1 input parameters." in lint_ctx.info_messages
    assert (
        "Param input [valid_name] with no format specified - 'data' format will be assumed." in lint_ctx.warn_messages
    )
    assert len(lint_ctx.info_messages) == 1
    assert not lint_ctx.valid_messages
    assert len(lint_ctx.warn_messages) == 1
    assert not lint_ctx.error_messages


def test_inputs_boolean_param(lint_ctx):
    tool_source = get_xml_tool_source(INPUTS_BOOLEAN_PARAM_DUPLICATE_LABELS)
    run_lint(lint_ctx, inputs.lint_inputs, tool_source)
    assert "Found 1 input parameters." in lint_ctx.info_messages
    assert len(lint_ctx.info_messages) == 1
    assert not lint_ctx.valid_messages
    assert len(lint_ctx.warn_messages) == 1
    assert not lint_ctx.error_messages


def test_inputs_data_param_options(lint_ctx):
    tool_source = get_xml_tool_source(INPUTS_DATA_PARAM_OPTIONS)
    run_lint(lint_ctx, inputs.lint_inputs, tool_source)
    assert not lint_ctx.valid_messages
    assert "Found 1 input parameters." in lint_ctx.info_messages
    assert len(lint_ctx.info_messages) == 1
    assert not lint_ctx.warn_messages
    assert not lint_ctx.error_messages


def test_inputs_data_param_options_filter_attribute(lint_ctx):
    tool_source = get_xml_tool_source(INPUTS_DATA_PARAM_OPTIONS_FILTER_ATTRIBUTE)
    run_lint(lint_ctx, inputs.lint_inputs, tool_source)
    assert not lint_ctx.valid_messages
    assert "Found 1 input parameters." in lint_ctx.info_messages
    assert len(lint_ctx.info_messages) == 1
    assert not lint_ctx.warn_messages
    assert not lint_ctx.error_messages


def test_inputs_data_param_invalid_options(lint_ctx):
    tool_source = get_xml_tool_source(INPUTS_DATA_PARAM_INVALIDOPTIONS)
    run_lint(lint_ctx, inputs.lint_inputs, tool_source)
    assert not lint_ctx.valid_messages
    assert "Found 1 input parameters." in lint_ctx.info_messages
    assert len(lint_ctx.info_messages) == 1
    assert not lint_ctx.warn_messages
    assert "Data parameter [valid_name] contains multiple options elements." in lint_ctx.error_messages
    assert "Data parameter [valid_name] filter needs to define a ref attribute" in lint_ctx.error_messages
    assert (
        'Data parameter [valid_name] for filters only type="data_meta" and key="dbkey" are allowed, found type="expression" and key="None"'
        in lint_ctx.error_messages
    )
    assert len(lint_ctx.error_messages) == 3


def test_inputs_conditional(lint_ctx):
    tool_source = get_xml_tool_source(INPUTS_CONDITIONAL)
    run_lint(lint_ctx, inputs.lint_inputs, tool_source)
    assert "Found 10 input parameters." in lint_ctx.info_messages
    assert "Conditional without a name" in lint_ctx.error_messages
    assert (
        "Select parameter of a conditional [select] options have to be defined by 'option' children elements."
        in lint_ctx.error_messages
    )
    assert "Conditional [cond_wo_param] needs exactly one child <param> found 0" in lint_ctx.error_messages
    assert "Conditional [cond_w_mult_param] needs exactly one child <param> found 2" in lint_ctx.error_messages
    assert 'Conditional [cond_text] first param should have type="select"' in lint_ctx.error_messages
    assert (
        'Conditional [cond_boolean] first param of type="boolean" is discouraged, use a select'
        in lint_ctx.warn_messages
    )
    assert "Conditional [cond_boolean] no truevalue/falsevalue found for when block 'False'" in lint_ctx.warn_messages
    assert 'Conditional [cond_w_optional_select] test parameter cannot be optional="true"' in lint_ctx.warn_messages
    assert 'Conditional [cond_w_multiple_select] test parameter cannot be multiple="true"' in lint_ctx.warn_messages
    assert "Conditional [when_wo_value] when without value" in lint_ctx.error_messages
    assert "Conditional [missing_when] no <when /> block found for select option 'none'" in lint_ctx.warn_messages
    assert len(lint_ctx.info_messages) == 1
    assert not lint_ctx.valid_messages
    assert len(lint_ctx.warn_messages) == 6
    assert len(lint_ctx.error_messages) == 6


def test_inputs_select_incompatible_display(lint_ctx):
    tool_source = get_xml_tool_source(INPUTS_SELECT_INCOMPATIBLE_DISPLAY)
    run_lint(lint_ctx, inputs.lint_inputs, tool_source)
    assert "Found 3 input parameters." in lint_ctx.info_messages
    assert 'Select [radio_select] display="radio" is incompatible with optional="true"' in lint_ctx.error_messages
    assert 'Select [radio_select] display="radio" is incompatible with multiple="true"' in lint_ctx.error_messages
    assert (
        'Select [checkboxes_select] `display="checkboxes"` is incompatible with `optional="false"`, remove the `display` attribute'
        in lint_ctx.error_messages
    )
    assert (
        'Select [checkboxes_select] `display="checkboxes"` is incompatible with `multiple="false"`, remove the `display` attribute'
        in lint_ctx.error_messages
    )
    assert len(lint_ctx.info_messages) == 1
    assert not lint_ctx.valid_messages
    assert not lint_ctx.warn_messages
    assert len(lint_ctx.error_messages) == 4


def test_inputs_duplicated_options(lint_ctx):
    tool_source = get_xml_tool_source(INPUTS_SELECT_DUPLICATED_OPTIONS)
    run_lint(lint_ctx, inputs.lint_inputs, tool_source)
    assert "Found 1 input parameters." in lint_ctx.info_messages
    assert "Select parameter [select] has multiple options with the same text content" in lint_ctx.error_messages
    assert "Select parameter [select] has multiple options with the same value" in lint_ctx.error_messages
    assert len(lint_ctx.info_messages) == 1
    assert not lint_ctx.valid_messages
    assert not lint_ctx.warn_messages
    assert len(lint_ctx.error_messages) == 2


def test_inputs_duplicated_options_with_different_select(lint_ctx):
    tool_source = get_xml_tool_source(SELECT_DUPLICATED_OPTIONS_WITH_DIFF_SELECTED)
    run_lint(lint_ctx, inputs.lint_inputs, tool_source)
    assert not lint_ctx.warn_messages
    assert not lint_ctx.error_messages


def test_inputs_select_deprections(lint_ctx):
    tool_source = get_xml_tool_source(INPUTS_SELECT_DEPRECATIONS)
    run_lint(lint_ctx, inputs.lint_inputs, tool_source)
    assert "Found 3 input parameters." in lint_ctx.info_messages
    assert "Select parameter [select_do] uses deprecated 'dynamic_options' attribute." in lint_ctx.warn_messages
    assert "Select parameter [select_ff] options uses deprecated 'from_file' attribute." in lint_ctx.warn_messages
    assert "Select parameter [select_fp] options uses deprecated 'from_parameter' attribute." in lint_ctx.warn_messages
    assert "Select parameter [select_ff] options uses deprecated 'transform_lines' attribute." in lint_ctx.warn_messages
    assert (
        "Select parameter [select_fp] options uses deprecated 'options_filter_attribute' attribute."
        in lint_ctx.warn_messages
    )
    assert len(lint_ctx.info_messages) == 1
    assert not lint_ctx.valid_messages
    assert len(lint_ctx.warn_messages) == 5
    assert not lint_ctx.error_messages


def test_inputs_select_option_definitions(lint_ctx):
    tool_source = get_xml_tool_source(INPUTS_SELECT_OPTION_DEFINITIONS)
    run_lint(lint_ctx, inputs.lint_inputs, tool_source)
    assert "Found 6 input parameters." in lint_ctx.info_messages
    assert (
        "Select parameter [select_noopt] options have to be defined by either 'option' children elements, a 'options' element or the 'dynamic_options' attribute."
        in lint_ctx.error_messages
    )
    assert (
        "Select parameter [select_noopts] options tag defines no options. Use 'from_dataset', 'from_data_table', or a filter that adds values."
        in lint_ctx.error_messages
    )
    assert (
        "Select parameter [select_fd_op] options have to be defined by either 'option' children elements, a 'options' element or the 'dynamic_options' attribute."
        in lint_ctx.error_messages
    )
    assert "Select parameter [select_fd_op] contains multiple options elements." in lint_ctx.error_messages
    assert (
        "Select parameter [select_fd_fdt] options uses 'from_dataset' and 'from_data_table' attribute."
        in lint_ctx.error_messages
    )
    assert "Select parameter [select_noval_notext] has option without value" in lint_ctx.error_messages
    assert "Select parameter [select_noval_notext] has option without text" in lint_ctx.warn_messages
    assert (
        "Select parameter [select_meta_file_key_incomp] 'meta_file_key' is only compatible with 'from_dataset'."
        in lint_ctx.error_messages
    )
    assert len(lint_ctx.info_messages) == 1
    assert not lint_ctx.valid_messages
    assert len(lint_ctx.warn_messages) == 1
    assert len(lint_ctx.error_messages) == 7


def test_inputs_select_filter(lint_ctx):
    tool_source = get_xml_tool_source(INPUTS_SELECT_FILTER)
    run_lint(lint_ctx, inputs.lint_inputs, tool_source)
    assert "Found 1 input parameters." in lint_ctx.info_messages
    assert "Select parameter [select_filter_types] contains filter without type." in lint_ctx.error_messages
    assert (
        "Select parameter [select_filter_types] contains filter with unknown type 'unknown_filter_type'."
        in lint_ctx.error_messages
    )
    assert len(lint_ctx.info_messages) == 1
    assert not lint_ctx.valid_messages
    assert not lint_ctx.warn_messages
    assert len(lint_ctx.error_messages) == 2


def test_inputs_validator_incompatibilities(lint_ctx):
    tool_source = get_xml_tool_source(INPUTS_VALIDATOR_INCOMPATIBILITIES)
    run_lint(lint_ctx, inputs.lint_inputs, tool_source)
    assert "Found 2 input parameters." in lint_ctx.info_messages
    assert (
        "Parameter [param_name]: 'in_range' validators are not expected to contain text (found 'TEXT')"
        in lint_ctx.warn_messages
    )
    assert "Parameter [param_name]: validator with an incompatible type 'in_range'" in lint_ctx.error_messages
    assert (
        "Parameter [param_name]: 'in_range' validators need to define the 'min' or 'max' attribute(s)"
        in lint_ctx.error_messages
    )
    assert (
        "Parameter [param_name]: attribute 'filename' is incompatible with validator of type 'regex'"
        in lint_ctx.error_messages
    )
    assert "Parameter [param_name]: expression validators are expected to contain text" in lint_ctx.error_messages
    assert (
        "Parameter [param_name]: '[' is no valid regular expression: unterminated character set at position 0"
        in lint_ctx.error_messages
    )
    assert (
        "Parameter [another_param_name]: 'metadata' validators need to define the 'check' or 'skip' attribute(s)"
        in lint_ctx.error_messages
    )
    assert (
        "Parameter [param_name]: 'value_in_data_table' validators need to define the 'table_name' attribute"
        in lint_ctx.error_messages
    )
    assert len(lint_ctx.info_messages) == 1
    assert not lint_ctx.valid_messages
    assert len(lint_ctx.warn_messages) == 1
    assert len(lint_ctx.error_messages) == 7


def test_inputs_validator_correct(lint_ctx):
    tool_source = get_xml_tool_source(INPUTS_VALIDATOR_CORRECT)
    run_lint(lint_ctx, inputs.lint_inputs, tool_source)
    assert "Found 5 input parameters." in lint_ctx.info_messages
    assert len(lint_ctx.info_messages) == 1
    assert not lint_ctx.valid_messages
    assert not lint_ctx.warn_messages
    assert not lint_ctx.error_messages


def test_inputs_type_child_combinations(lint_ctx):
    tool_source = get_xml_tool_source(INPUTS_TYPE_CHILD_COMBINATIONS)
    run_lint(lint_ctx, inputs.lint_inputs, tool_source)
    assert len(lint_ctx.info_messages) == 1
    assert not lint_ctx.valid_messages
    assert not lint_ctx.warn_messages
    assert (
        "Parameter [text_param] './options' tags are only allowed for parameters of type ['data', 'select', 'drill_down']"
        in lint_ctx.error_messages
    )
    assert (
        "Parameter [select_param] './options/option' tags are only allowed for parameters of type ['drill_down']"
        in lint_ctx.error_messages
    )
    assert (
        "Parameter [data_param] './column' tags are only allowed for parameters of type ['data_column']"
        in lint_ctx.error_messages
    )
    assert len(lint_ctx.error_messages) == 3


def test_inputs_duplicate_names(lint_ctx):
    tool_source = get_xml_tool_source(INPUTS_DUPLICATE_NAMES)
    run_lint(lint_ctx, inputs.lint_inputs, tool_source)
    assert len(lint_ctx.info_messages) == 1
    assert not lint_ctx.valid_messages
    assert not lint_ctx.warn_messages
    assert "Tool defines multiple parameters with the same name: 'dup'" in lint_ctx.error_messages
    assert (
        "Tool defines an output with a name equal to the name of an input: 'dup_in_output'" in lint_ctx.error_messages
    )
    assert len(lint_ctx.error_messages) == 2


def test_inputs_repeats(lint_ctx):
    tool_xml_tree = get_xml_tree(REPEATS)
    run_lint(lint_ctx, inputs.lint_repeats, tool_xml_tree)
    assert "Repeat does not specify name attribute." in lint_ctx.error_messages
    assert "Repeat does not specify title attribute." in lint_ctx.error_messages
    assert not lint_ctx.info_messages
    assert not lint_ctx.valid_messages
    assert not lint_ctx.warn_messages
    assert len(lint_ctx.error_messages) == 2


def test_outputs_missing(lint_ctx):
    tool_xml_tree = get_xml_tree(OUTPUTS_MISSING)
    run_lint(lint_ctx, outputs.lint_output, tool_xml_tree)
    assert "Tool contains no outputs section, most tools should produce outputs." in lint_ctx.warn_messages
    assert not lint_ctx.info_messages
    assert not lint_ctx.valid_messages
    assert len(lint_ctx.warn_messages) == 1
    assert not lint_ctx.error_messages


def test_outputs_multiple(lint_ctx):
    tool_xml_tree = get_xml_tree(OUTPUTS_MULTIPLE)
    run_lint(lint_ctx, outputs.lint_output, tool_xml_tree)
    assert "0 outputs found." in lint_ctx.info_messages
    assert "Tool contains multiple output sections, behavior undefined." in lint_ctx.warn_messages
    assert len(lint_ctx.info_messages) == 1
    assert not lint_ctx.valid_messages
    assert len(lint_ctx.warn_messages) == 1
    assert not lint_ctx.error_messages


def test_outputs_unknown_tag(lint_ctx):
    tool_xml_tree = get_xml_tree(OUTPUTS_UNKNOWN_TAG)
    run_lint(lint_ctx, outputs.lint_output, tool_xml_tree)
    assert "0 outputs found." in lint_ctx.info_messages
    assert "Unknown element found in outputs [output]" in lint_ctx.warn_messages
    assert len(lint_ctx.info_messages) == 1
    assert not lint_ctx.valid_messages
    assert len(lint_ctx.warn_messages) == 1
    assert not lint_ctx.error_messages


def test_outputs_unnamed_invalid_name(lint_ctx):
    tool_xml_tree = get_xml_tree(OUTPUTS_UNNAMED_INVALID_NAME)
    run_lint(lint_ctx, outputs.lint_output, tool_xml_tree)
    assert "2 outputs found." in lint_ctx.info_messages
    assert "Tool output doesn't define a name - this is likely a problem." in lint_ctx.warn_messages
    assert "Tool data output with missing name doesn't define an output format." in lint_ctx.warn_messages
    assert "Tool output name [2output] is not a valid Cheetah placeholder." in lint_ctx.warn_messages
    assert "Collection output with undefined 'type' found." in lint_ctx.warn_messages
    assert "Tool collection output 2output doesn't define an output format." in lint_ctx.warn_messages
    assert len(lint_ctx.info_messages) == 1
    assert not lint_ctx.valid_messages
    assert len(lint_ctx.warn_messages) == 5
    assert not lint_ctx.error_messages


def test_outputs_format_input(lint_ctx):
    tool_xml_tree = get_xml_tree(OUTPUTS_FORMAT_INPUT)
    run_lint(lint_ctx, outputs.lint_output, tool_xml_tree)
    assert "1 outputs found." in lint_ctx.info_messages
    assert (
        "Using format='input' on data, format_source attribute is less ambiguous and should be used instead."
        in lint_ctx.error_messages
    )
    assert len(lint_ctx.info_messages) == 1
    assert not lint_ctx.valid_messages
    assert not lint_ctx.warn_messages
    assert len(lint_ctx.error_messages) == 1


def test_outputs_collection_format_source(lint_ctx):
    tool_xml_tree = get_xml_tree(OUTPUTS_COLLECTION_FORMAT_SOURCE)
    run_lint(lint_ctx, outputs.lint_output, tool_xml_tree)
    assert "Tool data output 'reverse' should use either format_source or format/ext" in lint_ctx.warn_messages
    assert len(lint_ctx.info_messages) == 1
    assert not lint_ctx.valid_messages
    assert len(lint_ctx.warn_messages) == 1
    assert not lint_ctx.error_messages


def test_outputs_format_action(lint_ctx):
    tool_xml_tree = get_xml_tree(OUTPUTS_FORMAT_ACTION)
    run_lint(lint_ctx, outputs.lint_output, tool_xml_tree)
    assert len(lint_ctx.info_messages) == 1
    assert not lint_ctx.valid_messages
    assert not lint_ctx.warn_messages
    assert not lint_ctx.error_messages


def test_outputs_discover_tool_provided_metadata(lint_ctx):
    tool_xml_tree = get_xml_tree(OUTPUTS_DISCOVER_TOOL_PROVIDED_METADATA)
    run_lint(lint_ctx, outputs.lint_output, tool_xml_tree)
    assert "1 outputs found." in lint_ctx.info_messages
    assert len(lint_ctx.info_messages) == 1
    assert not lint_ctx.valid_messages
    assert not lint_ctx.warn_messages
    assert not lint_ctx.error_messages


def test_outputs_duplicated_name_label(lint_ctx):
<<<<<<< HEAD
    tool_xml_tree = get_xml_tree(OUTPUTS_DUPLICATED_NAME_LABEL)
    run_lint(lint_ctx, outputs.lint_output, tool_xml_tree)
    assert "2 outputs found." in lint_ctx.info_messages
=======
    tool_source = get_xml_tool_source(OUTPUTS_DUPLICATED_NAME_LABEL)
    run_lint(lint_ctx, outputs.lint_output, tool_source)
    assert "4 outputs found." in lint_ctx.info_messages
>>>>>>> ff7565dd
    assert len(lint_ctx.info_messages) == 1
    assert not lint_ctx.valid_messages
    assert len(lint_ctx.warn_messages) == 2
    assert "Tool output [valid_name] uses duplicated label '${tool.name} on ${on_string}'" in lint_ctx.warn_messages
    assert (
        "Tool output [yet_another_valid_name] uses duplicated label 'same label may be OK if there is a filter', double check if filters imply disjoint cases"
        in lint_ctx.warn_messages
    )
    assert "Tool output [valid_name] has duplicated name" in lint_ctx.error_messages
    assert len(lint_ctx.error_messages) == 1


def test_stdio_default_for_default_profile(lint_ctx):
    tool_source = get_xml_tool_source(STDIO_DEFAULT_FOR_DEFAULT_PROFILE)
    run_lint(lint_ctx, stdio.lint_stdio, tool_source)
    assert (
        "No stdio definition found, tool indicates error conditions with output written to stderr."
        in lint_ctx.info_messages
    )
    assert len(lint_ctx.info_messages) == 1
    assert not lint_ctx.valid_messages
    assert not lint_ctx.warn_messages
    assert not lint_ctx.error_messages


def test_stdio_default_for_nonlegacy_profile(lint_ctx):
    tool_source = get_xml_tool_source(STDIO_DEFAULT_FOR_NONLEGACY_PROFILE)
    run_lint(lint_ctx, stdio.lint_stdio, tool_source)
    assert (
        "No stdio definition found, tool indicates error conditions with non-zero exit codes." in lint_ctx.info_messages
    )
    assert len(lint_ctx.info_messages) == 1
    assert not lint_ctx.valid_messages
    assert not lint_ctx.warn_messages
    assert not lint_ctx.error_messages


def test_stdio_multiple_stdio(lint_ctx):
    tool_source = get_xml_tool_source(STDIO_MULTIPLE_STDIO)
    run_lint(lint_ctx, stdio.lint_stdio, tool_source)
    assert "More than one stdio tag found, behavior undefined." in lint_ctx.error_messages
    assert not lint_ctx.info_messages
    assert not lint_ctx.valid_messages
    assert not lint_ctx.warn_messages
    assert len(lint_ctx.error_messages) == 1


def test_stdio_invalid_child_or_attrib(lint_ctx):
    tool_source = get_xml_tool_source(STDIO_INVALID_CHILD_OR_ATTRIB)
    run_lint(lint_ctx, stdio.lint_stdio, tool_source)
    assert (
        "Unknown stdio child tag discovered [reqex]. Valid options are exit_code and regex." in lint_ctx.warn_messages
    )
    assert "Unknown attribute [descriptio] encountered on exit_code tag." in lint_ctx.warn_messages
    assert "Unknown attribute [descriptio] encountered on regex tag." in lint_ctx.warn_messages
    assert not lint_ctx.info_messages
    assert not lint_ctx.valid_messages
    assert len(lint_ctx.warn_messages) == 3
    assert not lint_ctx.error_messages


def test_stdio_invalid_match(lint_ctx):
    tool_source = get_xml_tool_source(STDIO_INVALID_MATCH)
    run_lint(lint_ctx, stdio.lint_stdio, tool_source)
    assert (
        "Match '[' is no valid regular expression: unterminated character set at position 0" in lint_ctx.error_messages
    )
    assert not lint_ctx.info_messages
    assert not lint_ctx.valid_messages
    assert not lint_ctx.warn_messages
    assert len(lint_ctx.error_messages) == 1


def test_tests_absent(lint_ctx):
    tool_xml_tree = get_xml_tree(TESTS_ABSENT)
    run_lint(lint_ctx, tests.lint_tests, tool_xml_tree)
    assert "No tests found, most tools should define test cases." in lint_ctx.warn_messages
    assert not lint_ctx.info_messages
    assert not lint_ctx.valid_messages
    assert len(lint_ctx.warn_messages) == 1
    assert not lint_ctx.error_messages


def test_tests_data_source(lint_ctx):
    tool_xml_tree = get_xml_tree(TESTS_ABSENT_DATA_SOURCE)
    run_lint(lint_ctx, tests.lint_tests, tool_xml_tree)
    assert "No tests found, that should be OK for data_sources." in lint_ctx.info_messages
    assert len(lint_ctx.info_messages) == 1
    assert not lint_ctx.valid_messages
    assert not lint_ctx.warn_messages
    assert not lint_ctx.error_messages


def test_tests_param_output_names(lint_ctx):
    tool_xml_tree = get_xml_tree(TESTS_PARAM_OUTPUT_NAMES)
    run_lint(lint_ctx, tests.lint_tests, tool_xml_tree)
    assert "1 test(s) found." in lint_ctx.valid_messages
    assert "Test 1: Found test param tag without a name defined." in lint_ctx.error_messages
    assert "Test 1: Test param non_existent_test_name not found in the inputs" in lint_ctx.error_messages
    assert "Test 1: Found output tag without a name defined." in lint_ctx.error_messages
    assert (
        "Test 1: Found output tag with unknown name [nonexistent_output], valid names ['existent_output', 'existent_collection']"
        in lint_ctx.error_messages
    )
    assert "Test 1: Found output_collection tag without a name defined." in lint_ctx.error_messages
    assert (
        "Test 1: Found output_collection tag with unknown name [nonexistent_collection], valid names ['existent_output', 'existent_collection']"
        in lint_ctx.error_messages
    )
    assert not lint_ctx.info_messages
    assert len(lint_ctx.valid_messages) == 1
    assert not lint_ctx.warn_messages
    assert len(lint_ctx.error_messages) == 6


def test_tests_expect_failure_output(lint_ctx):
    tool_xml_tree = get_xml_tree(TESTS_EXPECT_FAILURE_OUTPUT)
    run_lint(lint_ctx, tests.lint_tests, tool_xml_tree)
    assert "No valid test(s) found." in lint_ctx.warn_messages
    assert "Test 1: Cannot specify outputs in a test expecting failure." in lint_ctx.error_messages
    assert (
        "Test 2: Cannot make assumptions on the number of outputs in a test expecting failure."
        in lint_ctx.error_messages
    )
    assert not lint_ctx.info_messages
    assert not lint_ctx.valid_messages
    assert len(lint_ctx.warn_messages) == 1
    assert len(lint_ctx.error_messages) == 2


def test_tests_without_expectations(lint_ctx):
    tool_xml_tree = get_xml_tree(TESTS_WO_EXPECTATIONS)
    run_lint(lint_ctx, tests.lint_tests, tool_xml_tree)
    assert (
        "Test 1: No outputs or expectations defined for tests, this test is likely invalid." in lint_ctx.warn_messages
    )
    assert "No valid test(s) found." in lint_ctx.warn_messages
    assert not lint_ctx.info_messages
    assert not lint_ctx.valid_messages
    assert len(lint_ctx.warn_messages) == 2
    assert not lint_ctx.error_messages


def test_tests_valid(lint_ctx):
    tool_xml_tree = get_xml_tree(TESTS_VALID)
    run_lint(lint_ctx, tests.lint_tests, tool_xml_tree)
    assert "1 test(s) found." in lint_ctx.valid_messages
    assert not lint_ctx.info_messages
    assert len(lint_ctx.valid_messages) == 1
    assert not lint_ctx.warn_messages
    assert not lint_ctx.error_messages


def test_tests_asserts(lint_ctx):
    tool_xml_tree = get_xml_tree(ASSERTS)
    run_lint(lint_ctx, tests.lint_tests, tool_xml_tree)
    assert "Test 1: unknown assertion 'invalid'" in lint_ctx.error_messages
    assert "Test 1: unknown attribute 'invalid_attrib' for 'has_text'" in lint_ctx.error_messages
    assert "Test 1: missing attribute 'text' for 'has_text'" in lint_ctx.error_messages
    assert "Test 1: attribute 'value' for 'has_size' needs to be 'int' got '500k'" not in lint_ctx.error_messages
    assert (
        "Test 1: unknown attribute 'invalid_attrib_also_checked_in_nested_asserts' for 'not_has_text'"
        in lint_ctx.error_messages
    )
    assert "Test 1: 'has_size' needs to specify 'value', 'min', or 'max'" in lint_ctx.error_messages
    assert "Test 1: 'has_n_columns' needs to specify 'n', 'min', or 'max'" in lint_ctx.error_messages
    assert "Test 1: 'has_n_lines' needs to specify 'n', 'min', or 'max'" in lint_ctx.error_messages
    assert not lint_ctx.warn_messages
    assert len(lint_ctx.error_messages) == 7


def test_tests_output_type_mismatch(lint_ctx):
    tool_xml_tree = get_xml_tree(TESTS_OUTPUT_TYPE_MISMATCH)
    run_lint(lint_ctx, tests.lint_tests, tool_xml_tree)
    assert (
        "Test 1: test output collection_name does not correspond to a 'data' output, but a 'collection'"
        in lint_ctx.error_messages
    )
    assert (
        "Test 1: test collection output 'data_name' does not correspond to a 'output_collection' output, but a 'data'"
        in lint_ctx.error_messages
    )
    assert not lint_ctx.warn_messages
    assert len(lint_ctx.error_messages) == 2


def test_tests_discover_outputs(lint_ctx):
    tool_xml_tree = get_xml_tree(TESTS_DISCOVER_OUTPUTS)
    run_lint(lint_ctx, tests.lint_tests, tool_xml_tree)
    assert (
        "Test 3: test output 'data_name' must have a 'count' attribute and/or 'discovered_dataset' children"
        in lint_ctx.error_messages
    )
    assert (
        "Test 3: test collection 'collection_name' must have a 'count' attribute or 'element' children"
        in lint_ctx.error_messages
    )
    assert (
        "Test 3: test collection 'collection_name' must contain nested 'element' tags and/or element childen with a 'count' attribute"
        in lint_ctx.error_messages
    )
    assert (
        "Test 5: test collection 'collection_name' must contain nested 'element' tags and/or element childen with a 'count' attribute"
        in lint_ctx.error_messages
    )
    assert not lint_ctx.warn_messages
    assert len(lint_ctx.error_messages) == 4


def test_tests_expect_num_outputs_filter(lint_ctx):
    tool_xml_tree = get_xml_tree(TESTS_EXPECT_NUM_OUTPUTS_FILTER)
    run_lint(lint_ctx, tests.lint_tests, tool_xml_tree)
    assert "Test should specify 'expect_num_outputs' if outputs have filters" in lint_ctx.warn_messages
    assert len(lint_ctx.warn_messages) == 1
    assert len(lint_ctx.error_messages) == 0


def test_tests_compare_attrib_incompatibility(lint_ctx):
    tool_xml_tree = get_xml_tree(TESTS_COMPARE_ATTRIB_INCOMPATIBILITY)
    run_lint(lint_ctx, tests.lint_tests, tool_xml_tree)
    assert 'Test 1: Attribute decompress is incompatible with compare="re_match".' in lint_ctx.error_messages
    assert 'Test 1: Attribute sort is incompatible with compare="contains".' in lint_ctx.error_messages
    assert not lint_ctx.info_messages
    assert len(lint_ctx.valid_messages) == 1
    assert not lint_ctx.warn_messages
    assert len(lint_ctx.error_messages) == 2


def test_xml_order(lint_ctx):
    tool_xml_tree = get_xml_tree(XML_ORDER)
    run_lint(lint_ctx, xml_order.lint_xml_order, tool_xml_tree)
    assert "Unknown tag [wrong_tag] encountered, this may result in a warning in the future." in lint_ctx.info_messages
    assert "Best practice violation [stdio] elements should come before [command]" in lint_ctx.warn_messages
    assert len(lint_ctx.info_messages) == 1
    assert not lint_ctx.valid_messages
    assert len(lint_ctx.warn_messages) == 1
    assert not lint_ctx.error_messages


DATA_MANAGER = """<tool id="test_dm" name="test dm" version="1" type="manage_data">
    <inputs>
        <param name="select" type="select">
            <option value="a">a</option>
            <option value="a">a</option>
        </param>
    </inputs>
</tool>
"""


def test_data_manager(lint_ctx_xpath, lint_ctx):
    """
    test that all (not really testing 'all', but more than the general linter
    which was the only one applied to data managers until 23.0) linters are applied
    """
    tool_source = get_xml_tool_source(DATA_MANAGER)
    lint_tool_source_with(lint_ctx, tool_source)
    assert "No tests found, most tools should define test cases." in lint_ctx.warn_messages
    assert "Tool contains no outputs section, most tools should produce outputs." in lint_ctx.warn_messages
    assert "No help section found, consider adding a help section to your tool." in lint_ctx.warn_messages
    assert "No citations found, consider adding citations to your tool." in lint_ctx.warn_messages
    assert "Select parameter [select] has multiple options with the same text content" in lint_ctx.error_messages
    assert "Select parameter [select] has multiple options with the same value" in lint_ctx.error_messages
    assert "No command tag found, must specify a command template to execute." in lint_ctx.error_messages
    assert lint_ctx.valid_messages
    assert len(lint_ctx.warn_messages) == 4
    assert len(lint_ctx.error_messages) == 3


COMPLETE = """<tool>
    <macros>
        <import>macros.xml</import>
        <xml name="test_macro">
            <param name="select" type="select">
                <option value="a">a</option>
                <option value="a">a</option>
            </param>
        </xml>
    </macros>
    <inputs>
        <expand macro="test_macro"/>
        <param/>
        <expand macro="test_macro2"/>
    </inputs>
</tool>
"""

COMPLETE_MACROS = """<macros>
    <xml name="test_macro2">
        <param name="No_type"/>
    </xml>
</macros>
"""


def test_tool_and_macro_xml(lint_ctx_xpath, lint_ctx):
    """
    test linters (all of them via lint_tool_source_with) on a tool and macro xml file
    checking a list of asserts, where each assert is a 4-tuple:
    - expected message
    - filename suffix (tool.xml or macro.xml)
    - line number (1 based)
    - xpath
    """
    with tempfile.TemporaryDirectory() as tmp:
        tool_path = os.path.join(tmp, "tool.xml")
        macros_path = os.path.join(tmp, "macros.xml")
        with open(tool_path, "w") as tmpf:
            tmpf.write(COMPLETE)
        with open(macros_path, "w") as tmpf:
            tmpf.write(COMPLETE_MACROS)
        tool_xml, _ = load_with_references(tool_path)

    tool_source = XmlToolSource(tool_xml)
    # lint once with the lint context using XMLLintMessageXPath and XMLLintMessageLine
    lint_tool_source_with(lint_ctx_xpath, tool_source)
    lint_tool_source_with(lint_ctx, tool_source)

    asserts = (
        ("Select parameter [select] has multiple options with the same value", 5, "/tool/inputs/param[1]"),
        ("Found param input with no name specified.", 13, "/tool/inputs/param[2]"),
        ("Param input [No_type] input with no type specified.", 3, "/tool/inputs/param[3]"),
    )
    for a in asserts:
        message, line, xpath = a
        found = False
        for lint_message in lint_ctx_xpath.message_list:
            if lint_message.message != message:
                continue
            found = True
            assert (
                lint_message.xpath == xpath
            ), f"Assumed xpath {xpath}; found xpath {lint_message.xpath} for: {message}"
        assert found, f"Did not find {message}"
        for lint_message in lint_ctx.message_list:
            if lint_message.message != message:
                continue
            found = True
            assert lint_message.line == line, f"Assumed line {line}; found line {lint_message.line} for: {message}"
        assert found, f"Did not find {message}"


# TODO COPIED from test/unit/app/tools/test_tool_deserialization.py
CWL_TOOL = """
cwlVersion: v1.0
class: CommandLineTool
baseCommand: echo
inputs:
  message:
    type: string
    inputBinding:
      position: 1
outputs: []
"""

YAML_TOOL = """
class: GalaxyTool
id: simple_constructs_y
name: simple_constructs_y
version: 1.0
command:
  >
    echo "$booltest"  >> $out_file1;
inputs:
- name: booltest
  type: boolean
  truevalue: booltrue
  falsevalue: boolfalse
  checked: false
outputs:
  out_file1:
    format: txt
"""


def test_linting_yml_tool(lint_ctx):
    with tempfile.TemporaryDirectory() as tmp:
        tool_path = os.path.join(tmp, "tool.yml")
        with open(tool_path, "w") as tmpf:
            tmpf.write(YAML_TOOL)
        tool_sources = load_tool_sources_from_path(tmp)
        assert len(tool_sources) == 1, "Expected 1 tool source"
        tool_source = tool_sources[0][1]
        lint_tool_source_with(lint_ctx, tool_source)
    assert "Tool defines a version [1.0]." in lint_ctx.valid_messages
    assert "Tool defines a name [simple_constructs_y]." in lint_ctx.valid_messages
    assert "Tool defines an id [simple_constructs_y]." in lint_ctx.valid_messages
    assert "Tool specifies profile version [16.04]." in lint_ctx.valid_messages
    assert not lint_ctx.info_messages
    assert len(lint_ctx.valid_messages) == 4
    assert not lint_ctx.warn_messages
    assert not lint_ctx.error_messages


def test_linting_cwl_tool(lint_ctx):
    with tempfile.TemporaryDirectory() as tmp:
        tool_path = os.path.join(tmp, "tool.cwl")
        with open(tool_path, "w") as tmpf:
            tmpf.write(CWL_TOOL)
        tool_sources = load_tool_sources_from_path(tmp)
        assert len(tool_sources) == 1, "Expected 1 tool source"
        tool_source = tool_sources[0][1]
        lint_tool_source_with(lint_ctx, tool_source)
    assert "Tool defines a version [0.0.1]." in lint_ctx.valid_messages
    assert "Tool defines a name [tool.cwl]." in lint_ctx.valid_messages
    assert "Tool defines an id [tool.cwl]." in lint_ctx.valid_messages
    assert "Tool specifies profile version [17.09]." in lint_ctx.valid_messages
    assert "CWL appears to be valid." in lint_ctx.info_messages
    assert "Description of tool is empty or absent." in lint_ctx.warn_messages
    assert "Tool does not specify a DockerPull source." in lint_ctx.warn_messages
    assert "Modern CWL version [v1.0]." in lint_ctx.info_messages
    assert len(lint_ctx.info_messages) == 2
    assert len(lint_ctx.valid_messages) == 4
    assert len(lint_ctx.warn_messages) == 2
    assert not lint_ctx.error_messages


def test_xml_comments_are_ignored(lint_ctx: LintContext):
    tool_xml = get_tool_xml_exact(TOOL_WITH_COMMENTS)
    lint_xml_with(lint_ctx, tool_xml)
    for lint_message in lint_ctx.message_list:
        assert "Comment" not in lint_message.message<|MERGE_RESOLUTION|>--- conflicted
+++ resolved
@@ -1529,15 +1529,9 @@
 
 
 def test_outputs_duplicated_name_label(lint_ctx):
-<<<<<<< HEAD
     tool_xml_tree = get_xml_tree(OUTPUTS_DUPLICATED_NAME_LABEL)
     run_lint(lint_ctx, outputs.lint_output, tool_xml_tree)
-    assert "2 outputs found." in lint_ctx.info_messages
-=======
-    tool_source = get_xml_tool_source(OUTPUTS_DUPLICATED_NAME_LABEL)
-    run_lint(lint_ctx, outputs.lint_output, tool_source)
     assert "4 outputs found." in lint_ctx.info_messages
->>>>>>> ff7565dd
     assert len(lint_ctx.info_messages) == 1
     assert not lint_ctx.valid_messages
     assert len(lint_ctx.warn_messages) == 2
